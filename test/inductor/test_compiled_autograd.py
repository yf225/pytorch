--- conflicted
+++ resolved
@@ -1772,7 +1772,6 @@
             out = compiled_fn(activations)
             self.assertTrue(len(activations) == 0)
 
-<<<<<<< HEAD
     def test_callback_graph_break(self):
         # TODO(yf225): Test graph break between queue_callback and exec_final_callbacks
         # TODO(yf225): Memory check for tensors involved the callback
@@ -1828,7 +1827,7 @@
             b = MyFunc.apply(a)
             b.sum().backward()
         self.assertEqual(called[0], 2)
-=======
+
     @unittest.skipIf(not HAS_CUDA, "requires cuda")
     def test_cudagraphs_cpu_division(self):
         from torch._dynamo.testing import reduce_to_scalar_loss
@@ -1969,7 +1968,6 @@
         self.assertEqual(counters["compiled_autograd"]["captures"], 1)
         # always safe to move, since we trace into the autograd::function bwd and can see if it's only used by aten ops
         self.assertEqual(counters["inductor"]["cudagraph_skips"], 0)
->>>>>>> a6bd154a
 
     def test_verbose_logs_graph(self):
         torch._logging.set_logs(compiled_autograd_verbose=True)
