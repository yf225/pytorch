import math
import sys
import random
import string
import unittest
import itertools
import contextlib
import warnings
import pickle
from copy import deepcopy
from itertools import repeat, product
from functools import wraps, reduce
from operator import mul
from collections import OrderedDict
import threading

import torch
from torch._six import inf, nan
import torch.backends.cudnn as cudnn
import torch.nn as nn
import torch.nn.functional as F
import torch.nn.parallel as dp
import torch.nn.init as init
import torch.nn.utils.rnn as rnn_utils
from torch.nn.utils import clip_grad_norm_, clip_grad_value_
from torch.nn.utils import parameters_to_vector, vector_to_parameters
from torch.autograd import Variable, gradcheck
from torch.autograd.gradcheck import gradgradcheck
from torch.nn import Parameter
from torch.nn.parallel._functions import Broadcast
from common_utils import freeze_rng_state, run_tests, TestCase, skipIfNoLapack, skipIfRocm, \
    TEST_NUMPY, TEST_SCIPY, download_file, PY3, PY34, to_gpu, \
    get_function_arglist, load_tests
from common_cuda import TEST_CUDA, TEST_MULTIGPU, TEST_CUDNN, TEST_CUDNN_VERSION
from common_nn import NNTestCase, ModuleTest, CriterionTest, TestBase, \
    module_tests, criterion_tests, loss_reference_fns, get_reduction, \
    get_weight, smoothl1loss_reference, kldivloss_reference, \
    ctcloss_reference, new_module_tests

from torch.nn import MultiheadAttention

# load_tests from common_utils is used to automatically filter tests for
# sharding on sandcastle. This line silences flake warnings
load_tests = load_tests

if TEST_SCIPY:
    from scipy import stats
    import scipy.ndimage

if TEST_NUMPY:
    import numpy as np

ALL_TENSORTYPES = [torch.float,
                   torch.double,
                   torch.half]

NO_HALF_TENSORTYPES = [torch.float,
                       torch.double]

DOUBLE_TENSORTYPES = [torch.double]

dtype2prec = {torch.float: 1e-5,
              torch.double: 1e-5,
              torch.half: 1e-2}


# WARNING: If you add a new top-level test case to this file, you MUST
# update test/run_test.py to list it, otherwise it will NOT be run in
# CI.


# Used to run the same test with different tensor types
def repeat_test_for_types(dtypes):
    def repeat_helper(f):
        @wraps(f)
        def call_helper(self, *args):
            for dtype in dtypes:
                if PY34:
                    with TestCase.subTest(self, dtype=dtype):
                        f(self, *args, dtype=dtype)
                else:
                    f(self, *args, dtype=dtype)

        return call_helper
    return repeat_helper


class PackedSequenceTest(TestCase):

    _type_by_name = {
        'torch.DoubleTensor': (torch.DoubleTensor, 'double'),
        'torch.FloatTensor': (torch.FloatTensor, 'float'),
        # We leave out `'torch.HalfTensor': (torch.HalfTensor, 'half'),`
        # because of an error in `pad_packed_sequence`
        # > AttributeError: 'torch.HalfTensor' object has no attribute 'fill_'
        'torch.LongTensor': (torch.LongTensor, 'long'),
        'torch.IntTensor': (torch.IntTensor, 'int'),
        'torch.ShortTensor': (torch.ShortTensor, 'short'),
        'torch.CharTensor': (torch.CharTensor, 'char'),
        'torch.ByteTensor': (torch.ByteTensor, 'byte'),
    }

    def __init__(self, *args, **kwargs):
        super(PackedSequenceTest, self).__init__(*args, **kwargs)
        self.batch_size = 5
        self.max_length = 6

    def _ordered_sequence(self, tensor_type):
        """Create ordered list of random sequences"""
        seqs = [tensor_type(random.randint(1, self.max_length))
                for _ in range(self.batch_size)]
        seqs = [s.random_(-128, 128) for s in seqs]
        ordered = sorted(seqs, key=len, reverse=True)
        return ordered

    def _padded_sequence(self, tensor_type):
        """Create Tensor of random padded sequences"""
        ordered = self._ordered_sequence(tensor_type)
        lengths = list(map(len, ordered))
        padded_tensor = rnn_utils.pad_sequence(ordered)
        return padded_tensor, lengths

    def test_type_casts(self):
        """Test type casting of `PackedSequence` against type casting of tensor"""
        for _, (input_type, _) in self._type_by_name.items():
            for expected_type_str, (_, cast_str) in self._type_by_name.items():
                for enforce_sorted in [True, False]:
                    padded, lengths = self._padded_sequence(input_type)
                    packed = rnn_utils.pack_padded_sequence(
                        padded, lengths, enforce_sorted=enforce_sorted)
                    # Apply cast to `PackedSequence` instance and unpack
                    masked = getattr(packed, cast_str)()
                    unpacked, lengths_out = rnn_utils.pad_packed_sequence(masked)
                    self.assertEqual(unpacked.type(), expected_type_str)

    @unittest.skipIf(not TEST_CUDA, "CUDA unavailable")
    def test_cuda_mask(self):
        for enforce_sorted in [True, False]:
            tensor_type = torch.FloatTensor
            cuda_type_str = 'torch.cuda.FloatTensor'
            padded, lengths = self._padded_sequence(tensor_type)
            packed = rnn_utils.pack_padded_sequence(
                padded, lengths, enforce_sorted=enforce_sorted)
            self.assertFalse(packed.is_cuda)
            packed = packed.cuda()
            self.assertTrue(packed.is_cuda)
            unpacked, _ = rnn_utils.pad_packed_sequence(packed)
            self.assertEqual(unpacked.type(), cuda_type_str)

    def test_wrong_order(self):
        a = torch.ones(25, 300)
        b = torch.ones(22, 300)
        b_a = rnn_utils.pad_sequence([b, a])
        self.assertRaises(
            RuntimeError,
            lambda: rnn_utils.pack_padded_sequence(b_a, [22, 25], enforce_sorted=True))

    def test_total_length(self):
        padded, lengths = self._padded_sequence(torch.FloatTensor)
        max_length = max(lengths)
        packed = rnn_utils.pack_padded_sequence(padded, lengths)
        # test ValueError if total_length < max_length
        for total_length in (-1, 0, max_length - 1):
            for batch_first in (True, False):
                def err_fn():
                    rnn_utils.pad_packed_sequence(packed, batch_first=batch_first,
                                                  total_length=total_length)
            self.assertRaisesRegex(ValueError,
                                   r'Expected total_length to be at least the '
                                   r'length of the longest sequence in input',
                                   err_fn)
        # test that pad_packed_sequence returns results of correct length
        for batch_first in (True, False):
            no_extra_pad, _ = rnn_utils.pad_packed_sequence(packed, batch_first=batch_first)
            for total_length_delta in (0, 1, 8):
                total_length = max_length + total_length_delta
                unpacked, lengths_out = rnn_utils.pad_packed_sequence(packed, batch_first=batch_first,
                                                                      total_length=total_length)
                self.assertEqual(lengths, lengths_out)
                self.assertEqual(unpacked.size(1 if batch_first else 0), total_length)
                if total_length_delta == 0:
                    ref_output = no_extra_pad
                elif batch_first:
                    extra_pad = no_extra_pad.new_zeros(self.batch_size, total_length_delta)
                    ref_output = torch.cat([no_extra_pad, extra_pad], 1)
                else:
                    extra_pad = no_extra_pad.new_zeros(total_length_delta, self.batch_size)
                    ref_output = torch.cat([no_extra_pad, extra_pad], 0)
                self.assertEqual(unpacked, ref_output)

    def test_to(self):
        for enforce_sorted in (True, False):
            padded, lengths = self._padded_sequence(torch.IntTensor)
            a = rnn_utils.pack_padded_sequence(
                padded, lengths, enforce_sorted=enforce_sorted).cpu()

            self.assertIs(a, a.to('cpu'))
            self.assertIs(a, a.to('cpu', dtype=torch.int32))
            self.assertEqual(a.long(), a.to(torch.int64))

            if torch.cuda.is_available():
                for cuda in ['cuda', 'cuda:0' if torch.cuda.device_count() == 1 else 'cuda:1']:
                    b = a.cuda(device=cuda)
                    self.assertIs(b, b.to(cuda))
                    self.assertEqual(a, b.to('cpu'))
                    self.assertEqual(b, a.to(cuda))
                    self.assertEqual(a, b.to('cpu', dtype=torch.int32))
                    self.assertIs(b, b.to(dtype=torch.int32))
                    self.assertEqual(b.long(), b.to(dtype=torch.int64))


def default_tensor_type(type):
    type_str = torch.typename(type)

    def decorator(fn):
        @wraps(fn)
        def wrapper(*args, **kwargs):
            old_type = torch.Tensor().type()
            torch.set_default_tensor_type(type_str)
            try:
                return fn(*args, **kwargs)
            finally:
                torch.set_default_tensor_type(old_type)

        return wrapper

    return decorator


def _assertGradAndGradgradChecks(test_case, apply_fn, inputs):
    # call assert function rather than returning a bool since it's nicer
    # if we get whether this failed on the gradcheck or the gradgradcheck.
    test_case.assertTrue(gradcheck(apply_fn, inputs))
    test_case.assertTrue(gradgradcheck(apply_fn, inputs))


class InputVariableMixin(object):
    def _get_input(self):
        input = TestBase._get_input(self, False)

        def map_variables(i):
            if isinstance(i, torch.Tensor):
                if i.is_floating_point():
                    i.requires_grad = True
                return i
            else:
                return type(i)(map_variables(elem) for elem in i)

        return map_variables(input)


class NewModuleTest(InputVariableMixin, ModuleTest):
    def __init__(self, *args, **kwargs):
        super(NewModuleTest, self).__init__(*args, **kwargs)
        self.cudnn = kwargs.get('cudnn', False)
        self.check_inplace = kwargs.get('check_inplace', False)
        self.check_gradgrad = kwargs.get('check_gradgrad', True)
        self.skip_double = kwargs.get('skip_double', False)

    def _do_test(self, test_case, module, input):
        test_case.check_jacobian(module, input, self.jacobian_input)

        if self.check_gradgrad:
            # could probably unify check_jacobian above with this.
            params = tuple(x for x in module.parameters())
            _assertGradAndGradgradChecks(test_case,
                                         lambda x, *args, **kw: test_case._forward(module, x), (input,) + params)

        # check if module can be printed
        module.__repr__()

        if self.check_inplace:
            # check if the inplace variant of the module gives the same result
            # as the out-of-place

            module_ip = self.constructor(*self.constructor_args, inplace=True)

            input_version = input._version
            with freeze_rng_state():
                output = module(input)
            test_case.assertEqual(input._version, input_version)

            input_ip = deepcopy(input)
            input_ip_clone = input_ip.clone()
            with freeze_rng_state():
                output_ip = module_ip(input_ip_clone)
            test_case.assertNotEqual(input_ip_clone._version, input_version)
            test_case.assertEqual(output, output_ip)
            grad = output.data.clone().normal_()
            input.grad.data.zero_()
            output.backward(grad)
            output_ip.backward(grad)
            test_case.assertEqual(input.grad, input_ip.grad)

        if isinstance(input, torch.LongTensor) and TEST_CUDA:
            # check that cuda() moves module parameters to correct GPU device,
            # and that float() casts parameters correctly

            input = input.cuda()
            module.float().cuda()
            module(input)
            for p in module.parameters():
                test_case.assertIsInstance(p, torch.cuda.FloatTensor)
                test_case.assertEqual(p.get_device(), 0)

            if torch.cuda.device_count() > 1:
                input = input.cuda(1)
                module.cuda(1)
                with torch.cuda.device(1):
                    module(input)
                for p in module.parameters():
                    test_case.assertIsInstance(p, torch.cuda.FloatTensor)
                    test_case.assertEqual(p.get_device(), 1)
        else:
            # check that float()/double() casters work correctly

            # to float
            if not isinstance(input, torch.LongTensor):
                input = input.float()
            module.float()
            module(input)
            for p in module.parameters():
                test_case.assertIsInstance(p, torch.FloatTensor)

            # and back to double
            if not isinstance(input, torch.LongTensor):
                input = input.double()
            module.double()
            module(input)
            for p in module.parameters():
                test_case.assertIsInstance(p, torch.DoubleTensor)

            if TEST_CUDA and self.should_test_cuda:
                # check that cuda() moves module parameters to correct GPU device,
                # and that float() casts parameters correctly

                # to GPU0
                input = input.float().cuda()
                module.float().cuda()
                module(input)
                for p in module.parameters():
                    test_case.assertIsInstance(p, torch.cuda.FloatTensor)
                    test_case.assertEqual(p.get_device(), 0)

                # to CPU
                input = input.cpu()
                module.cpu()
                module(input)
                for p in module.parameters():
                    test_case.assertIsInstance(p, torch.FloatTensor)

                # back to GPU0
                input = input.cuda()
                module.cuda()
                module(input)
                for p in module.parameters():
                    test_case.assertIsInstance(p, torch.cuda.FloatTensor)
                    test_case.assertEqual(p.get_device(), 0)

                # test that forwards of module runs correctly without cuDNN
                if self.cudnn:
                    with torch.backends.cudnn.flags(enabled=False):
                        module(input)
                        for p in module.parameters():
                            test_case.assertIsInstance(p, torch.cuda.FloatTensor)
                            test_case.assertEqual(p.get_device(), 0)

                if torch.cuda.device_count() >= 2:
                    # test cross-GPU transfer works
                    # to GPU1
                    input = input.cuda(1)
                    module.cuda(1)
                    with torch.cuda.device(1):
                        module(input)
                    for p in module.parameters():
                        test_case.assertIsInstance(p, torch.cuda.FloatTensor)
                        test_case.assertEqual(p.get_device(), 1)

                if not self.skip_double:
                    # test double()
                    input = input.double().cuda()
                    module.double().cuda()
                    module(input)
                    for p in module.parameters():
                        test_case.assertIsInstance(p, torch.cuda.DoubleTensor)
                        test_case.assertEqual(p.get_device(), 0)

                # test half()
                input = input.half().cuda()
                module.half().cuda()
                module(input)
                for p in module.parameters():
                    test_case.assertIsInstance(p, torch.cuda.HalfTensor)
                    test_case.assertEqual(p.get_device(), 0)

    def _get_target(self):
        return self._get_arg('target', False)

    @property
    def constructor_args(self):
        return self._get_arg('constructor_args', False)


class NewCriterionTest(InputVariableMixin, CriterionTest):
    # TODO: check that criterions don't ignore grad_output

    def __init__(self, *args, **kwargs):
        super(NewCriterionTest, self).__init__(*args, **kwargs)
        self.check_gradgrad = kwargs.get('check_gradgrad', True)
        self.check_half = kwargs.get('check_half', True)
        self.convert_target = kwargs.get('convert_target', True)

    def _do_extra_tests(self, test_case, module, input, target):
        if not self.check_gradgrad:
            return

        test_case.assertFalse(target.requires_grad)

        params = tuple(x for x in module.parameters())
        if not isinstance(input, tuple):
            inputs = (input,) + params

            def apply_fn(input, *params):
                return module(input, target)
        else:
            inputs = input + params

            def apply_fn(input1, input2, *params):
                return module(input1, input2, target)

        # TODO: we don't pass `target` as part of inputs because we don't
        # currently compute the gradient w.r.t. target for loss functions.
        gradcheck(apply_fn, inputs)
        gradgradcheck(apply_fn, inputs)

    def test_cuda(self, test_case, dtype=None, extra_args=None):
        def convert_dtype(obj, dtype, requires_grad=False):
            if isinstance(obj, torch.Tensor):
                return obj.detach().to(dtype=dtype).requires_grad_(requires_grad)
            elif isinstance(obj, torch.Tensor):
                return obj.to(dtype)
            elif isinstance(obj, tuple):
                return tuple(convert_dtype(o, dtype, requires_grad) for o in obj)
            else:
                return obj

        if not TEST_CUDA or not self.should_test_cuda:
            raise unittest.SkipTest('Excluded from CUDA tests')
        try:
            cpu_input = self._get_input()
            cpu_target = self._get_target()
            cpu_module = self.constructor(*self.constructor_args)
            gpu_module = self.constructor(*self.constructor_args)

            # Convert input, target and module parameters to dtype
            if dtype is not None:
                cpu_input = convert_dtype(cpu_input, dtype, True)
                # NLLLoss requires target to be LongTensor
                if not isinstance(cpu_target, torch.LongTensor) and self.convert_target:
                    cpu_target = convert_dtype(cpu_target, dtype)
                cpu_module.type(dtype)
                gpu_module.type(dtype)

            # GPU setup
            gpu_input = to_gpu(cpu_input)
            gpu_target = to_gpu(cpu_target)
            gpu_module.cuda()

            # torch.HalfTensor doesn't support most operations, converting back to default
            if dtype == torch.half:
                cpu_input = self._get_input()
                cpu_target = self._get_target()
                # Loss modules with weights require consistent input/module weight types
                cpu_module = self.constructor(*self.constructor_args)

            cpu_output = test_case._forward_criterion(cpu_module, cpu_input, cpu_target, extra_args=extra_args)
            gpu_output = test_case._forward_criterion(gpu_module, gpu_input, gpu_target, extra_args=extra_args)
            # dtype can be None, so set precision in this way instead of a precision map
            test_case.assertEqual(cpu_output, gpu_output, 1e-1 if dtype == torch.half else 4e-4)

            cpu_gradInput = test_case._backward_criterion(cpu_module, cpu_input, cpu_target, extra_args=extra_args)
            gpu_gradInput = test_case._backward_criterion(gpu_module, gpu_input, gpu_target, extra_args=extra_args)
            test_case.assertEqual(cpu_gradInput, gpu_gradInput, 1e-1 if dtype == torch.half else 4e-4)
        except NotImplementedError:
            pass

    def _get_target(self):
        return self._get_arg('target', False)

    @property
    def constructor_args(self):
        return self._get_arg('constructor_args', False)

    @property
    def extra_args(self):
        return self._get_arg('extra_args', False)


class TestNN(NNTestCase):
    _do_cuda_memory_leak_check = True
    _do_cuda_non_default_stream = False

    def _forward(self, module, input):
        with freeze_rng_state():
            return module(input)

    def _backward(self, module, input, output, grad_output, create_graph=False):
        output.backward(grad_output, retain_graph=True, create_graph=create_graph)
        if input.grad is None:
            return None
        return input.grad.data

    def _forward_criterion(self, criterion, input, target, extra_args=None):
        if extra_args is None:
            extra_args = tuple()
        if isinstance(input, tuple):
            args = input + (target,) + extra_args
            output = criterion(*args)
        else:
            output = criterion(input, target, *extra_args)
        return output

    def _backward_criterion(self, criterion, input, target, gradOutput=None, extra_args=None):
        if extra_args is None:
            extra_args = tuple()
        input_tuple = input if isinstance(input, tuple) else (input,)
        for i in input_tuple:
            if i.grad is not None:
                i.grad.data.zero_()
        args = input_tuple + (target,) + extra_args
        if gradOutput is None:
            gradOutput = torch.ones(())
        criterion(*args).backward(gradOutput.type_as(input_tuple[0]))
        if isinstance(input, tuple):
            return tuple(map(lambda i: i.grad.data, input))
        else:
            return input.grad.data

    def _zero_grad_parameters(self, module):
        for p in module.parameters():
            if p.grad is not None:
                with torch.no_grad():
                    p.grad.zero_()
                p.grad.detach_()

    def _get_parameters(self, module):
        params = []
        d_params = []
        for p in module.parameters():
            params.append(p)
            d_params.append(p.grad)
        return params, d_params

    def _create_basic_net(self):
        class Layer(nn.Module):
            def __init__(self):
                super(Layer, self).__init__()
                self.layer_dummy_param = Parameter(torch.Tensor(3, 5))
                self.register_buffer('layer_dummy_buf', torch.zeros(1, 3, 3, 7))

        class Net(nn.Module):
            def __init__(self):
                super(Net, self).__init__()
                self.l1 = Layer()
                self.dummy_param = Parameter(torch.Tensor(3, 5))
                self.register_buffer('dummy_buf', torch.zeros(7, 3, 3, 1))

        l = Layer()
        n = Net()
        s = nn.Sequential(n, n)

        return l, n, s

    def test_module_backcompat(self):
        from torch.serialization import SourceChangeWarning
        path = download_file('https://download.pytorch.org/test_data/linear.pt')
        with warnings.catch_warnings():
            warnings.simplefilter('ignore', SourceChangeWarning)
            m = torch.load(path)
        input = torch.randn(2, 3, dtype=torch.float)
        self.assertEqual(m(input).size(), (2, 5))

    def test_conv_backcompat(self):
        from torch.serialization import SourceChangeWarning
        # This file was generated by running on PyTorch 1.0.1 on Python 2:
        #
        #     import torch
        #     from torch import nn
        #     m = nn.Conv2d(1, 1, 1)
        #     torch.save(m, 'legacy_conv2d.pt')
        #
        # NB: This Pickle also contains some Unicode data!
        path = download_file('https://download.pytorch.org/test_data/legacy_conv2d.pt')
        with warnings.catch_warnings():
            warnings.simplefilter('ignore', SourceChangeWarning)
            if sys.version_info[0] == 2:
                m = torch.load(path)
            else:
                m = torch.load(path, encoding='utf-8')
        input = torch.randn((1, 1, 1, 1), dtype=torch.float)
        self.assertEqual(m(input).size(), (1, 1, 1, 1))

    def test_share_memory(self):
        class Net(nn.Module):
            def __init__(self):
                super(Net, self).__init__()
                self.p = nn.Parameter(torch.eye(5))
                self.par = nn.ParameterList()
                self.par.append(nn.Parameter(torch.randn(10)))

            def forward(self, inp):
                # NB: dead code
                return inp.clone()

        net = Net()
        for p in net.parameters():
            self.assertFalse(p.storage().is_shared())
        for b in net.buffers():
            self.assertFalse(b.storage().is_shared())
        net.share_memory()
        for p in net.parameters():
            self.assertTrue(p.storage().is_shared())
        for b in net.buffers():
            self.assertTrue(b.storage().is_shared())

    def test_hooks(self):
        module = nn.Sigmoid()
        input = torch.ones(5, 5, requires_grad=True)

        counter = {
            'forwards': 0,
            'backwards': 0
        }

        def fw_hook(inc, h_module, input, output):
            self.assertIsInstance(input, tuple)
            self.assertTrue(isinstance(output, torch.Tensor))
            self.assertTrue(h_module is module)
            self.assertEqual(input[0].data, torch.ones(5, 5))
            self.assertEqual(output.data, torch.Tensor(5, 5).fill_(1 / (1 + 1 / math.e)))
            counter['forwards'] += inc

        def bw_hook(inc, h_module, grad_input, grad_output):
            self.assertIsInstance(grad_input, tuple)
            self.assertIsInstance(grad_output, tuple)
            self.assertTrue(h_module is module)
            self.assertEqual(grad_output[0].data, torch.ones(5, 5) * 2)
            counter['backwards'] += inc

        test_fwd = module.register_forward_hook(lambda *args: fw_hook(1, *args))

        module(input)
        module(input)
        self.assertEqual(counter['forwards'], 2)
        self.assertEqual(counter['backwards'], 0)

        test_bwd = module.register_backward_hook(
            lambda *args: bw_hook(1, *args))

        output = module(input)
        self.assertEqual(counter['forwards'], 3)
        self.assertEqual(counter['backwards'], 0)

        output.backward(torch.ones(5, 5) * 2, retain_graph=True)
        self.assertEqual(counter['forwards'], 3)
        self.assertEqual(counter['backwards'], 1)

        output.backward(torch.ones(5, 5) * 2, retain_graph=True)
        self.assertEqual(counter['forwards'], 3)
        self.assertEqual(counter['backwards'], 2)

        test2_fwd = module.register_forward_hook(lambda *args: fw_hook(2, *args))

        output = module(input)
        self.assertEqual(counter['forwards'], 6)
        self.assertEqual(counter['backwards'], 2)

        test2_bwd = module.register_backward_hook(lambda *args: bw_hook(2, *args))

        module(input).backward(torch.ones(5, 5) * 2)
        self.assertEqual(counter['forwards'], 9)
        self.assertEqual(counter['backwards'], 5)

        test2_bwd.remove()

        module(input).backward(torch.ones(5, 5) * 2)
        self.assertEqual(counter['forwards'], 12)
        self.assertEqual(counter['backwards'], 6)

        test2_fwd.remove()

        module(input).backward(torch.ones(5, 5) * 2)
        self.assertEqual(counter['forwards'], 13)
        self.assertEqual(counter['backwards'], 7)

        test_fwd.remove()
        test_bwd.remove()

    def test_hook_cpp(self):
        counter = [0]
        bn = nn.BatchNorm1d(5)

        def hook(module, grad_inputs, grad_outputs):
            counter[0] += 1
            self.assertEqual(len(grad_inputs), 3)
            self.assertEqual(len(grad_outputs), 1)
            self.assertEqual(module, bn)

        bn.register_backward_hook(hook)
        output = bn(torch.randn(5, 5, requires_grad=True))
        output.sum().backward()

    def test_hook_fail(self):
        module = nn.Sigmoid()
        input = torch.randn(5, 5, requires_grad=True)

        def fw_fail1(self, input, output):
            return output

        def fw_fail2(self, input, output):
            return input

        def bw_fail1(self, grad_input, grad_output):
            return grad_input[:-1]

        def bw_fail2(self, grad_input, grad_output):
            return grad_input + (torch.randn(2, 2),)

        with module.register_forward_hook(fw_fail1):
            with self.assertRaises(RuntimeError) as err:
                module(input)
            self.assertIn("fw_fail", err.exception.args[0])
            self.assertIn("didn't return None", err.exception.args[0])

        with module.register_forward_hook(fw_fail2):
            with self.assertRaises(RuntimeError) as err:
                module(input)
            self.assertIn("fw_fail2", err.exception.args[0])
            self.assertIn("didn't return None", err.exception.args[0])

        with module.register_backward_hook(bw_fail1):
            with self.assertRaises(RuntimeError) as err:
                module(input).sum().backward()
            self.assertIn("bw_fail", err.exception.args[0])
            self.assertIn("got 0, but expected 1", err.exception.args[0])

        with module.register_backward_hook(bw_fail2):
            with self.assertRaises(RuntimeError) as err:
                module(input).sum().backward()
            self.assertIn("bw_fail2", err.exception.args[0])
            self.assertIn("got 2, but expected 1", err.exception.args[0])

    def test_hook_writeable(self):
        module = nn.Linear(5, 5)
        input = torch.randn(5, 5, requires_grad=True)

        def bw_hook(module, grad_input, grad_output):
            for grad in grad_input:
                self.assertTrue(isinstance(grad, torch.Tensor))
            for grad in grad_output:
                self.assertTrue(isinstance(grad, torch.Tensor))
            return tuple(gi * 2 for gi in grad_input)

        module.register_backward_hook(bw_hook)
        module(input).backward(torch.ones(5, 5))
        expected_grad = torch.ones(5, 5).mm(module.weight.data) * 2
        self.assertEqual(input.grad.data, expected_grad)

    def test_to(self):
        m = nn.Linear(3, 5)
        self.assertIs(m, m.to('cpu'))
        self.assertIs(m, m.to('cpu', dtype=torch.float32))
        self.assertEqual(m.double(), m.to(torch.float64))
        self.assertRaises(RuntimeError, lambda: m.to('cpu', copy=True))

        if torch.cuda.is_available():
            for cuda in ['cuda', 'cuda:0' if torch.cuda.device_count() == 1 else 'cuda:1']:
                m2 = m.cuda(device=cuda)
                self.assertIs(m2, m2.to(cuda))
                self.assertEqual(m, m2.to('cpu'))
                self.assertEqual(m2, m.to(cuda))
                self.assertIs(m2, m2.to(dtype=torch.float32))
                self.assertEqual(m2.double(), m2.to(dtype=torch.float64))

    def test_zero_grad(self):
        i = torch.randn(2, 5, requires_grad=True)
        module = nn.Linear(5, 5)
        for p in module.parameters():
            p.requires_grad = False
        module.zero_grad()

        module.weight.requires_grad = True
        module.zero_grad()
        self.assertIsNone(module.weight.grad)  # uninitialized grad

        module(i).sum().backward()
        self.assertIsNotNone(module.weight.grad)
        self.assertGreater(module.weight.grad.data.abs().sum(), 0)
        module.zero_grad()
        self.assertEqual(module.weight.grad.data, module.weight.data.clone().zero_())

        module.bias.requires_grad = True
        module.zero_grad()
        self.assertIsNotNone(module.weight.grad)
        self.assertIsNone(module.bias.grad)
        module(i).sum().backward()
        self.assertIsNotNone(module.weight.grad)
        self.assertIsNotNone(module.bias.grad)
        self.assertGreater(module.weight.grad.data.abs().sum(), 0)
        self.assertGreater(module.bias.grad.data.abs().sum(), 0)
        module.zero_grad()
        self.assertEqual(module.weight.grad.data, module.weight.data.clone().zero_())
        self.assertEqual(module.bias.grad.data, module.bias.data.clone().zero_())

    def test_no_grad(self):
        module = nn.Conv2d(2, 5, kernel_size=3, padding=1)
        input = torch.randn(1, 2, 10, 10)
        x = input
        y = input.clone()

        output = module(x)
        self.assertTrue(output.requires_grad)
        output.backward(torch.ones(1, 5, 10, 10))

        with torch.no_grad():
            output2 = module(y)
            self.assertFalse(output2.requires_grad)
            self.assertRaises(RuntimeError, lambda: output2.backward(torch.ones(1, 5, 10, 10)))

    def test_invalid_conv1d(self):
        module = nn.Conv1d(in_channels=3, out_channels=33, kernel_size=10, stride=1, bias=True)
        input = torch.randn(1, 3, 4)
        with self.assertRaisesRegex(RuntimeError,
                                    r'Calculated padded input size per channel: \(4\). ' +
                                    r'Kernel size: \(10\). Kernel size can\'t be greater than actual input size'):
            module(input)

        # Negative stride check
        module = nn.Conv1d(in_channels=3, out_channels=6, kernel_size=3, stride=-1, bias=True)
        input = torch.randn(1, 3, 4)
        with self.assertRaisesRegex(RuntimeError, 'negative stride is not supported'):
            module(input)

    def test_invalid_conv2d(self):
        module = torch.nn.Conv2d(1, 1, kernel_size=3, dilation=2, stride=2)
        input = torch.empty(1, 1, 4, 4)
        self.assertRaises(RuntimeError, lambda: module(input))

        module = nn.Conv2d(in_channels=3, out_channels=33, kernel_size=10, stride=1, bias=True)
        input = torch.randn(1, 3, 1, 1)
        with self.assertRaisesRegex(RuntimeError,
                                    r'Calculated padded input size per channel: \(1 x 1\). ' +
                                    r'Kernel size: \(10 x 10\). Kernel size can\'t be greater than actual input size'):
            module(input)

        # Negative stride check
        module = nn.Conv2d(in_channels=3, out_channels=6, kernel_size=4, stride=-1, bias=True)
        input = torch.randn(1, 3, 4, 4)
        with self.assertRaisesRegex(RuntimeError, 'negative stride is not supported'):
            module(input)

    def test_invalid_conv3d(self):
        module = torch.nn.Conv3d(1, 1, kernel_size=3, dilation=2, stride=2)
        input = torch.empty(1, 1, 4, 4, 4)
        self.assertRaises(RuntimeError, lambda: module(input))

        # Negative stride check
        module = torch.nn.Conv3d(1, 1, kernel_size=3, stride=-2)
        input = torch.empty(1, 1, 4, 4, 4)
        with self.assertRaisesRegex(RuntimeError, 'negative stride is not supported'):
            module(input)

    def _test_dropout(self, cls, cuda, input):
        p = 0.2
        device = torch.device("cuda") if cuda else torch.device("cpu")
        input = input.to(device).fill_(1 - p)

        module = cls(p)
        input_var = input.clone().requires_grad_()
        output = module(input_var)
        self.assertLess(abs(output.data.mean() - (1 - p)), 0.05)
        output.backward(input)
        self.assertLess(abs(input_var.grad.data.mean() - (1 - p)), 0.05)

        module = cls(p, True)
        input_var = input.clone().requires_grad_()
        output = module(input_var + 0)
        self.assertLess(abs(output.data.mean() - (1 - p)), 0.05)
        output.backward(input)
        self.assertLess(abs(input_var.grad.data.mean() - (1 - p)), 0.05)

        # check eval mode doesn't change anything
        for inplace in [True, False]:
            module = cls(p, inplace).eval()
            self.assertEqual(input, module(input))

        # Check that these don't raise errors
        module.__repr__()
        str(module)

    def _test_alpha_dropout(self, cls, input):
        mean = input.mean()
        std = input.std()

        for p in [0.2, 0.5, 0.8]:
            module = cls(p)
            input_var = input.detach().clone().requires_grad_()
            output = module(input_var)
            # output mean should be close to input mean
            self.assertLess(abs(output.data.mean() - mean), 0.1)
            # output std should be close to input std
            self.assertLess(abs(output.data.std() - std), 0.1)
            output.backward(input)

    def test_parameters_and_named_parameters(self):
        def names(named_parameters):
            return [k for k, _ in named_parameters]

        l, n, s = self._create_basic_net()

        self.assertEqual(len(list(l.parameters())), 1)
        self.assertEqual(
            names(l.named_parameters()),
            ['layer_dummy_param'])

        self.assertEqual(len(list(n.parameters())), 2)
        self.assertEqual(
            names(n.named_parameters()),
            ['dummy_param', 'l1.layer_dummy_param'])

        self.assertEqual(len(list(n.parameters(recurse=False))), 1)
        self.assertEqual(
            names(n.named_parameters(recurse=False)),
            ['dummy_param'])

        self.assertEqual(len(list(s.parameters())), 2)
        self.assertEqual(
            names(s.named_parameters()),
            ['0.dummy_param', '0.l1.layer_dummy_param'])

    def test_buffers_and_named_buffers(self):
        def names(named_buffers):
            return [k for k, _ in named_buffers]

        l, n, s = self._create_basic_net()

        self.assertEqual(len(list(l.buffers())), 1)
        self.assertEqual(
            names(l.named_buffers()),
            ['layer_dummy_buf'])

        self.assertEqual(len(list(n.buffers())), 2)
        self.assertEqual(
            names(n.named_buffers()),
            ['dummy_buf', 'l1.layer_dummy_buf'])

        self.assertEqual(len(list(n.buffers(recurse=False))), 1)
        self.assertEqual(
            names(n.named_buffers(recurse=False)),
            ['dummy_buf'])

        self.assertEqual(len(list(s.buffers())), 2)
        self.assertEqual(
            names(s.named_buffers()),
            ['0.dummy_buf', '0.l1.layer_dummy_buf'])

    def test_call_supports_python_dict_output(self):
        class Net(nn.Module):
            def __init__(self):
                super(Net, self).__init__()
                self.l1 = nn.Linear(10, 20)
                self.register_backward_hook(self.hook)
                self.check_backward_hook_flag = False

            def hook(self, module, grad_out, grad_in):
                self.check_backward_hook_flag = True

            def forward(self, inputs):
                return {"output": self.l1(inputs).sum()}

        net = Net()
        model_output = net(torch.randn([5, 10]))
        model_output["output"].backward()
        self.assertTrue(net.check_backward_hook_flag)

    def test_children(self):
        l1 = nn.Linear(2, 2)
        l2 = nn.Linear(2, 2)
        l3 = nn.Linear(2, 2)
        l4 = nn.Linear(2, 2)
        subnet = nn.Sequential(l3, l4)
        s = nn.Sequential(l1, l2, l1, l2, subnet)
        self.assertEqual(list(s.children()), [l1, l2, subnet])

    def test_dir(self):
        linear = nn.Linear(2, 2)
        linear._test_submodule = nn.Linear(2, 2)
        linear._test_parameter = Parameter(torch.Tensor(2, 2))
        linear.register_buffer('_test_buffer', torch.Tensor(2, 2))
        keys = dir(linear)
        self.assertIn('_test_submodule', keys)
        self.assertIn('_test_parameter', keys)
        self.assertIn('_test_buffer', keys)

        for key in keys:
            self.assertTrue(hasattr(linear, key))

    def test_repr(self):
        # no extra information or sub-modules
        empty_sequential = nn.Sequential()
        expected_repr_empty = 'Sequential()'
        self.assertEqual(repr(empty_sequential), expected_repr_empty)

        # one liner extra information
        linear = nn.Linear(1, 1)
        expected_repr_linear = 'Linear(in_features=1, out_features=1, bias=True)'
        self.assertEqual(repr(linear), expected_repr_linear)

        # sub-modules repr
        sequential = nn.Sequential(linear)
        expected_repr_sequential = 'Sequential(\n' \
            '  (0): Linear(in_features=1, out_features=1, bias=True)\n' \
            ')'
        self.assertEqual(repr(sequential), expected_repr_sequential)

    def test_dir_digit(self):
        model = nn.Sequential(nn.Linear(2, 2))
        keys = dir(model)
        self.assertNotIn('0', keys)

    def test_named_children(self):
        l1 = nn.Linear(2, 2)
        l2 = nn.Linear(2, 2)
        l3 = nn.Linear(2, 2)
        l4 = nn.Linear(2, 2)
        subnet = nn.Sequential(l3, l4)
        s = nn.Sequential()
        with self.assertRaises(KeyError):
            s.add_module('', l1)
        with self.assertRaises(KeyError):
            s.add_module('name.with.dot', l1)
        s.add_module('layer1', l1)
        s.add_module('layer2', l2)
        s.add_module('layer3', l1)
        s.add_module('layer4', l2)
        s.add_module('subnet', subnet)
        self.assertEqual(list(s.named_children()), [('layer1', l1), ('layer2', l2), ('subnet', subnet)])

    def test_modules(self):
        class Net(nn.Module):
            def __init__(self):
                super(Net, self).__init__()
                self.l1 = l
                self.l2 = l
                self.param = torch.empty(3, 5)

        l = nn.Linear(10, 20)
        n = Net()
        s = nn.Sequential(n, n, n, n)
        self.assertEqual(list(s.modules()), [s, n, l])

    def test_named_modules(self):
        class Net(nn.Module):
            def __init__(self):
                super(Net, self).__init__()
                self.l1 = l
                self.l2 = l
                self.param = torch.empty(3, 5)
                self.block = block
        l = nn.Linear(10, 20)
        l1 = nn.Linear(10, 20)
        l2 = nn.Linear(10, 20)
        block = nn.Sequential()
        block.add_module('linear1', l1)
        block.add_module('linear2', l2)
        n = Net()
        s = nn.Sequential(n, n, n, n)
        self.assertEqual(list(s.named_modules()), [('', s), ('0', n), ('0.l1', l),
                                                   ('0.block', block), ('0.block.linear1', l1),
                                                   ('0.block.linear2', l2)])

    def test_register_buffer_raises_error_if_name_is_not_string(self):
        m = nn.Module()
        expected_error = 'buffer name should be a string. Got '
        with self.assertRaisesRegex(TypeError, expected_error + 'int'):
            m.register_buffer(1, torch.rand(5))
        with self.assertRaisesRegex(TypeError, expected_error + 'NoneType'):
            m.register_buffer(None, torch.rand(5))

    def test_register_buffer_raises_error_if_attr_exists(self):
        m = nn.Module()
        m.attribute_name = 5
        with self.assertRaises(KeyError):
            m.register_buffer('attribute_name', torch.rand(5))

        del m.attribute_name
        m.register_parameter('attribute_name', nn.Parameter())
        with self.assertRaises(KeyError):
            m.register_buffer('attribute_name', torch.rand(5))

        del m.attribute_name
        m.add_module('attribute_name', nn.Module())
        with self.assertRaises(KeyError):
            m.register_buffer('attribute_name', torch.rand(5))

    def test_register_buffer_raises_error_if_not_tensor(self):
        m = nn.Module()
        with self.assertRaises(TypeError):
            m.register_buffer('attribute_name', 5)

    def test_register_buffer_allows_overwriting_with_same_name(self):
        m = nn.Module()
        buffer1 = torch.rand(5)
        buffer2 = buffer1 + 5
        buffer3 = None
        m.register_buffer('buffer_name', buffer1)
        self.assertEqual(m.buffer_name, buffer1)
        m.register_buffer('buffer_name', buffer2)
        self.assertEqual(m.buffer_name, buffer2)
        m.register_buffer('buffer_name', buffer3)
        self.assertEqual(m.buffer_name, buffer3)

    def test_register_parameter_raises_error_if_name_is_not_string(self):
        m = nn.Module()
        expected_error = 'parameter name should be a string. Got '
        with self.assertRaisesRegex(TypeError, expected_error + 'int'):
            m.register_parameter(1, nn.Parameter())
        with self.assertRaisesRegex(TypeError, expected_error + 'NoneType'):
            m.register_parameter(None, nn.Parameter())

    def test_register_parameter_raises_error_if_attr_exists(self):
        m = nn.Module()
        m.attribute_name = 5
        with self.assertRaises(KeyError):
            m.register_parameter('attribute_name', nn.Parameter())

        del m.attribute_name
        m.register_buffer('attribute_name', torch.rand(5))
        with self.assertRaises(KeyError):
            m.register_parameter('attribute_name', nn.Parameter())

        del m.attribute_name
        m.add_module('attribute_name', nn.Module())
        with self.assertRaises(KeyError):
            m.register_parameter('attribute_name', nn.Parameter())

    def test_register_parameter_allows_overwriting_with_same_name(self):
        m = nn.Module()
        param1 = nn.Parameter(torch.rand(5))
        param2 = nn.Parameter(param1.data + 5)
        param3 = None
        m.register_parameter('param_name', param1)
        self.assertEqual(m.param_name, param1)
        m.register_parameter('param_name', param2)
        self.assertEqual(m.param_name, param2)
        m.register_parameter('param_name', param3)
        self.assertEqual(m.param_name, param3)

    def test_add_module_raises_error_if_attr_exists(self):
        m = nn.Module()
        m.attribute_name = 5
        with self.assertRaises(KeyError):
            m.add_module('attribute_name', nn.Module())

        del m.attribute_name
        m.register_buffer('attribute_name', torch.rand(5))
        with self.assertRaises(KeyError):
            m.add_module('attribute_name', nn.Module())

        del m.attribute_name
        m.register_parameter('attribute_name', nn.Parameter())
        with self.assertRaises(KeyError):
            m.add_module('attribute_name', nn.Module())

    def test_Sequential_getitem(self):
        l1 = nn.Linear(10, 20)
        l2 = nn.Linear(20, 30)
        l3 = nn.Linear(30, 40)
        l4 = nn.Linear(40, 50)
        n = nn.Sequential(l1, l2, l3, l4)
        self.assertIs(n[0], l1)
        self.assertIs(n[1], l2)
        self.assertIs(n[2], l3)
        self.assertIs(n[3], l4)
        self.assertIs(n[torch.tensor(3, dtype=torch.int64)], l4)
        self.assertEqual(n[1:], nn.Sequential(l2, l3, l4))
        self.assertEqual(n[3:], nn.Sequential(l4))
        self.assertEqual(n[:-1], nn.Sequential(l1, l2, l3))
        self.assertEqual(n[:-3], nn.Sequential(l1))
        self.assertEqual(n[::-1], nn.Sequential(l4, l3, l2, l1))

    def test_Sequential_setitem(self):
        l1 = nn.Linear(10, 20)
        l2 = nn.Linear(20, 30)
        l3 = nn.Linear(30, 40)
        l4 = nn.Linear(40, 50)
        n = nn.Sequential(l1, l2, l3)
        n[0] = l4
        n[-1] = l4
        n[torch.tensor(1, dtype=torch.int16)] = l1
        self.assertIs(n[0], l4)
        self.assertIs(n[1], l1)
        self.assertIs(n[2], l4)

    def test_Sequential_setitem_named(self):
        l1 = nn.Linear(10, 20)
        l2 = nn.Linear(20, 30)
        l3 = nn.Linear(30, 40)
        l4 = nn.Linear(40, 50)
        n = nn.Sequential(OrderedDict([
            ('linear1', l1),
            ('linear2', l2),
            ('linear3', l3),
        ]))

        n[0] = l4
        n[-1] = l4
        self.assertEqual(n.linear1, l4)
        self.assertEqual(n.linear3, l4)

    def test_Sequential_delitem(self):
        l1 = nn.Linear(10, 20)
        l2 = nn.Linear(20, 30)
        l3 = nn.Linear(30, 40)
        l4 = nn.Linear(40, 50)
        n = nn.Sequential(l1, l2, l3, l4)
        del n[-1]
        self.assertEqual(n, nn.Sequential(l1, l2, l3))
        del n[1::2]
        self.assertEqual(n, nn.Sequential(l1, l3))

    def test_ModuleList(self):
        modules = [nn.ReLU(), nn.Linear(5, 5)]
        module_list = nn.ModuleList(modules)

        def check():
            self.assertEqual(len(module_list), len(modules))
            for m1, m2 in zip(modules, module_list):
                self.assertIs(m1, m2)
            for m1, m2 in zip(modules, module_list.children()):
                self.assertIs(m1, m2)
            for i in range(len(modules)):
                self.assertIs(module_list[i], modules[i])

        check()
        modules += [nn.Conv2d(3, 4, 3)]
        module_list += [modules[-1]]
        check()
        modules.insert(1, nn.Linear(3, 2))
        module_list.insert(1, modules[1])
        check()
        modules.append(nn.Tanh())
        module_list.append(modules[-1])
        check()
        next_modules = [nn.Linear(5, 5), nn.Sigmoid()]
        modules.extend(next_modules)
        module_list.extend(next_modules)
        check()
        modules[2] = nn.Conv2d(5, 3, 2)
        module_list[2] = modules[2]
        check()
        modules[-1] = nn.Conv2d(5, 2, 1)
        module_list[-1] = modules[-1]
        check()
        idx = torch.tensor(2, dtype=torch.int32)
        modules[2] = nn.Conv2d(5, 3, 2)
        module_list[idx] = modules[2]
        self.assertIs(module_list[idx], modules[2])
        check()
        self.assertEqual(module_list[1:], nn.ModuleList(modules[1:]))
        self.assertEqual(module_list[3:], nn.ModuleList(modules[3:]))
        self.assertEqual(module_list[:-1], nn.ModuleList(modules[:-1]))
        self.assertEqual(module_list[:-3], nn.ModuleList(modules[:-3]))
        self.assertEqual(module_list[::-1], nn.ModuleList(modules[::-1]))
        del module_list[-1]
        self.assertEqual(module_list, nn.ModuleList(modules[:-1]))
        del module_list[1::2]
        self.assertEqual(module_list, nn.ModuleList(modules[:-1][0::2]))

        with self.assertRaises(TypeError):
            module_list += nn.ReLU()
        with self.assertRaises(TypeError):
            module_list.extend(nn.ReLU())

        l1 = nn.Linear(1, 2)
        l2 = nn.Linear(2, 3)
        l3 = nn.Linear(3, 2)
        l4 = nn.Linear(2, 3)
        subnet = nn.Sequential(l3, l4)
        s = nn.Sequential(
            OrderedDict([
                ("layer1", l1),
                ("layer2", l2),
                ("layer3", l3),
                ("layer4", l4),
                ("subnet_layer", subnet)
            ])
        )
        modules = list(s.modules())
        module_list = nn.ModuleList()
        module_list.extend(s.modules())
        check()

    def test_ModuleDict(self):
        modules = OrderedDict([
            ('act', nn.ReLU()),
            ('conv', nn.Conv2d(10, 10, 5)),
            ('fc', nn.Linear(5, 5)),
        ])

        module_dict = nn.ModuleDict(modules)

        def check():
            self.assertEqual(len(module_dict), len(modules))
            for k1, m2 in zip(modules, module_dict.children()):
                self.assertIs(modules[k1], m2)
            for k1, k2 in zip(modules, module_dict):
                self.assertIs(modules[k1], module_dict[k2])
            for k in module_dict:
                self.assertIs(module_dict[k], modules[k])
            for k in module_dict.keys():
                self.assertIs(module_dict[k], modules[k])
            for k, v in module_dict.items():
                self.assertIs(modules[k], v)
            for k1, m2 in zip(modules, module_dict.values()):
                self.assertIs(modules[k1], m2)
            for k in modules.keys():
                self.assertTrue(k in module_dict)
        check()

        modules['conv'] = nn.Conv2d(3, 4, 3)
        module_dict['conv'] = modules['conv']
        check()

        next_modules = [
            ('fc2', nn.Linear(5, 5)),
            ('act', nn.Sigmoid()),
        ]
        modules.update(next_modules)
        module_dict.update(next_modules)
        check()

        next_modules = OrderedDict([
            ('fc3', nn.Linear(5, 5)),
            ('act2', nn.Sigmoid()),
        ])
        modules.update(next_modules)
        module_dict.update(next_modules)
        check()

        next_modules = {
            'fc4': nn.Linear(5, 5),
            'act3': nn.Sigmoid()
        }
        modules.update(sorted(next_modules.items()))
        module_dict.update(next_modules)
        check()

        del module_dict['fc']
        del modules['fc']
        check()

        with self.assertRaises(TypeError):
            module_dict.update(nn.ReLU())

        with self.assertRaises(TypeError):
            module_dict.update([nn.ReLU()])

        with self.assertRaises(ValueError):
            module_dict.update([[nn.ReLU()]])

        with self.assertRaises(TypeError):
            module_dict[1] = nn.ReLU()

        s = nn.Sequential(modules)
        module_dict = nn.ModuleDict(s.named_children())
        check()

        c = module_dict.pop('conv')
        self.assertIs(c, modules['conv'])
        modules.pop('conv')
        check()

        module_dict.clear()
        self.assertEqual(len(module_dict), 0)
        modules.clear()
        check()

    def test_ParameterList(self):
        def make_param():
            return Parameter(torch.randn(10, 10))
        parameters = [make_param(), make_param()]
        param_list = nn.ParameterList(parameters)

        def check():
            self.assertEqual(len(parameters), len(param_list))
            for p1, p2 in zip(parameters, param_list):
                self.assertIs(p1, p2)
            for p1, p2 in zip(parameters, param_list.parameters()):
                self.assertIs(p1, p2)
            for i in range(len(parameters)):
                self.assertIs(parameters[i], param_list[i])

        check()
        parameters += [make_param()]
        param_list += [parameters[-1]]
        check()
        parameters.append(make_param())
        param_list.append(parameters[-1])
        check()
        next_params = [make_param(), make_param()]
        parameters.extend(next_params)
        param_list.extend(next_params)
        check()
        parameters[2] = make_param()
        param_list[2] = parameters[2]
        check()
        parameters[-1] = make_param()
        param_list[-1] = parameters[-1]
        check()
        idx = torch.tensor(2, dtype=torch.int32)
        parameters[2] = make_param()
        param_list[idx] = parameters[2]
        self.assertIs(param_list[idx], parameters[2])
        check()
        self.assertEqual(param_list[1:], nn.ParameterList(parameters[1:]))
        self.assertEqual(param_list[3:], nn.ParameterList(parameters[3:]))
        self.assertEqual(param_list[:-1], nn.ParameterList(parameters[:-1]))
        self.assertEqual(param_list[:-3], nn.ParameterList(parameters[:-3]))
        self.assertEqual(param_list[::-1], nn.ParameterList(parameters[::-1]))

        with self.assertRaises(TypeError):
            param_list += make_param()
        with self.assertRaises(TypeError):
            param_list.extend(make_param())

        l1 = nn.Linear(1, 2)
        l2 = nn.Linear(2, 3)
        l3 = nn.Linear(3, 2)
        l4 = nn.Linear(2, 3)
        subnet = nn.Sequential(l3, l4)
        s = nn.Sequential(
            OrderedDict([
                ("layer1", l1),
                ("layer2", l2),
                ("layer3", l3),
                ("layer4", l4),
                ("subnet_layer", subnet)
            ])
        )
        parameters = list(s.parameters())
        param_list = nn.ParameterList()
        param_list.extend(s.parameters())
        check()

    def test_ParameterDict(self):
        parameters = OrderedDict([
            ('p1', Parameter(torch.randn(10, 10))),
            ('p2', Parameter(torch.randn(10, 10))),
            ('p3', Parameter(torch.randn(10, 10))),
        ])

        parameter_dict = nn.ParameterDict(parameters)

        def check():
            self.assertEqual(len(parameter_dict), len(parameters))
            for k1, m2 in zip(parameters, parameter_dict.parameters()):
                self.assertIs(parameters[k1], m2)
            for k1, k2 in zip(parameters, parameter_dict):
                self.assertIs(parameters[k1], parameter_dict[k2])
            for k in parameter_dict:
                self.assertIs(parameter_dict[k], parameters[k])
            for k in parameter_dict.keys():
                self.assertIs(parameter_dict[k], parameters[k])
            for k, v in parameter_dict.items():
                self.assertIs(v, parameters[k])
            for k1, m2 in zip(parameters, parameter_dict.values()):
                self.assertIs(parameters[k1], m2)
            for k in parameters.keys():
                self.assertTrue(k in parameter_dict)

        check()

        parameters['p4'] = Parameter(torch.randn(10, 10))
        parameter_dict['p4'] = parameters['p4']
        check()

        next_parameters = [
            ('p5', Parameter(torch.randn(10, 10))),
            ('p2', Parameter(torch.randn(10, 10))),
        ]
        parameters.update(next_parameters)
        parameter_dict.update(next_parameters)
        check()

        next_parameters = OrderedDict([
            ('p6', Parameter(torch.randn(10, 10))),
            ('p5', Parameter(torch.randn(10, 10))),
        ])
        parameters.update(next_parameters)
        parameter_dict.update(next_parameters)
        check()

        next_parameters = {
            'p8': Parameter(torch.randn(10, 10)),
            'p7': Parameter(torch.randn(10, 10))
        }
        parameters.update(sorted(next_parameters.items()))
        parameter_dict.update(next_parameters)
        check()

        del parameter_dict['p3']
        del parameters['p3']
        check()

        with self.assertRaises(TypeError):
            parameter_dict.update(1)

        with self.assertRaises(TypeError):
            parameter_dict.update([1])

        with self.assertRaises(ValueError):
            parameter_dict.update(Parameter(torch.randn(10, 10)))

        with self.assertRaises(TypeError):
            parameter_dict[1] = Parameter(torch.randn(10, 10))

        p_pop = parameter_dict.pop('p4')
        self.assertIs(p_pop, parameters['p4'])
        parameters.pop('p4')
        check()

        parameter_dict.clear()
        self.assertEqual(len(parameter_dict), 0)
        parameters.clear()
        check()

    def test_add_module(self):
        l = nn.Linear(10, 20)
        net = nn.Module()
        net.l = l
        net.l2 = l
        net.add_module('empty', None)
        self.assertEqual(net.l, l)
        self.assertEqual(net.l2, l)
        self.assertEqual(net.empty, None)
        net.add_module('l3', l)
        self.assertEqual(net.l3, l)
        l3 = nn.Linear(20, 10)
        net.add_module('l', l3)
        self.assertEqual(net.l, l3)
        self.assertRaises(TypeError, lambda: net.add_module('x', 'non-module'))
        self.assertRaisesRegex(TypeError, 'module name should be a string. Got int',
                               lambda: net.add_module(1, l))
        self.assertRaisesRegex(TypeError, 'module name should be a string. Got NoneType',
                               lambda: net.add_module(None, l))

    def test_module_to_argparse(self):
        net = nn.Sequential(nn.Linear(3, 3))
        cpu = torch.device('cpu')
        with self.assertRaises(TypeError):
            net.to(cpu, True)
        with self.assertRaises(TypeError):
            net.to(torch.long)
        with self.assertRaises(TypeError):
            net.to(None, True)
        with self.assertRaises(TypeError):
            net.to(cpu, torch.long, True)
        with self.assertRaises(TypeError):
            net.to(cpu, dtype=torch.long, non_blocking=True)
        with self.assertRaises(TypeError):
            net.to([])
        with self.assertRaises(TypeError):
            net.to({}, non_blocking=True)
        with self.assertRaises(TypeError):
            net.to(torch.tensor(3, dtype=torch.long), non_blocking=True)
        with self.assertRaises(TypeError):
            net.to(cpu, torch.tensor(3, dtype=torch.long), non_blocking=True)

<<<<<<< HEAD
    def test_overwrite_module_params_on_conversion(self):
        torch.__future__.set_overwrite_module_params_on_conversion(False)

        # Test that if the conversion function passed to `module._apply()`
        # changes the TensorImpl type of `module`'s parameters, the `module`'s
        # parameters are always overwritten, regardless of the value of
        # `torch.__future__.get_overwrite_module_params_on_conversion()`.
        m = nn.Linear(20, 10)
        m.weight.grad = torch.randn(10, 20)
        weight_ref = m.weight
        weight_grad_ref = m.weight.grad
        m = m._apply(lambda t: torch.sparse_coo_tensor(torch.zeros([2, 1]), torch.ones([1]), torch.Size([10, 20])))
        self.assertNotEqual(weight_ref.layout, m.weight.layout)
        self.assertNotEqual(weight_grad_ref.layout, m.weight.grad.layout)

        # Test that under the current default settings
        # (`torch.__future__.get_overwrite_module_params_on_conversion() == False`),
        # a view to a module's parameters is not pointing to the same storage as
        # its base variable after converting the module to a different dtype.
        m = nn.Linear(20, 10).float()
        mw = m.weight[:]
        m.double()
        mw[0][0] = 5
        with self.assertRaisesRegex(RuntimeError, "Expected object of scalar type Float but got scalar type Double"):
            mw[0][0] == mw._base[0][0]

        torch.__future__.set_overwrite_module_params_on_conversion(True)

        # Test that if `torch.__future__.get_overwrite_module_params_on_conversion() == True`,
        # a view to a module's parameters is still pointing to the same storage as
        # its base variable after converting the module to a different dtype.
        m = nn.Linear(20, 10).float()
        mw = m.weight[:]
        m.double()
        mw[0][0] = 5
        self.assertTrue(mw[0][0] == mw._base[0][0])

        # Test that if `torch.__future__.get_overwrite_module_params_on_conversion() == True`,
        # `float_module.double()` doesn't preserve previous references to
        # `float_module`'s parameters or gradients.
        m = nn.Linear(20, 10).float()
        m.weight.grad = torch.randn(10, 20).float()
        weight_ref = m.weight
        weight_grad_ref = m.weight.grad
        m.double()
        self.assertNotEqual(weight_ref.dtype, m.weight.dtype)
        self.assertNotEqual(weight_grad_ref.dtype, m.weight.grad.dtype)

        def add_one_inplace(t):
            return t.add_(1.0)

        # Test that if `torch.__future__.get_overwrite_module_params_on_conversion() == True`,
        # applying an in-place operation to a module would bump the module's
        # original parameters' version counter.
        m = nn.Linear(20, 10)
        pvm = m.weight.mul(m.weight)
        weight_ref = m.weight
        m_weight_version_saved = weight_ref._version
        m = m._apply(add_one_inplace)
        # Test that the in-place operation bumps the original parameter's version counter
        self.assertGreater(weight_ref._version, m_weight_version_saved)
        with self.assertRaisesRegex(RuntimeError, "modified by an inplace operation"):
            pvm.backward(torch.randn(10, 20))

        # Test that if `torch.__future__.get_overwrite_module_params_on_conversion() == True`,
        # applying an in-place operation to a module would bump the module's
        # original parameters' gradients' version counter.
        m = nn.Linear(20, 10)
        m.weight.grad = torch.randn(10, 20).requires_grad_()
        pgm = m.weight.grad.mul(m.weight.grad)
        weight_grad_ref = m.weight.grad
        m_weight_grad_version_saved = weight_grad_ref._version
        m = m._apply(add_one_inplace)
        self.assertGreater(weight_grad_ref._version, m_weight_grad_version_saved)
        with self.assertRaisesRegex(RuntimeError, "modified by an inplace operation"):
            pgm.backward(torch.randn(10, 20))

        # Test that if `torch.__future__.get_overwrite_module_params_on_conversion() == True`,
        # applying an out-of-place operation to a module doesn't bump
        # the module's original parameters' version counter.
        m = nn.Linear(20, 10)
        weight_ref = m.weight
        m_weight_version_saved = weight_ref._version
        m = m._apply(lambda t: torch.randn(t.shape))
        self.assertEqual(weight_ref._version, m_weight_version_saved)

        # Test that if `torch.__future__.get_overwrite_module_params_on_conversion() == True`,
        # applying an out-of-place operation to a module doesn't bump
        # the module's original parameters' gradients' version counter.
        m = nn.Linear(20, 10)
        m.weight.grad = torch.randn(10, 20).requires_grad_()
        weight_grad_ref = m.weight.grad
        m_weight_grad_version_saved = weight_grad_ref._version
        m = m._apply(lambda t: torch.randn(t.shape))
        self.assertEqual(weight_grad_ref._version, m_weight_grad_version_saved)

        torch.__future__.set_overwrite_module_params_on_conversion(False)

    @unittest.skipIf(not TEST_CUDA, "CUDA unavailable")
    def test_overwrite_module_params_on_conversion_cpu_cuda(self):
        torch.__future__.set_overwrite_module_params_on_conversion(False)

        # Test that under the current default settings
        # (`torch.__future__.get_overwrite_module_params_on_conversion() == False`),
        # a view to a module's parameters is not pointing to the same storage as
        # its base variable after converting the module to a different device.
        m = nn.Linear(20, 10)
        mw = m.weight[:]
        m.to('cuda')
        with torch.no_grad():
            # Without using `torch.no_grad()`, this will leak CUDA memory.
            # (Issue is filed at https://github.com/pytorch/pytorch/issues/21875)
            mw[0][0] = 5
        with self.assertRaisesRegex(RuntimeError, "Expected object of backend CPU but got backend CUDA"):
            mw[0][0] == mw._base[0][0]

        torch.__future__.set_overwrite_module_params_on_conversion(True)

        # Test that if `torch.__future__.get_overwrite_module_params_on_conversion() == True`,
        # a view to a module's parameters is still pointing to the same storage as
        # its base variable after converting the module to a different device.
        m = nn.Linear(20, 10)
        mw = m.weight[:]
        m.to('cuda')
        mw[0][0] = 5
        self.assertTrue(mw[0][0] == mw._base[0][0])

        # Test that if `torch.__future__.get_overwrite_module_params_on_conversion() == True`,
        # `cpu_module.to("cuda")` doesn't preserve previous references to
        # `cpu_module`'s parameters or gradients.
        m = nn.Linear(20, 10)
        m.weight.grad = torch.randn(10, 20)
        weight_ref = m.weight
        weight_grad_ref = m.weight.grad
        m.to('cuda')
        self.assertNotEqual(weight_ref.device, m.weight.device)
        self.assertNotEqual(weight_grad_ref.device, m.weight.grad.device)

=======
    def test_module_apply_inplace_op(self):
        def add_one_inplace(t):
            return t.add_(1.0)

        # Test that applying an in-place operation to a module would bump
        # the module's parameters' version counter.
        m = nn.Linear(20, 10)
        pvm = m.weight.mul(m.weight)
        m_weight_version_saved = m.weight._version
        m = m._apply(add_one_inplace)
        self.assertGreater(m.weight._version, m_weight_version_saved)
        with self.assertRaisesRegex(RuntimeError, "modified by an inplace operation"):
            pvm.backward(torch.randn(10, 20))

        # Test that applying an in-place operation to a module would bump
        # the module's parameters' gradients' version counter.
        m = nn.Linear(20, 10)
        m.weight.grad = torch.randn(10, 20).requires_grad_()
        pgm = m.weight.grad.mul(m.weight.grad)
        m_weight_grad_version_saved = m.weight.grad._version
        m = m._apply(add_one_inplace)
        self.assertGreater(m.weight.grad._version, m_weight_grad_version_saved)
        with self.assertRaisesRegex(RuntimeError, "modified by an inplace operation"):
            pgm.backward(torch.randn(10, 20))

>>>>>>> 4b1df5c1
    def test_type(self):
        l = nn.Linear(10, 20)
        net = nn.Module()
        net.l = l
        net.l2 = l
        net.add_module('empty', None)
        net.register_buffer('indices', torch.LongTensor(1))
        net.float()
        self.assertIsInstance(l.weight.data, torch.FloatTensor)
        self.assertIsInstance(l.bias.data, torch.FloatTensor)
        self.assertIsInstance(net.indices, torch.LongTensor)
        net.double()
        self.assertIsInstance(l.weight.data, torch.DoubleTensor)
        self.assertIsInstance(l.bias.data, torch.DoubleTensor)
        self.assertIsInstance(net.indices, torch.LongTensor)
        net.to(torch.half)
        self.assertIsInstance(l.weight.data, torch.HalfTensor)
        self.assertIsInstance(l.bias.data, torch.HalfTensor)
        self.assertIsInstance(net.indices, torch.LongTensor)
        if TEST_CUDA:
            net.float().cuda()
            self.assertIsInstance(l.weight.data, torch.cuda.FloatTensor)
            self.assertIsInstance(l.bias.data, torch.cuda.FloatTensor)
            self.assertIsInstance(net.indices, torch.cuda.LongTensor)
            net.cpu()
            self.assertIsInstance(l.weight.data, torch.FloatTensor)
            self.assertIsInstance(l.bias.data, torch.FloatTensor)
            self.assertIsInstance(net.indices, torch.LongTensor)
            net.to("cuda", torch.double, True)
            self.assertIsInstance(l.weight.data, torch.cuda.DoubleTensor)
            self.assertIsInstance(l.bias.data, torch.cuda.DoubleTensor)
            self.assertIsInstance(net.indices, torch.cuda.LongTensor)
            net.to(torch.empty(1, device="cuda:0", dtype=torch.half))
            self.assertIsInstance(l.weight.data, torch.cuda.HalfTensor)
            self.assertIsInstance(l.bias.data, torch.cuda.HalfTensor)
            self.assertIsInstance(net.indices, torch.cuda.LongTensor)
        net.to(torch.device("cpu"), non_blocking=True)
        self.assertIsInstance(l.weight.data, torch.HalfTensor)
        self.assertIsInstance(l.bias.data, torch.HalfTensor)
        self.assertIsInstance(net.indices, torch.LongTensor)
        net.type(torch.FloatTensor)
        self.assertIsInstance(l.weight.data, torch.FloatTensor)
        self.assertIsInstance(l.bias.data, torch.FloatTensor)
        net.to(torch.DoubleTensor(1))
        self.assertIsInstance(l.weight.data, torch.DoubleTensor)
        self.assertIsInstance(l.bias.data, torch.DoubleTensor)
        if TEST_CUDA:
            net.type(torch.cuda.FloatTensor)
            self.assertIsInstance(l.weight.data, torch.cuda.FloatTensor)
            self.assertIsInstance(l.bias.data, torch.cuda.FloatTensor)

    def test_non_leaf_parameters(self):
        l1 = nn.Linear(10, 10)
        l2 = nn.Linear(10, 10)

        def assign_weight():
            l2.weight = l1.weight + 2

        self.assertRaises(TypeError, assign_weight)
        # This should work though
        l2.weight = Parameter(torch.randn(10, 10))

    def test_clip_grad_norm(self):
        l = nn.Linear(10, 10)
        max_norm = 2

        def compute_norm(norm_type):
            norm_type = float(norm_type)
            if norm_type != inf:
                total_norm = 0
                for p in l.parameters():
                    total_norm += p.grad.data.abs().pow(norm_type).sum()
                return pow(total_norm, 1. / norm_type)
            else:
                return max(p.grad.data.abs().max() for p in l.parameters())

        def compare_scaling(grads):
            p_scale = [p.grad.data.div(g).view(-1) for p, g in zip(l.parameters(), grads)]
            scale = torch.cat(p_scale)
            self.assertEqual(scale.std(), 0)
            return scale[0]

        grads = torch.arange(1., 101).view(10, 10), torch.ones(10).div(1000)
        for norm_type in [0.5, 1.5, 2, 4, 'inf']:
            for p, g in zip(l.parameters(), grads):
                p._grad = Variable(g.clone().view_as(p.data))
            norm_before = compute_norm(norm_type)
            norm = clip_grad_norm_(l.parameters(), max_norm, norm_type=norm_type)
            norm_after = compute_norm(norm_type)
            self.assertEqual(norm, norm_before)
            self.assertEqual(norm_after, max_norm)
            self.assertLessEqual(norm_after, norm_before)
            compare_scaling(grads)

        # Small gradients should be left unchanged
        grads = torch.rand(10, 10).div(10000), torch.ones(10).div(500)
        for norm_type in [0.5, 1.5, 2, 4, 'inf']:
            for p, g in zip(l.parameters(), grads):
                p.grad.data.copy_(g)
            norm_before = compute_norm(norm_type)
            norm = clip_grad_norm_(l.parameters(), max_norm, norm_type=norm_type)
            norm_after = compute_norm(norm_type)
            self.assertEqual(norm, norm_before)
            self.assertEqual(norm_before, norm_after)
            self.assertLessEqual(norm_after, max_norm)
            scale = compare_scaling(grads)
            self.assertEqual(scale, 1)

        # Should accept a single Tensor as input
        p1, p2 = torch.randn(10, 10), torch.randn(10, 10)
        g = torch.arange(1., 101).view(10, 10)
        p1._grad = g.clone()
        p2._grad = g.clone()
        for norm_type in [0.5, 1.5, 2, 4, 'inf']:
            clip_grad_norm_(p1, max_norm, norm_type=norm_type)
            clip_grad_norm_([p2], max_norm, norm_type=norm_type)
            self.assertEqual(p1.grad, p2.grad)

    def test_clip_grad_value(self):
        l = nn.Linear(10, 10)
        clip_value = 2.5

        grad_w, grad_b = torch.arange(-50., 50).view(10, 10).div_(5), torch.ones(10).mul_(2)
        for grad_list in [[grad_w, grad_b], [grad_w, None]]:
            for p, g in zip(l.parameters(), grad_list):
                p._grad = g.clone().view_as(p.data) if g is not None else g

        clip_grad_value_(l.parameters(), clip_value)
        for p in filter(lambda p: p.grad is not None, l.parameters()):
            self.assertLessEqual(p.grad.data.max(), clip_value)
            self.assertGreaterEqual(p.grad.data.min(), -clip_value)

        # Should accept a single Tensor as input
        p1, p2 = torch.randn(10, 10), torch.randn(10, 10)
        g = torch.arange(-50., 50).view(10, 10).div_(5)
        p1._grad = g.clone()
        p2._grad = g.clone()
        clip_grad_value_(p1, clip_value)
        clip_grad_value_([p2], clip_value)
        self.assertEqual(p1.grad, p2.grad)

    def test_parameters_to_vector(self):
        conv1 = nn.Conv2d(3, 10, 5)
        fc1 = nn.Linear(10, 20)
        model = nn.Sequential(conv1, fc1)

        vec = parameters_to_vector(model.parameters())
        self.assertEqual(vec.size(0), 980)

    def test_vector_to_parameters(self):
        conv1 = nn.Conv2d(3, 10, 5)
        fc1 = nn.Linear(10, 20)
        model = nn.Sequential(conv1, fc1)

        vec = Variable(torch.arange(0., 980))
        vector_to_parameters(vec, model.parameters())

        sample = next(model.parameters())[0, 0, 0]
        self.assertTrue(torch.equal(sample.data, vec.data[:5]))

    # We don't want to make propagating NaN a hard requirement on ops, but for
    # these easy ones, we should make them do so.
    def _test_nonlinearity_propagate_nan(self, device):
        def test(nonlinearity, *args, **kwargs):
            x = torch.tensor([nan], device=device)
            fn = getattr(F, nonlinearity)
            try:
                self.assertTrue(math.isnan(fn(x, *args, **kwargs).item()))
            except Exception as e:
                if 'not implemented' not in str(e):
                    raise

        test('relu')
        test('relu', inplace=True)
        test('relu6')
        test('elu')
        test('selu')
        test('celu')
        test('rrelu')
        test('rrelu', inplace=True)
        test('hardtanh')
        test('tanh')
        test('sigmoid')
        test('logsigmoid')
        test('hardshrink')
        test('tanhshrink')
        test('softsign')
        test('softmin', 0)
        test('softmax', 0)
        test('log_softmax', 0)
        test('leaky_relu', 0.2)
        test('threshold', 3, 2)
        test('threshold', 3, 2, inplace=True)

    def test_nonlinearity_propagate_nan(self):
        self._test_nonlinearity_propagate_nan('cpu')

    @unittest.skipIf(not TEST_CUDA, "CUDA unavailable")
    def test_nonlinearity_propagate_nan_cuda(self):
        self._test_nonlinearity_propagate_nan('cuda')

    def test_weight_norm(self):
        input = torch.randn(3, 5)
        m = nn.Linear(5, 7)
        expected_output = m(input)

        # add weight normalization
        m = torch.nn.utils.weight_norm(m)
        self.assertEqual(m.weight_v.size(), m.weight.size())
        self.assertEqual(m.weight_g.size(), (7, 1))
        self.assertEqual(m(input), expected_output)

        # remove weight norm
        m = torch.nn.utils.remove_weight_norm(m)
        self.assertFalse(hasattr(m, 'weight_g'))
        self.assertFalse(hasattr(m, 'weight_v'))
        self.assertEqual(m(input), expected_output)

        # test with dim=1
        m = torch.nn.utils.weight_norm(m, dim=1)
        self.assertEqual(m.weight_v.size(), m.weight.size())
        self.assertEqual(m.weight_g.size(), (1, 5))
        self.assertEqual(m(input), expected_output)

        # test with dim=None
        m = nn.Linear(5, 7)
        expected_output = m(input)
        m = torch.nn.utils.weight_norm(m, dim=None)
        self.assertEqual(m(input), expected_output)

        with self.assertRaisesRegex(RuntimeError, 'register two weight_norm hooks'):
            m = torch.nn.utils.weight_norm(m)
            m = torch.nn.utils.weight_norm(m)

    def test_weight_norm_pickle(self):
        m = torch.nn.utils.weight_norm(nn.Linear(5, 7))
        m = pickle.loads(pickle.dumps(m))
        self.assertIsInstance(m, nn.Linear)

    def test_spectral_norm(self):
        input = torch.randn(3, 5)
        m = nn.Linear(5, 7)
        m = torch.nn.utils.spectral_norm(m)

        self.assertEqual(m.weight_u.size(), torch.Size([m.weight.size(0)]))
        # weight_orig should be trainable
        self.assertTrue(hasattr(m, 'weight_orig'))
        self.assertTrue('weight_orig' in m._parameters)
        # weight_u should be just a reused buffer
        self.assertTrue(hasattr(m, 'weight_u'))
        self.assertTrue('weight_u' in m._buffers)
        self.assertTrue('weight_v' in m._buffers)
        # weight should be a plain attribute, not counted as a buffer or a param
        self.assertFalse('weight' in m._buffers)
        self.assertFalse('weight' in m._parameters)
        # it should also be sharing storage as `weight_orig`
        self.assertEqual(m.weight_orig.storage(), m.weight.storage())
        self.assertEqual(m.weight_orig.size(), m.weight.size())
        self.assertEqual(m.weight_orig.stride(), m.weight.stride())

        m = torch.nn.utils.remove_spectral_norm(m)
        self.assertFalse(hasattr(m, 'weight_orig'))
        self.assertFalse(hasattr(m, 'weight_u'))
        # weight should be converted back as a parameter
        self.assertTrue(hasattr(m, 'weight'))
        self.assertTrue('weight' in m._parameters)

        with self.assertRaisesRegex(RuntimeError, 'register two spectral_norm hooks'):
            m = torch.nn.utils.spectral_norm(m)
            m = torch.nn.utils.spectral_norm(m)

        # test correctness in training/eval modes and cpu/multi-gpu settings
        for apply_dp in (True, False):
            if apply_dp:
                if not TEST_MULTIGPU:
                    continue
                device = torch.device('cuda:0')

                def maybe_wrap(m):
                    return torch.nn.DataParallel(m, [0, 1])
            else:
                device = torch.device('cpu')

                def maybe_wrap(m):
                    return m

            for requires_grad in (True, False):
                m = nn.Linear(3, 4).to(device)
                m.weight.requires_grad_(requires_grad)
                m = torch.nn.utils.spectral_norm(m)
                wrapped_m = maybe_wrap(m)
                self.assertTrue(hasattr(m, 'weight_u'))
                u0 = m.weight_u.clone()
                v0 = m.weight_v.clone()

                # TEST TRAINING BEHAVIOR

                # assert that u and v are updated
                input = torch.randn(2, 3, device=device)
                out = wrapped_m(input)
                self.assertNotEqual(u0, m.weight_u)
                self.assertNotEqual(v0, m.weight_v)

                # assert that backprop reaches weight_orig
                # can't use gradcheck because the function changes as we
                # activate through it in training mode
                if requires_grad:
                    torch.autograd.grad(out.sum(), m.weight_orig)

                # test backward works with multiple forwards
                # it uses training mode so we need to reset `u` and `v` vectors
                # to same value at beginning for finite difference test to pass
                saved_u = m.weight_u.clone()
                saved_v = m.weight_v.clone()

                def fn(input):
                    m.weight_u.data.copy_(saved_u)
                    m.weight_v.data.copy_(saved_v)
                    out0 = wrapped_m(input)
                    out1 = wrapped_m(input)
                    return out0 + out1

                torch.autograd.gradcheck(fn, (input.clone().requires_grad_(),))

                # test removing
                pre_remove_out = wrapped_m(input)
                m = torch.nn.utils.remove_spectral_norm(m)
                self.assertEqual(wrapped_m(input), pre_remove_out)

                m = torch.nn.utils.spectral_norm(m)
                for _ in range(3):
                    pre_remove_out = wrapped_m(input)
                m = torch.nn.utils.remove_spectral_norm(m)
                self.assertEqual(wrapped_m(input), pre_remove_out)

                # TEST EVAL BEHAVIOR

                m = torch.nn.utils.spectral_norm(m)
                wrapped_m(input)
                last_train_out = wrapped_m(input)
                last_train_u = m.weight_u.clone()
                last_train_v = m.weight_v.clone()
                wrapped_m.zero_grad()
                wrapped_m.eval()

                eval_out0 = wrapped_m(input)
                # assert eval gives same result as last training iteration
                self.assertEqual(eval_out0, last_train_out)
                # assert doing more iteartion in eval don't change things
                self.assertEqual(eval_out0, wrapped_m(input))
                self.assertEqual(last_train_u, m.weight_u)
                self.assertEqual(last_train_v, m.weight_v)

                # FIXME: the code below is flaky when executed with DataParallel
                # see https://github.com/pytorch/pytorch/issues/13818
                if apply_dp:
                    continue

                # test backward works with multiple forwards in mixed training
                # and eval modes
                # it uses training mode so we need to reset `u` and `v` vectors
                # to same value at beginning for finite difference test to pass
                saved_u = m.weight_u.clone()
                saved_v = m.weight_v.clone()

                def fn(input):
                    m.weight_u.data.copy_(saved_u)
                    m.weight_v.data.copy_(saved_v)
                    wrapped_m.train()
                    out0 = wrapped_m(input)
                    wrapped_m.eval()
                    out1 = wrapped_m(input)
                    wrapped_m.train()
                    out2 = wrapped_m(input)
                    wrapped_m.eval()
                    out3 = wrapped_m(input)
                    return out0 + out1 + out2 + out3

                torch.autograd.gradcheck(fn, (input.clone().requires_grad_(),))

                # assert that backprop reaches weight_orig in eval
                if requires_grad:
                    def fn(weight):
                        return wrapped_m(input)

                    torch.autograd.gradcheck(fn, (m.weight_orig,))

    def test_spectral_norm_load_state_dict(self):
        inp = torch.randn(2, 3)
        for activate_times in (0, 3):
            # Test backward compatibility
            # At version None -> 1: weight becomes not a buffer and v vector becomes a buffer
            m = nn.Linear(3, 5)
            snm = torch.nn.utils.spectral_norm(m)
            snm.train()
            for _ in range(activate_times):
                snm(inp)

            # craft a version None state_dict
            version_none_state_dict = deepcopy(snm.state_dict())
            self.assertEqual({'weight_orig', 'bias', 'weight_u', 'weight_v'}, set(version_none_state_dict.keys()))
            self.assertIn('spectral_norm', version_none_state_dict._metadata[''])
            del version_none_state_dict._metadata['']['spectral_norm']       # remove metadata info
            del version_none_state_dict['weight_v']                          # remove v vector
            version_none_state_dict['weight'] = snm.weight.detach().clone()  # set W as a buffer

            # normal state_dict
            version_latest_state_dict = deepcopy(snm.state_dict())

            snm.eval()
            out0_eval = snm(inp)
            snm.train()
            out1_train = snm(inp)
            out2_train = snm(inp)
            snm.eval()
            out3_eval = snm(inp)

            snm.load_state_dict(version_none_state_dict)
            if activate_times > 0:
                # since in loading version None state dict, we assume that the
                # values in the state dict have gone through at lease one
                # forward, we only test for equivalence when activate_times > 0.
                snm.eval()
                self.assertEqual(out0_eval, snm(inp))
                snm.train()
                self.assertEqual(out1_train, snm(inp))
                self.assertEqual(out2_train, snm(inp))
                snm.eval()
                self.assertEqual(out3_eval, snm(inp))

            # Test normal loading
            snm.load_state_dict(version_latest_state_dict)
            snm.eval()
            self.assertEqual(out0_eval, snm(inp))
            snm.train()
            self.assertEqual(out1_train, snm(inp))
            self.assertEqual(out2_train, snm(inp))
            snm.eval()
            self.assertEqual(out3_eval, snm(inp))

    def test_spectral_norm_dim(self):
        inp = torch.randn(2, 3, 10, 12)
        m = nn.ConvTranspose2d(3, 4, (5, 6))
        m = torch.nn.utils.spectral_norm(m)
        # this should not run into incompatible shapes
        x = m(inp)
        # check that u refers to the same dimension
        self.assertEqual(m.weight_u.shape, m.weight_orig[0, :, 0, 0].shape)

    def test_spectral_norm_forward(self):
        input = torch.randn(3, 5)
        m = nn.Linear(5, 7)
        m = torch.nn.utils.spectral_norm(m)
        # naive forward
        _weight, _bias, _u = m.weight_orig, m.bias, m.weight_u
        _weight_mat = _weight.view(_weight.size(0), -1)
        _v = torch.mv(_weight_mat.t(), _u)
        _v = F.normalize(_v, dim=0, eps=1e-12)
        _u = torch.mv(_weight_mat, _v)
        _u = F.normalize(_u, dim=0, eps=1e-12)
        _weight.data /= torch.dot(_u, torch.matmul(_weight_mat, _v))
        out_hat = torch.nn.functional.linear(input, _weight, _bias)
        expect_out = m(input)
        self.assertAlmostEqual(expect_out, out_hat)

    def test_spectral_norm_pickle(self):
        m = torch.nn.utils.spectral_norm(nn.Linear(5, 7))
        m = pickle.loads(pickle.dumps(m))
        self.assertIsInstance(m, nn.Linear)

    def test_threshold_int(self):
        x = torch.tensor([-3, -2, -1, 0, 1, 2, 3])
        expected = torch.tensor([99, 99, 99, 99, 1, 2, 3])
        self.assertEqual(F.threshold(x, 0, 99), expected)

    def test_embedding_sparse_basic(self):
        embedding = nn.Embedding(10, 20, sparse=True)
        input = Variable(torch.LongTensor([[0, 2, 4, 5], [4, 3, 0, 9]]))
        embedding(input).sum().backward()
        self.assertTrue(embedding.weight.grad.is_sparse)
        self.assertEqual(embedding.weight.grad.shape, embedding.weight.shape)

    def test_embedding_sparse_empty_tensor(self):
        embedding = nn.Embedding(0, 0, sparse=True)
        input = torch.tensor([], dtype=torch.int64)
        embedding(input).sum().backward()
        self.assertTrue(embedding.weight.grad.is_sparse)
        self.assertEqual(embedding.weight.grad.shape, embedding.weight.shape)

        embedding = nn.Embedding(10, 0, sparse=True)
        input = torch.LongTensor([[0, 2, 4, 5], [4, 3, 0, 9]])
        embedding(input).sum().backward()
        self.assertTrue(embedding.weight.grad.is_sparse)
        self.assertEqual(embedding.weight.grad.shape, embedding.weight.shape)

    def _test_embedding_dense_grad(self, dev):
        embd = nn.Embedding(20, 20).to(dev)
        weight = embd.weight

        def fn_wrapper(dev):
            def fn(weight):
                inp = torch.tensor([[0, 1, 1, 2], [3, 5, 7, 11]], dtype=torch.long).to(dev)
                return torch.nn.functional.embedding(inp, weight)
            return fn

        fn = fn_wrapper(dev)
        _assertGradAndGradgradChecks(self, fn, (weight, ))

    def test_embedding_dense_grad(self):
        self._test_embedding_dense_grad("cpu")

    @unittest.skipIf(not TEST_CUDA, "CUDA unavailable")
    def test_embedding_dense_grad_cuda(self):
        self._test_embedding_dense_grad("cuda")

    def test_move_sparse_half_embedding(self):
        embedding = nn.Embedding(10, 3, sparse=True)
        self.assertEqual(embedding.weight.device.type, 'cpu')
        self.assertEqual(embedding.weight.dtype, torch.float64)
        embedding.to(torch.float16)
        self.assertEqual(embedding.weight.dtype, torch.float16)
        self.assertEqual(embedding.embedding_dim, 3)
        self.assertEqual(embedding.num_embeddings, 10)

        if torch.cuda.is_available():
            embedding.to('cuda')
            self.assertEqual(embedding.weight.device.type, 'cuda')
            embedding.to('cpu')
            self.assertEqual(embedding.weight.device.type, 'cpu')

    def test_embedding_sparse_backward(self):
        self._test_embedding_backward()

    @unittest.skipIf(not TEST_CUDA, "CUDA unavailable")
    def test_embedding_sparse_half_backward(self):
        # same as test_embedding_sparse_backward above but testing half types in
        # cuda. cpu sum not supported for half types.
        self._test_embedding_backward('cuda', torch.float16)

    def _test_embedding_backward(self, device='cpu', dtype=torch.float64):
        embedding = nn.Embedding(10, 3, sparse=True)
        tensor = torch.tensor([[7, 1, 3]])
        ones = torch.tensor(1.).expand(3, 3)
        tensorTwice = tensor.repeat(1, 2)
        onesTwice = torch.cat((ones, ones))

        embedding = embedding.to(dtype=dtype).to(device)
        tensor = tensor.to(device)
        ones = ones.to(device)
        tensorTwice = tensorTwice.to(device)
        onesTwice = onesTwice.to(device)

        embedding.zero_grad()
        embedding(tensor[0]).sum().backward()
        self.assertEqual(embedding.weight.grad._indices(), tensor)
        self.assertEqual(embedding.weight.grad._values(), ones)

        embedding.zero_grad()
        embedding(tensor[0]).sum().backward()
        embedding(tensor[0]).sum().backward()
        self.assertEqual(embedding.weight.grad._indices(), tensorTwice)
        self.assertEqual(embedding.weight.grad._values(), onesTwice)

        embedding.zero_grad()
        embedding(tensor[0]).sum().backward()
        tensor[0, 0] = 8
        embedding(tensor[0]).sum().backward()
        tensorTwice[0, 3] = 8
        self.assertEqual(embedding.weight.grad._indices(), tensorTwice)
        self.assertEqual(embedding.weight.grad._values(), onesTwice)

    def test_embedding_padding_idx(self):
        embedding = nn.Embedding(10, 20, padding_idx=0)
        input = Variable(torch.LongTensor([[0, 2, 4, 5], [4, 3, 0, 9]]))
        output = embedding(input)
        self.assertEqual(output[0][0].sum(), 0)
        self.assertEqual(output[1][2].sum(), 0)

        embedding = nn.Embedding(10, 20, padding_idx=0, sparse=True)
        input = Variable(torch.LongTensor([[0, 2, 4, 5], [4, 3, 0, 9]]))
        output = embedding(input)
        self.assertEqual(output[0][0].sum(), 0)
        self.assertEqual(output[1][2].sum(), 0)

        # negative indexing check for padding_idx
        # padding_idx=-2, num_embeddings=10 ==> index 8 padded
        embedding = nn.Embedding(10, 20, padding_idx=-2)
        input = Variable(torch.LongTensor([[0, 2, 8, 5], [4, 8, 0, 9]]))
        output = embedding(input)
        self.assertEqual(output[0][2].sum(), 0)
        self.assertEqual(output[1][1].sum(), 0)

        embedding = nn.Embedding(10, 20, padding_idx=-2, sparse=True)
        input = Variable(torch.LongTensor([[0, 2, 8, 5], [4, 8, 0, 9]]))
        output = embedding(input)
        self.assertEqual(output[0][2].sum(), 0)
        self.assertEqual(output[1][1].sum(), 0)

        # out of bounds check for padding_idx
        self.assertRaises(AssertionError, nn.Embedding, num_embeddings=10, embedding_dim=20, padding_idx=25)
        self.assertRaises(AssertionError, nn.Embedding, num_embeddings=10, embedding_dim=20, padding_idx=-25)

        # test backward when input contains padding_idx
        padding_idx = 0
        embedding = nn.Embedding(5, 2, padding_idx=padding_idx)
        for n in (1, 2):
            for other_indices in ([], [1, 3], [2]):
                indices = torch.LongTensor(other_indices + [padding_idx] * n)
                pre = embedding.weight[padding_idx].clone()
                embedding(indices).sum().backward()
                after = (embedding.weight + embedding.weight.grad)[padding_idx]
                embedding.zero_grad()
                self.assertEqual(after, pre)

                # test double backward
                emb_sum = embedding(indices).sum()
                emb_grad = torch.autograd.grad(outputs=emb_sum, inputs=list(embedding.parameters()), retain_graph=True)
                scalar = emb_grad[0].sum() + emb_sum
                scalar.backward()
                after = (embedding.weight + embedding.weight.grad)[padding_idx]
                embedding.zero_grad()
                self.assertEqual(after, pre)

    def test_embedding_max_norm(self):
        embedding = nn.Embedding(22, 5, max_norm=1.0)
        input = Variable(torch.LongTensor([2, 8, 8, 6]))
        output = embedding(input)
        self.assertEqual(output[1], output[2])
        self.assertTrue(output.data.norm(p=2, dim=1).le(1).all())

    @unittest.skipIf(not TEST_CUDA, "CUDA unavailable")
    @repeat_test_for_types(ALL_TENSORTYPES)
    def test_embedding_max_norm_cuda(self, dtype=torch.float):
        embedding = nn.Embedding(22, 5, max_norm=1.0).to("cuda", dtype=dtype)
        # nn.Embedding only takes LongTensor as input
        input = torch.tensor([2, 8, 8, 6], device="cuda", dtype=torch.long)
        output = embedding(input)
        self.assertEqual(output[1], output[2])
        self.assertTrue(output.data.norm(p=2, dim=1).le(1).all())

    def test_embedding_from_pretrained(self):
        a = torch.Tensor([[1, 2, 3], [4, 5, 6]])
        embedding = nn.Embedding.from_pretrained(a)
        self.assertEqual(a, embedding.weight.data)

        input = torch.LongTensor([0, 1])
        output = embedding(input)
        self.assertEqual(a, output)

    def test_embedding_from_pretrained_options(self):
        a = torch.Tensor([[1, 2, 3], [4, 5, 6]])
        opts = {
            "max_norm": 2.,
            "norm_type": .5,
            "scale_grad_by_freq": False,
            "sparse": True
        }
        embedding = nn.Embedding.from_pretrained(a, **opts)
        input = torch.LongTensor([0, 1])
        output = embedding(input)
        # test output and that weight matrix was renormalized
        self.assertEqual(a, output)
        self.assertTrue(a.ne(torch.arange(1, 7, dtype=a.dtype).view(2, 3)).all())
        self.assertTrue(output.data.norm(p=opts["norm_type"], dim=1).le(opts["max_norm"]).all())

    def test_embedding_functional(self):
        a = torch.tensor([
            [1, 3, 2],
            [0, 2, 1]
        ], dtype=torch.long)
        embeddings = torch.rand(4, 3, requires_grad=True)

        embed_old = torch.nn.Embedding(4, 3)
        embed_old.weight.data = embeddings.data
        res_old = embed_old(a)

        res_F = F.embedding(a, embeddings)
        self.assertEqual(res_old, res_F)

    @unittest.skipIf(not TEST_CUDA, "CUDA unavailable")
    @repeat_test_for_types([torch.float, torch.half])
    @skipIfRocm
    def test_softmax_dtype(self, dtype=torch.float):
        input = torch.rand(32, 100, device="cuda", dtype=dtype, requires_grad=True)
        inputf = input.to(torch.float).detach().requires_grad_(True)
        out = F.softmax(input, dim=-1, dtype=torch.float)
        outf = F.softmax(inputf, dim=-1)
        # should be bitwise equal
        self.assertEqual(out, outf, prec=0)
        gO = torch.empty_like(outf).uniform_()
        out.backward(gO)
        outf.backward(gO)
        # should be bitwise equal
        self.assertEqual(input.grad, inputf.grad.to(dtype), prec=0)

    def _test_softmax_backward(self, device):
        if device.type == 'cuda':
            dtypes = [torch.float, torch.half]
        else:
            dtypes = [torch.float]
        # FIXME: add (10, 0) after https://github.com/pytorch/pytorch/issues/17262 is fixed
        sizes = [(0, 10), (32, 20)]
        for fn in [F.softmax, F.log_softmax]:
            for dtype in dtypes:
                for size in sizes:
                    input = torch.rand(size, device=device, dtype=dtype, requires_grad=True)
                    output = fn(input, dtype=torch.float, dim=1).sum()
                    grad_input, = torch.autograd.grad(output, input, create_graph=True)
                    grad_input.sum().backward()

    def test_softmax_backward(self):
        self._test_softmax_backward(torch.device('cpu'))

    @unittest.skipIf(not TEST_CUDA, "CUDA unavailable")
    def test_softmax_backward_cuda(self):
        self._test_softmax_backward(torch.device('cuda'))

    def _test_gumbel_softmax_st_shapes(self, cuda, dtype, shape, dim, count_expected):
        logits = torch.randn(shape, dtype=torch.float)
        logits = logits.to(dtype)
        if cuda:
            logits = logits.cuda()

        y_draw = F.gumbel_softmax(logits, hard=True, dim=dim)

        # All values positive
        self.assertGreaterEqual(y_draw.min(), 0)
        # Shape unchanged
        self.assertTrue(y_draw.shape == logits.shape)
        # One choice per draw
        self.assertEqual(y_draw.sum(), count_expected, prec=torch.finfo(y_draw.dtype).eps)

    def _test_gumbel_softmax_straight_through(self, cuda, dtype):
        num_draws = 100

        logits = torch.tensor([[0.2, 0.8, 0.1]])
        logits = logits.reshape([1, 3])
        logits = logits.to(dtype).requires_grad_()
        if cuda:
            logits = logits.cuda()
        probs = logits.softmax(dim=-1)

        counts = torch.zeros_like(logits)
        for _ in range(num_draws):
            y_draw = F.gumbel_softmax(logits, hard=True)
            counts = counts + y_draw

        # All values positive
        self.assertGreaterEqual(y_draw.min(), 0)
        # Each experiment should result in 1 draw.
        self.assertEqual(counts.sum(), num_draws, prec=torch.finfo(counts.dtype).eps)

        # check results is asymptotically as expected.
        expected = probs * num_draws
        # ~z is approximately N(0,1) for unbiased count
        z = (counts - expected) / (expected * (1 - probs)).sqrt()
        # A (lazy) approximate 99% two-sided test:
        # occurs with prob alpha~>=0.01 if unbiased
        self.assertLess(z.abs().max().item(), 2.58)

    def _test_gumbel_softmax_grad(self, cuda, dtype):
        # "hard" and "not hard" should propagate same gradient.
        device = torch.device("cuda") if cuda else torch.device("cpu")
        logits_soft = torch.zeros(10, 10, dtype=dtype, device=device, requires_grad=True)
        logits_hard = torch.zeros(10, 10, dtype=dtype, device=device, requires_grad=True)

        seed = torch.random.get_rng_state()
        y_soft = F.gumbel_softmax(logits_soft, hard=False)
        torch.random.set_rng_state(seed)
        y_hard = F.gumbel_softmax(logits_hard, hard=True)

        y_soft.sum().backward()
        y_hard.sum().backward()

        # 2eps = 1x addition + 1x subtraction.
        tol = 2 * torch.finfo(dtype).eps
        self.assertAlmostEqual(logits_soft.grad, logits_hard.grad, delta=tol)

    @repeat_test_for_types(NO_HALF_TENSORTYPES)
    def test_gumbel_softmax(self, dtype=torch.float):
        """
        NO_HALF_TENSORTYPES because many half-ops doesnt work on cpu.
        """
        self._test_gumbel_softmax_st_shapes(cuda=False, dtype=dtype, shape=[5], dim=0, count_expected=1)
        self._test_gumbel_softmax_st_shapes(cuda=False, dtype=dtype, shape=[5], dim=-1, count_expected=1)
        self._test_gumbel_softmax_st_shapes(cuda=False, dtype=dtype, shape=[5, 4], dim=1, count_expected=5)
        self._test_gumbel_softmax_st_shapes(cuda=False, dtype=dtype, shape=[5, 4, 3], dim=1, count_expected=5 * 3)
        self._test_gumbel_softmax_st_shapes(cuda=False, dtype=dtype, shape=[5, 4, 3], dim=-1, count_expected=5 * 4)
        self._test_gumbel_softmax_straight_through(cuda=False, dtype=dtype)
        self._test_gumbel_softmax_grad(cuda=False, dtype=dtype)

    @unittest.skipIf(not TEST_CUDA, "CUDA unavailable")
    @repeat_test_for_types(ALL_TENSORTYPES)
    def test_gumbel_softmax_cuda(self, dtype=torch.float):
        self._test_gumbel_softmax_st_shapes(cuda=True, dtype=dtype, shape=[5], dim=0, count_expected=1)
        self._test_gumbel_softmax_st_shapes(cuda=True, dtype=dtype, shape=[5], dim=-1, count_expected=1)
        self._test_gumbel_softmax_st_shapes(cuda=True, dtype=dtype, shape=[5, 4], dim=1, count_expected=5)
        self._test_gumbel_softmax_st_shapes(cuda=True, dtype=dtype, shape=[5, 4, 3], dim=1, count_expected=5 * 3)
        self._test_gumbel_softmax_st_shapes(cuda=True, dtype=dtype, shape=[5, 4, 3], dim=-1, count_expected=5 * 4)
        self._test_gumbel_softmax_straight_through(cuda=True, dtype=dtype)
        self._test_gumbel_softmax_grad(cuda=True, dtype=dtype)

    def _test_EmbeddingBag_vs_Embedding(self, N, D, B, L, max_norm=None,
                                        mode='mean',
                                        device='cpu',
                                        dtype=torch.float,
                                        test_per_sample_weights=False,
                                        trainable_per_sample_weights=False,
                                        sparse=False,
                                        test_backward=True,
                                        backward_prec=None):
        es = nn.EmbeddingBag(N, D, mode=mode, sparse=sparse, max_norm=max_norm).to(device, dtype)
        e = nn.Embedding(N, D, max_norm=max_norm).to(device, dtype)
        e.weight.data.copy_(es.weight)
        input = torch.randint(N, (B, L), device=device, dtype=torch.long)
        offsets = torch.arange(0, B, device=device, dtype=torch.long).mul_(L)
        grad_output = torch.rand(B, D, device=device, dtype=dtype)

        if test_per_sample_weights:
            # To prevent large gradients, weights should sum to 1 for each bag
            per_sample_weights = \
                torch.randn(B, L, device=device, dtype=dtype).softmax(dim=-1)
            per_sample_weights_reference = \
                per_sample_weights.clone().requires_grad_(trainable_per_sample_weights)
            per_sample_weights.requires_grad_(trainable_per_sample_weights)
            output = es(input.view(-1), offsets, per_sample_weights.view(-1))
        else:
            output = es(input.view(-1), offsets)
            per_sample_weights = None
            per_sample_weights_reference = None

        if mode == 'sum':
            if test_per_sample_weights:
                ref_output = (e(input) * per_sample_weights_reference.unsqueeze(-1)).sum(1)
            else:
                ref_output = e(input).sum(1)
        elif mode == 'mean':
            assert not test_per_sample_weights
            ref_output = e(input).mean(1)
        elif mode == 'max':
            assert not test_per_sample_weights
            ref_output = e(input).max(1)[0]

        self.assertEqual(output, ref_output, dtype2prec[dtype])

        if not test_backward:
            return

        output.backward(grad_output)
        ref_output.backward(grad_output)
        es_weight_grad = es.weight.grad.data
        if sparse:
            es_weight_grad = es.weight.grad.data.to_dense()

        # We have more floating point error here because we are dealing with larger numbers
        if backward_prec is None:
            needed_prec = dtype2prec[dtype] * 2
        else:
            needed_prec = backward_prec

        self.assertEqual(es_weight_grad, e.weight.grad, needed_prec)

        if test_per_sample_weights and trainable_per_sample_weights:
            self.assertEqual(per_sample_weights.grad, per_sample_weights_reference.grad,
                             dtype2prec[dtype])

    def _test_EmbeddingBag(self, cuda, mode, sparse, dtype=torch.double, test_backward=True):
        # check a known test example
        device = torch.device("cuda") if cuda else torch.device("cpu")
        es = nn.EmbeddingBag(5, 2, mode=mode, sparse=sparse).to(device, dtype)
        es.weight.data.copy_(torch.arange(1, 11, device=device, dtype=dtype).view_as(es.weight))
        input = torch.tensor([3, 1, 1, 1, 4, 0], device=device, dtype=torch.long)
        offsets = torch.tensor([0, 0, 3, 3, 6], device=device, dtype=torch.long)

        grad_output = torch.tensor(
            [1, 2,
             3, 4], device=device, dtype=dtype).view(2, 2)
        grad_output_with_empty = torch.tensor(
            [99, 99,
             1, 2,
             99, 99,
             3, 4,
             99, 99], device=device, dtype=dtype).view(5, 2)

        if mode == "sum" or mode == "mean":
            denominator = 1 if mode == "sum" else 3
            expected_output = torch.tensor(
                [[13, 16],
                 [13, 16]], device=device, dtype=dtype) / denominator

            expected_output_with_empty = torch.tensor(
                [[0, 0],
                 [13, 16],
                 [0, 0],
                 [13, 16],
                 [0, 0]], device=device, dtype=dtype) / denominator

            expected_grad_weight = torch.tensor(
                [[3, 4],
                 [5, 8],
                 [0, 0],
                 [1, 2],
                 [3, 4]], device=device, dtype=dtype) / denominator
        elif mode == "max":
            expected_output = torch.tensor(
                [[7, 8],
                 [9, 10]], device=device, dtype=dtype)

            expected_output_with_empty = torch.tensor(
                [[0, 0],
                 [7, 8],
                 [0, 0],
                 [9, 10],
                 [0, 0]], device=device, dtype=dtype)

            expected_grad_weight = torch.tensor(
                [[0, 0],
                 [0, 0],
                 [0, 0],
                 [1, 2],
                 [3, 4]], device=device, dtype=dtype)

        output = es(input, offsets)
        output.backward(grad_output_with_empty)

        es_weight_grad = es.weight.grad.data
        if sparse:
            es_weight_grad = es.weight.grad.to_dense()
        self.assertEqual(output, expected_output_with_empty)
        self.assertEqual(es_weight_grad, expected_grad_weight, dtype2prec[dtype])

        # check same example except as 2D (2 x 3)
        input = input.view(2, -1)
        es.zero_grad()
        output = es(input)
        output.backward(grad_output)

        es_weight_grad = es.weight.grad
        if sparse:
            es_weight_grad = es.weight.grad.to_dense()
        self.assertEqual(output, expected_output)
        self.assertEqual(es_weight_grad, expected_grad_weight, dtype2prec[dtype])

        # test all empty bags
        es.zero_grad()
        inputs = torch.tensor([], dtype=torch.long, device=device)
        offsets = torch.tensor([0, 0, 0, 0], device=device)
        es(inputs, offsets).sum().backward()
        dense_grad = es.weight.grad
        if dense_grad.is_sparse:
            dense_grad = dense_grad.to_dense()
        self.assertEqual(dense_grad, torch.zeros_like(es.weight))

        # now compare EmbeddingBag vs Embedding + Sum/Mean, for constant bag length
        N, D, B, L = random.randint(1, 100), random.randint(1, 100), random.randint(1, 50), random.randint(1, 50)
        kwargs = dict(mode=mode, sparse=sparse, device=device, dtype=dtype, test_backward=test_backward)
        self._test_EmbeddingBag_vs_Embedding(N, D, B, L, **kwargs)
        for max_norm in (None, 3):
            for p in itertools.product([1, 2], repeat=4):
                self._test_EmbeddingBag_vs_Embedding(*p, max_norm=max_norm, **kwargs)

        # check that giving illegal input combos raises error
        es = nn.EmbeddingBag(10, 20, mode=mode, sparse=sparse)
        input = torch.ones(3, 4)
        offset = torch.arange(0, 3)
        self.assertRaises(ValueError, lambda: es(input, offset))
        self.assertRaises(ValueError, lambda: es(input.view(-1)))
        offset[0] = 1
        self.assertRaises(ValueError, lambda: es(input.view(-1), offset))
        offset[0] = 0
        offset[-1] = 100
        self.assertRaises(ValueError, lambda: es(input.view(-1), offset))

    def test_embeddingbag_from_pretrained(self):
        a = torch.Tensor([[1, 2, 3], [4, 5, 6]])
        embeddingbag = nn.EmbeddingBag.from_pretrained(a)
        self.assertEqual(a, embeddingbag.weight.data)

        input = torch.LongTensor([[0, 1]])
        output = embeddingbag(input)
        self.assertEqual(a.mean(0, keepdim=True), output)

    def test_embeddingbag_from_pretrained_options(self):
        a = torch.Tensor([[1, 2, 3], [4, 5, 6]])
        opts = {
            "max_norm": 2.,
            "norm_type": .5,
            "scale_grad_by_freq": False,
            "mode": "max",
            "sparse": False
        }
        embeddingbag = nn.EmbeddingBag.from_pretrained(a, **opts)

        input = torch.LongTensor([[0, 1]])
        output = embeddingbag(input)
        self.assertEqual(a.max(0, keepdim=True)[0], output)
        self.assertTrue(a.ne(torch.arange(1, 7, dtype=a.dtype).view(2, 3)).all())
        self.assertTrue(a.norm(p=opts["norm_type"], dim=1).le(opts["max_norm"]).all())

    @unittest.skipIf(not TEST_CUDA, "CUDA unavailable")
    def test_pool3d_size_one_feature_dim(self):
        # Tests crazy strides for feature dim of size 1
        x = Variable(torch.randn(7, 1, 5, 3, 2, device="cuda"))
        strange_strides = [30, 1234, 6, 2, 1]
        y = x.as_strided(x.size(), strange_strides)
        x = x.cpu().as_strided(x.size(), strange_strides)

        to_test = {
            'max_pool3d': lambda t: F.max_pool3d(t, (5, 1, 1), stride=(5, 1, 1)),
            'avg_pool3d': lambda t: F.avg_pool3d(t, (5, 1, 1), stride=(5, 1, 1)),
        }

        for test, fn in to_test.items():
            # Should not crash
            out_y = fn(y)
            out_x = fn(x)
            self.assertEqual(out_y, out_x.cuda(), test)

    @unittest.skipIf(not TEST_CUDA, "CUDA unavailable")
    def test_AvgPool3d_backward_after_cat_dim1_cuda(self):
        # x has to have batch_size 1 to test contiguous checks
        x = torch.randn(1, 3, 4, 4, 4, device="cuda", requires_grad=True)
        y = F.avg_pool3d(x, kernel_size=3, padding=1, stride=2)

        grad = torch.randn(y.size(), device="cuda")
        # increase the stride in dimension 0. the tensor is still contiguous because size[0] is 1
        stride = list(grad.stride())
        stride[0] = stride[0] * 2
        grad.set_(grad.storage(), 0, grad.size(), stride)
        assert grad.is_contiguous()

        y.backward(grad)

    @unittest.skipIf(not TEST_CUDNN, "needs cudnn")
    def test_contig_wrong_stride_cudnn(self):
        # x has to have batch_size 1 to test contiguous checks
        x = torch.randn(1, 16, 5, 5, device="cuda")
        stride = list(x.stride())
        stride[0] = 20
        # change the stride in dimension 0. the tensor is still contiguous because size[0] is 1
        x.set_(x.storage(), 0, x.size(), stride)
        self.assertTrue(x.is_contiguous())
        F.conv_transpose2d(x, torch.randn(16, 1, 1, 1, device="cuda"))
        F.conv2d(x, torch.randn(1, 16, 1, 1, device="cuda"))

    def test_embedding_bag(self):
        for dtype in [torch.double, torch.float]:
            self._test_EmbeddingBag(False, 'sum', False, dtype=dtype)
            self._test_EmbeddingBag(False, 'mean', False, dtype=dtype)
            self._test_EmbeddingBag(False, 'max', False, dtype=dtype)

            # TODO: figure out why precision on sparse embeddings isn't the
            # same as for dense.
            test_backward = dtype is not torch.float
            self._test_EmbeddingBag(False, 'sum', True, test_backward=test_backward, dtype=dtype)
            self._test_EmbeddingBag(False, 'mean', True, test_backward=test_backward, dtype=dtype)

    def _test_embedding_bag_empty_input(self, device):
        m = 4
        n = 3
        x = torch.tensor([], device=device, dtype=torch.long)
        for sparse in [True, False]:
            Embed = torch.nn.EmbeddingBag(m, n, sparse=True)

            output = Embed(input=x, offsets=torch.tensor([0], device=device, dtype=torch.long))
            self.assertEqual(output, torch.zeros_like(output))

            output = Embed(input=x, offsets=torch.tensor([0, 0], device=device, dtype=torch.long))
            self.assertEqual(output, torch.zeros_like(output))

    def test_embedding_bag_empty_input_cpu(self):
        self._test_embedding_bag_empty_input('cpu')

    @unittest.skipIf(not TEST_CUDA, "CUDA unavailable")
    def test_embedding_bag_empty_input_cuda(self):
        self._test_embedding_bag_empty_input('cuda')

    @staticmethod
    def _embedding_bag_reference_impl(input, weight, offsets=None, mode='sum',
                                      per_sample_weights=None):
        assert mode == 'sum'
        assert offsets is not None
        if per_sample_weights is None:
            per_sample_weights = torch.ones(input.size())
        assert input.numel() == per_sample_weights.numel()

        bags = []
        embeddings = weight.index_select(0, input) * per_sample_weights.unsqueeze(1)
        for index, offset in enumerate(offsets):
            if index + 1 < len(offsets):
                next_offset = offsets[index + 1]
            else:
                next_offset = len(input)
            length = next_offset - offset
            bags.append(embeddings.narrow(0, offset, length).sum(0))
        return torch.stack(bags)

    @staticmethod
    def _test_EmbeddingBag_per_sample_weights_failures(self, device='cpu'):
        # Failure 1: mismatched embeddings / per_sample_weights dtype
        es = nn.EmbeddingBag(5, 2, mode='sum').to(dtype=torch.float, device=device)
        input = torch.tensor([3, 1, 1, 1, 4, 0], dtype=torch.long, device=device)
        offsets = torch.tensor([0, 0, 3, 3, 6], dtype=torch.long, device=device)
        per_sample_weights = torch.randn_like(input, dtype=torch.double, device=device)
        if device == 'cpu':
            with self.assertRaisesRegex(RuntimeError, 'have the same type as'):
                es(input, offsets, per_sample_weights)
        else:
            with self.assertRaisesRegex(RuntimeError, 'expected scalar type'):
                es(input, offsets, per_sample_weights)

        # Failure 2.1: input/per_sample_weights have different sizes (1d input)
        input = torch.tensor([3, 1, 1, 1, 4, 0], dtype=torch.long, device=device)
        offsets = torch.tensor([0, 0, 3, 3, 6], dtype=torch.long, device=device)
        per_sample_weights = torch.randn(5, dtype=torch.float, device=device)
        with self.assertRaisesRegex(ValueError, 'same shape as the input'):
            es(input, offsets, per_sample_weights)

        # Failure 2.2: input/per_sample_weights have different sizes (2d input)
        input = torch.randint(5, (7, 3), dtype=torch.long, device=device)
        offsets = None
        per_sample_weights = torch.randn(7 * 3, dtype=torch.float, device=device)
        with self.assertRaisesRegex(ValueError, 'same shape as the input'):
            es(input, offsets, per_sample_weights)

        # Failure 3: Unsupported per_sample_weights and mode=('max', 'mean')
        for unsupported_mode in ('max', 'mean'):
            es = nn.EmbeddingBag(5, 2, mode=unsupported_mode).to(
                dtype=torch.float, device=device)
            input = torch.randint(5, (7, 3), dtype=torch.long, device=device)
            offsets = None
            per_sample_weights = torch.randn(7, 3, dtype=torch.float, device=device)
            with self.assertRaisesRegex(NotImplementedError,
                                        "only supported for mode='sum'"):
                es(input, offsets, per_sample_weights)

    def test_EmbeddingBag_per_sample_weights_failures(self):
        self._test_EmbeddingBag_per_sample_weights_failures(self)

    @unittest.skipIf(not TEST_CUDA, "CUDA unavailable")
    def test_EmbeddingBag_per_sample_weights_failures_cuda(self):
        self._test_EmbeddingBag_per_sample_weights_failures(self, device='cuda')

    @staticmethod
    def _test_EmbeddingBag_per_sample_weights_and_offsets(self, device='cpu'):
        def test_per_sample_weights(mode, dtype, trainable_scale):
            es = nn.EmbeddingBag(5, 2, mode=mode).to(dtype=dtype, device=device)
            es.weight.data.copy_(
                torch.arange(1, 11, device=device, dtype=dtype).view_as(es.weight))
            input = torch.tensor([3, 1, 1, 1, 4, 0], device=device, dtype=torch.long)
            offsets = torch.tensor([0, 0, 3, 3, 6], device=device, dtype=torch.long)
            per_sample_weights = torch.randn_like(input, dtype=dtype) \
                                      .requires_grad_(trainable_scale)
            ref_per_sample_weights = \
                per_sample_weights.detach().requires_grad_(trainable_scale)
            reference_weights = es.weight.detach().requires_grad_()

            expected = self._embedding_bag_reference_impl(
                input, reference_weights, offsets, mode, ref_per_sample_weights)
            result = es(input, offsets, per_sample_weights)
            self.assertEqual(result, expected, prec=dtype2prec[dtype])

            grad = torch.randn_like(expected)
            result.backward(grad)
            expected.backward(grad)
            self.assertEqual(es.weight.grad, reference_weights.grad,
                             dtype2prec[dtype])
            if trainable_scale:
                self.assertEqual(per_sample_weights.grad, ref_per_sample_weights.grad,
                                 prec=dtype2prec[dtype])

        if device == 'cuda':
            dtypes = (torch.float, torch.double, torch.half)
        else:
            dtypes = (torch.float, torch.double)
        modes = ('sum',)
        trainable_scale = (True, False)
        for dtype, mode, trainable in itertools.product(dtypes, modes, trainable_scale):
            test_per_sample_weights(mode, dtype, trainable)

    def test_EmbeddingBag_per_sample_weights_and_offsets(self):
        self._test_EmbeddingBag_per_sample_weights_and_offsets(self)

    @unittest.skipIf(not TEST_CUDA, "CUDA unavailable")
    def test_EmbeddingBag_per_sample_weights_and_offsets_cuda(self):
        self._test_EmbeddingBag_per_sample_weights_and_offsets(self, device='cuda')

    @staticmethod
    def _test_EmbeddingBag_per_sample_weights_and_no_offsets(self, device='cpu'):
        def run_tests(dtype, mode, sparse, trainable_per_sample_weights):
            kwargs = dict(test_per_sample_weights=True, device=device,
                          mode=mode, dtype=dtype, sparse=sparse,
                          trainable_per_sample_weights=trainable_per_sample_weights)

            # Simple case
            self._test_EmbeddingBag_vs_Embedding(2, 3, 5, 7, **kwargs)

            # B * L > 1000
            self._test_EmbeddingBag_vs_Embedding(2, 5, 53, 23, **kwargs)

            # Large num_embedding
            self._test_EmbeddingBag_vs_Embedding(101, 5, 3, 7, **kwargs)

            # Large embedding_dim
            self._test_EmbeddingBag_vs_Embedding(2, 101, 3, 7, **kwargs)

        dtypes = (torch.float, torch.double)
        modes = ('sum',)
        sparsity = (True, False)
        trainable_scale = (True, False)
        for dtype, mode, sparse, trainable_per_sample_weights in \
                itertools.product(dtypes, modes, sparsity, trainable_scale):
            run_tests(dtype, mode, sparse, trainable_per_sample_weights)

        # Test CUDA Dense on half precision
        if device == 'cuda':
            dtypes = (torch.half,)
            modes = ('sum',)
            sparsity = (False,)
            trainable_scale = (True, False)
            for dtype, mode, sparse, trainable_per_sample_weights in \
                    itertools.product(dtypes, modes, sparsity, trainable_scale):
                run_tests(dtype, mode, sparse, trainable_per_sample_weights)

    def test_EmbeddingBag_per_sample_weights_and_no_offsets(self):
        self._test_EmbeddingBag_per_sample_weights_and_no_offsets(self)

    @unittest.skipIf(not TEST_CUDA, "CUDA unavailable")
    def test_EmbeddingBag_per_sample_weights_and_no_offsets_cuda(self):
        self._test_EmbeddingBag_per_sample_weights_and_no_offsets(self, device='cuda')

    @unittest.skipIf(not TEST_CUDA, "CUDA unavailable")
    @repeat_test_for_types(ALL_TENSORTYPES)
    def test_embedding_bag_cuda(self, dtype=torch.float):
        self._test_EmbeddingBag(True, 'sum', False, dtype)
        self._test_EmbeddingBag(True, 'mean', False, dtype)
        self._test_EmbeddingBag(True, 'max', False, dtype)

        # see 'todo' in test_embedding_bag.
        test_backward = dtype is not torch.float16
        self._test_EmbeddingBag(True, 'sum', True, dtype, test_backward=test_backward)
        self._test_EmbeddingBag(True, 'mean', True, dtype, test_backward=test_backward)

    def test_fractional_max_pool2d(self):
        x = torch.randn(1, 2, 7, 7, requires_grad=True)
        samples = x.new(1, 2, 2).uniform_()

        def func(x):
            return F.fractional_max_pool2d(
                x, (2, 2), output_size=(3, 3), _random_samples=samples)

        self.assertEqual(func(x).shape, (1, 2, 3, 3))
        gradcheck(func, [x])
        gradgradcheck(func, [x])

        x = torch.randn(2, 7, 7, requires_grad=True)
        samples = x.new(2, 2).uniform_()
        self.assertEqual(func(x).shape, (2, 3, 3))
        gradcheck(func, [x])
        gradgradcheck(func, [x])

    def test_Dropout(self):
        input = torch.Tensor(1000)
        self._test_dropout(nn.Dropout, False, input)

    def test_Dropout2d(self):
        b = random.randint(1, 5)
        w = random.randint(1, 5)
        h = random.randint(1, 5)
        num_features = 1000
        input = torch.Tensor(num_features, b, w, h)
        self._test_dropout(nn.Dropout2d, False, input)

    def test_Dropout3d(self):
        b = random.randint(1, 5)
        w = random.randint(1, 5)
        h = random.randint(1, 5)
        d = random.randint(1, 2)
        num_features = 1000
        input = torch.Tensor(num_features, b, d, w, h)
        self._test_dropout(nn.Dropout3d, False, input)

    @unittest.skipIf(not TEST_CUDA, "CUDA unavailable")
    def test_Dropout_cuda(self):
        input = torch.Tensor(1000)
        self._test_dropout(nn.Dropout, True, input)

    @unittest.skipIf(not TEST_CUDA, "CUDA unavailable")
    def test_Dropout2d_cuda(self):
        b = random.randint(1, 5)
        w = random.randint(1, 5)
        h = random.randint(1, 5)
        num_features = 1000
        input = torch.Tensor(num_features, b, w, h)
        self._test_dropout(nn.Dropout2d, True, input)

    @unittest.skipIf(not TEST_CUDA, "CUDA unavailable")
    def test_Dropout3d_cuda(self):
        b = random.randint(1, 5)
        w = random.randint(1, 5)
        h = random.randint(1, 5)
        d = random.randint(1, 2)
        num_features = 1000
        input = torch.Tensor(num_features, b, d, w, h)
        self._test_dropout(nn.Dropout3d, True, input)

    def test_AlphaDropout(self):
        # generate random tensor with zero mean and unit std
        input = torch.randn(5000)
        self._test_alpha_dropout(nn.AlphaDropout, input)

    def test_FeatureAlphaDropout(self):
        b = random.randint(1, 5)
        w = random.randint(1, 5)
        h = random.randint(1, 5)
        d = random.randint(1, 2)
        num_features = 1000
        input = torch.randn(num_features, b, d, w, h)
        self._test_alpha_dropout(nn.FeatureAlphaDropout, input)

    def _test_InstanceNorm_general(self, cls, input, device="cpu", dtype=torch.float):
        # default case track_running_stats=False
        b, c = input.size(0), input.size(1)
        input_var = input.to(device=device, dtype=dtype).requires_grad_()

        IN = cls(c, eps=0).to(device, dtype)

        output = IN(input_var)
        out_reshaped = output.view(b * c, -1)

        mean = out_reshaped.mean(1)
        var = out_reshaped.var(1, unbiased=False)

        self.assertAlmostEqual(torch.abs(mean.data).mean(), 0, delta=1e-5)
        self.assertAlmostEqual(torch.abs(var.data).mean(), 1, delta=1e-5)

        # check that eval mode doesn't change behavior
        grad_out = torch.randn_like(output)
        res1 = output.data.clone()
        output.backward(grad_out)
        grad1 = input_var.grad.data.clone()

        IN.eval()
        output = IN(input_var)
        input_var.grad = None
        output.backward(grad_out)
        res2 = output.data
        grad2 = input_var.grad.data
        self.assertEqual(res1, res2)
        self.assertEqual(grad1, grad2)

        # If track_running_stats=True and momentum=1, running_mean/var should be
        # equal to mean/var of the input (with unbias correction)
        IN = cls(c, momentum=1, eps=0, track_running_stats=True).to(device, dtype)

        output = IN(input_var)

        input_reshaped = input_var.transpose(1, 0).reshape(c, -1)
        mean = input_reshaped.mean(1)

        input_reshaped = input_var.transpose(1, 0).reshape(c, b, -1)
        var = input_reshaped.var(2, unbiased=True)[:, :]

        self.assertAlmostEqual(torch.abs(mean.data - IN.running_mean).mean(), 0, delta=1e-5)
        self.assertAlmostEqual(torch.abs(var.data.mean(1) - IN.running_var).mean(), 0, delta=1e-5)

        # in eval mode, adding X * std to a channel in input should make the
        # corresponding channel in output have mean X
        IN.eval()
        delta = IN.running_var.sqrt() * torch.arange(c, device=device, dtype=dtype)
        delta = delta.view(-1, *[1 for _ in range(2, input.dim())])
        output = IN(input_var + delta)
        self.assertEqual(output.transpose(0, 1).reshape(c, -1).mean(1), torch.arange(c))

    def _test_InstanceNorm_cuda_half(self, cls, input):
        # THNN
        input = Variable(input.cuda().half().random_(1, 10), requires_grad=True)
        m = cls(input.size(1), affine=True, track_running_stats=True).to("cuda", torch.half)
        thnn_output = m(input)
        thnn_output.sum().backward()
        thnn_input_grad = input.grad.data.clone()
        self.assertEqual(thnn_output.type(), input.type())
        # cuDNN
        if TEST_CUDNN:
            input.grad = None
            m = m.float()
            cudnn_output = m(input)
            cudnn_output.sum().backward()
            cudnn_input_grad = input.grad.data.clone()
            self.assertEqual(cudnn_output.type(), input.type())
            self.assertAlmostEqual(cudnn_output, thnn_output, delta=1e-4)
            self.assertAlmostEqual(cudnn_input_grad, thnn_input_grad, delta=1e-3)

    def test_InstanceNorm1d_general(self):
        b = random.randint(3, 5)
        c = random.randint(3, 5)
        d = random.randint(8, 10)

        input = torch.rand(b, c, d)
        self._test_InstanceNorm_general(nn.InstanceNorm1d, input, dtype=torch.float)

    @unittest.skipIf(not TEST_CUDA, "CUDA unavailable")
    def test_InstanceNorm1d_general_cuda(self):
        b = random.randint(3, 5)
        c = random.randint(3, 5)
        d = random.randint(8, 10)

        input = torch.rand(b, c, d)
        self._test_InstanceNorm_general(nn.InstanceNorm1d, input, "cuda", torch.float)
        self._test_InstanceNorm_cuda_half(nn.InstanceNorm1d, input)

    def test_InstanceNorm2d_general(self):
        b = random.randint(3, 5)
        c = random.randint(3, 5)
        w = random.randint(3, 6)
        h = random.randint(6, 8)

        input = torch.rand(b, c, h, w)
        self._test_InstanceNorm_general(nn.InstanceNorm2d, input, dtype=torch.float)

    @unittest.skipIf(not TEST_CUDA, "CUDA unavailable")
    def test_InstanceNorm2d_general_cuda(self):
        b = random.randint(3, 5)
        c = random.randint(3, 5)
        w = random.randint(3, 6)
        h = random.randint(6, 8)

        input = torch.rand(b, c, h, w)
        self._test_InstanceNorm_general(nn.InstanceNorm2d, input, "cuda", torch.float)
        self._test_InstanceNorm_cuda_half(nn.InstanceNorm2d, input)

    def test_InstanceNorm3d_general(self):
        b = random.randint(3, 5)
        c = random.randint(3, 5)
        w = random.randint(2, 5)
        h = random.randint(2, 5)
        d = random.randint(2, 5)

        input = torch.rand(b, c, h, w, d)
        self._test_InstanceNorm_general(nn.InstanceNorm3d, input, dtype=torch.float)

    @unittest.skipIf(not TEST_CUDA, "CUDA unavailable")
    @skipIfRocm
    def test_InstanceNorm3d_general_cuda(self):
        b = random.randint(3, 5)
        c = random.randint(2, 5)
        w = random.randint(2, 5)
        h = random.randint(2, 5)
        d = random.randint(2, 5)

        input = torch.rand(b, c, h, w, d)
        self._test_InstanceNorm_general(nn.InstanceNorm3d, input, "cuda", torch.float)
        self._test_InstanceNorm_cuda_half(nn.InstanceNorm3d, input)

    def _test_LayerNorm_general(self, device="cpu", dtype=torch.float):
        for i in range(2, 6):
            shape = torch.randint(3, 6, (i,), dtype=torch.long).tolist()
            x = torch.empty(*shape, device=device, dtype=dtype).uniform_(0, 10)
            normalized_ndim = random.randint(1, i - 1)  # inclusive
            normalized_shape = shape[-normalized_ndim:]
            unnormalized_shape = shape[:-normalized_ndim]

            # test that LN normalizes to mean 0 and stddev 1
            ln = nn.LayerNorm(normalized_shape, eps=0).to(device, dtype)
            ln.weight.data.fill_(1)
            ln.bias.data.fill_(0)
            output = ln(x)
            out_reshaped = output.view(*(unnormalized_shape + [-1]))
            mean = out_reshaped.mean(-1)
            var = out_reshaped.var(-1, unbiased=False)
            self.assertAlmostEqual(torch.abs(mean.data).mean(), 0, delta=1e-5)
            self.assertAlmostEqual(torch.abs(var.data).mean(), 1, delta=1e-5)

            # test that LN applies weight and bias correctly
            scale, bias = torch.empty(2).uniform_(0.2, 2).tolist()
            ln.weight.data.fill_(scale)
            ln.bias.data.fill_(bias)
            output = ln(x)
            out_reshaped = output.view(*(unnormalized_shape + [-1]))
            mean = out_reshaped.mean(-1)
            var = out_reshaped.var(-1, unbiased=False)
            self.assertAlmostEqual(torch.abs(mean.data).mean(), bias, delta=1e-5)
            self.assertAlmostEqual(torch.abs(var.data).mean(), scale ** 2, delta=1e-5)

        bad_norm_shape_input_shape = {
            (): (),
            (2, 3): (3,),
            (2,): (1, 2, 3),
            (10,): (2, 3),
            10: (2, 3),
        }
        for norm_shape, input_shape in bad_norm_shape_input_shape.items():
            ln = nn.LayerNorm(norm_shape)
            input = torch.empty(input_shape, device=device, dtype=dtype).uniform_(0, 10)
            self.assertRaises(RuntimeError, lambda: ln(input))

    def _test_LayerNorm_cuda_half(self):
        input = Variable(torch.empty(2, 3, 3, 2).to("cuda", torch.half).random_(1, 10), requires_grad=True)
        m = nn.LayerNorm([3, 2]).to("cuda", torch.half)
        output = m(input)
        output.sum().backward()
        self.assertEqual(output.type(), input.type())

    def test_LayerNorm_general(self):
        self._test_LayerNorm_general()

    @unittest.skipIf(not TEST_CUDA, "CUDA unavailable")
    def test_LayerNorm_general_cuda(self):
        self._test_LayerNorm_general("cuda")
        self._test_LayerNorm_cuda_half()

    def _test_GroupNorm_general(self, device="cpu", dtype=torch.float):
        good_shape_g = {
            (1, 2, 3, 4): 2,
            (2, 3, 10): 3,
            (3, 1, 1, 1, 2): 1,
            (2, 6, 4, 2, 2): 3,
        }
        for shape, g in good_shape_g.items():
            x = torch.empty(*shape, device=device, dtype=dtype).uniform_(0, 10)
            b = shape[0]
            c = shape[1]

            # test that GN normalizes to mean 0 and stddev 1
            gn = nn.GroupNorm(g, c, eps=0).to(device, dtype)
            gn.weight.data.fill_(1)
            gn.bias.data.fill_(0)
            output = gn(x)
            out_reshaped = output.view(b, g, -1)
            mean = out_reshaped.mean(-1)
            var = out_reshaped.var(-1, unbiased=False)
            self.assertAlmostEqual(torch.abs(mean).mean(), 0, delta=1e-5)
            self.assertAlmostEqual(torch.abs(var).mean(), 1, delta=1e-5)

            # test that GN applies weight and bias correctly
            scale = torch.empty(c, device=device, dtype=dtype).uniform_(0.2, 2)
            bias = torch.empty(c, device=device, dtype=dtype).uniform_(0.2, 2)
            gn.weight.data.copy_(scale)
            gn.bias.data.copy_(bias)
            output = gn(x)
            out_reshaped = output.view(b, c, -1)
            out_normed = (out_reshaped - bias.view(c, 1)) / scale.view(c, 1)
            out_normed_reshaped = out_normed.view(b, g, -1)
            mean = out_normed_reshaped.mean(-1)
            var = out_normed_reshaped.var(-1, unbiased=False)
            self.assertAlmostEqual(torch.abs(mean).mean(), 0, delta=1e-5)
            self.assertAlmostEqual(torch.abs(var).mean(), 1, delta=1e-5)

        bad_shape_g = {
            (1, 2, 3, 4): 3,
            (2, 3, 10): 2,
            (3, 1, 1, 1, 2): 10,
            (2, 6, 4, 2, 2): 4,
        }
        for shape, g in bad_shape_g.items():
            gn = nn.GroupNorm(g, shape[1])
            input = torch.empty(*shape, device=device, dtype=dtype).uniform_(0, 10)
            self.assertRaises(RuntimeError, lambda: gn(input))

    def _test_GroupNorm_cuda_half(self):
        input = Variable(torch.empty(2, 3, 3, 2).to("cuda", torch.half).random_(1, 10), requires_grad=True)
        input = torch.zeros(2, 4, 3, 2, requires_grad=True).cuda().half().random_(1, 10)
        m = nn.GroupNorm(2, 4).to("cuda", torch.half)
        output = m(input)
        output.sum().backward()
        self.assertEqual(output.type(), input.type())

    def test_GroupNorm_general(self):
        self._test_GroupNorm_general(dtype=torch.float)

    @unittest.skipIf(not TEST_CUDA, "CUDA unavailable")
    def test_GroupNorm_general_cuda(self):
        self._test_GroupNorm_general("cuda", torch.float)
        self._test_GroupNorm_cuda_half()

    def test_pad(self):
        inputs = torch.randn(1, 3, 4, 4, requires_grad=True)
        _assertGradAndGradgradChecks(self, lambda x: F.pad(x, (1, 1, 1, 1)), (inputs,))
        _assertGradAndGradgradChecks(self, lambda x: F.pad(x, (-1, 1, -2, 1)), (inputs,))
        _assertGradAndGradgradChecks(self, lambda x: F.pad(x, (-1, 1, -2, 1), value=2), (inputs,))
        self.assertTrue(gradcheck(lambda x: F.pad(x, (-1, 1, -2, 1), mode='replicate'), (inputs,)))
        self.assertTrue(gradcheck(lambda x: F.pad(x, (-1, 1, -2, 1), mode='reflect'), (inputs,)))

        inputs = torch.randn(1, 2, 3, 4, 4, requires_grad=True)
        self.assertTrue(gradcheck(lambda x: F.pad(x, (1, 1, 1, 1, 1, 1), mode='replicate'), (inputs,)))

        # assert that relfection padding errors when pad >= input size
        expected_err_msg = r"Padding size should be less than the corresponding input dimension"
        self.assertRaisesRegex(RuntimeError, expected_err_msg,
                               lambda: F.pad(torch.randn(1, 1, 2, 3), (1, 1, 3, 0), mode='reflect'))
        self.assertRaisesRegex(RuntimeError, expected_err_msg,
                               lambda: F.pad(torch.randn(1, 1, 2), (2, 1), mode='reflect'))

    @staticmethod
    def _test_one_hot(self, use_cuda=False):
        device = torch.device('cuda' if use_cuda else 'cpu')
        with self.assertRaises(RuntimeError):
            torch.nn.functional.one_hot(torch.tensor([3, 4, -1, 0], device=device), -1)

        with self.assertRaises(RuntimeError):
            torch.nn.functional.one_hot(torch.tensor([3, 4, 1, 0], device=device), 3)

        t = torch.nn.functional.one_hot(torch.tensor([3, 4, 1, 0], device=device))
        expected = torch.tensor([[0, 0, 0, 1, 0],
                                 [0, 0, 0, 0, 1],
                                 [0, 1, 0, 0, 0],
                                 [1, 0, 0, 0, 0]], device=device)
        self.assertEqual(t, expected)

        t = torch.nn.functional.one_hot(torch.tensor([3, 4, 1, 0], device=device), -1)
        expected = torch.tensor([[0, 0, 0, 1, 0],
                                 [0, 0, 0, 0, 1],
                                 [0, 1, 0, 0, 0],
                                 [1, 0, 0, 0, 0]], device=device)
        self.assertEqual(t, expected)

        t = torch.nn.functional.one_hot(torch.tensor([3, 4, 1, 0], device=device), 6)
        expected = torch.tensor([[0, 0, 0, 1, 0, 0],
                                 [0, 0, 0, 0, 1, 0],
                                 [0, 1, 0, 0, 0, 0],
                                 [1, 0, 0, 0, 0, 0]], device=device)
        self.assertEqual(t, expected)

        t = torch.nn.functional.one_hot(torch.tensor([[3, 4], [1, 0]], device=device))
        expected = torch.tensor([[[0, 0, 0, 1, 0],
                                  [0, 0, 0, 0, 1]],
                                 [[0, 1, 0, 0, 0],
                                  [1, 0, 0, 0, 0]]], device=device)
        self.assertEqual(t, expected)

        t = torch.nn.functional.one_hot(torch.tensor(4, device=device))
        expected = torch.tensor([0, 0, 0, 0, 1], device=device)
        self.assertEqual(t, expected)

        t = torch.nn.functional.one_hot(torch.empty([4, 0], dtype=torch.long, device=device), 100)
        expected = torch.empty([4, 0, 100])
        self.assertEqual(t, expected)

        with self.assertRaises(RuntimeError):
            torch.nn.functional.one_hot(torch.empty([4, 0], dtype=torch.long, device=device))

        with self.assertRaises(RuntimeError):
            torch.nn.functional.one_hot(torch.tensor([3, 4, 1, 0], device=device), -2)

    def test_one_hot(self):
        self._test_one_hot(self)

    @unittest.skipIf(not TEST_CUDA, "CUDA unavailable")
    def test_one_hot_cuda(self):
        self._test_one_hot(self, use_cuda=True)

    def test_pad_scalar_error(self):
        inputs = torch.tensor(0., requires_grad=True)
        self.assertRaises(AssertionError, lambda: F.pad(inputs, (1, 1)))
        self.assertRaises(AssertionError, lambda: F.pad(inputs, (1,)))

    def test_nn_scalars(self):
        # One off tests to ensure scalars from nn.yaml are properly applied
        def verify_scalars(input, output):
            if input.dim() == 0:
                self.assertEqual((), output.shape)
            else:
                self.assertNotEqual((), output.shape)
            output.sum().backward()
            self.assertEqual(input.shape, input.grad.shape)

        devices = ['cpu'] if not torch.cuda.is_available() else ['cpu', 'cuda']
        for device in devices:
            for input_shape in [(5, 6), ()]:
                for module in [torch.nn.ELU, torch.nn.Hardtanh, torch.nn.LeakyReLU, torch.nn.LogSigmoid,
                               torch.nn.RReLU, torch.nn.Softshrink, torch.nn.Softplus, torch.nn.Sigmoid,
                               torch.nn.Tanh]:
                    input = torch.randn(input_shape, device=device, requires_grad=True)
                    m = module()
                    output = m(input)
                    verify_scalars(input, output)

    def test_nn_scalars_reductions(self):
        # One off tests to ensure scalars from nn.yaml are properly applied
        def verify_reduction_scalars(input, reduction, output):
            if reduction != 'none' or input.dim() == 0:
                self.assertEqual((), output.shape)
            else:
                self.assertNotEqual((), output.shape)
            output.sum().backward()
            self.assertEqual(input.shape, input.grad.shape)

        devices = ['cpu'] if not torch.cuda.is_available() else ['cpu', 'cuda']
        for device in devices:
            for input_shape in [(5, 6), ()]:
                for reduction in ['none', 'mean', 'sum']:
                    for module in [torch.nn.BCELoss, torch.nn.L1Loss, torch.nn.MSELoss,
                                   torch.nn.SmoothL1Loss, torch.nn.SoftMarginLoss]:
                        input = torch.randn(input_shape, device=device, requires_grad=True)
                        target = torch.empty(input_shape, device=device).random_(2)
                        sigmoid = nn.Sigmoid()

                        input = torch.randn(input_shape, device=device, requires_grad=True)
                        m = module(reduction=reduction)
                        output = m(sigmoid(input), target)
                        verify_reduction_scalars(input, reduction, output)

    @unittest.skipIf((not TEST_NUMPY) or (not TEST_SCIPY) or (scipy.__version__ < '1.0.0'),
                     "Scipy v1.0 and/or numpy not found")
    def test_multihead_attention(self):
        def _scaled_dot_attn_ref(Q, K, V, dims, unseen_mask=None, src_lengths=None,
                                 attn_mask=None, add_zero_attn=False):
            """ Numpy-based reference implementation of scaled dot attention
            for testing"""

            QKT = _batchmatmul(
                Q,
                np.transpose(K, axes=[0, 1, 3, 2])
                / np.sqrt(dims[3], dtype=np.float32),  # divide by sqrt(d_head)
            )
            b1, b2, s1, s2 = QKT.shape
            if unseen_mask is not None or src_lengths is not None:
                # assert s1 == s2
                for i in range(b1):
                    for j in range(b2):
                        for m in range(s1):
                            for n in range(s2):
                                if unseen_mask[m][n] == 0:
                                    QKT[i, j, m, n] = -np.inf
                                if src_lengths is not None and n >= src_lengths[i]:
                                    QKT[i, j, m, n] = -np.inf

            reference = _softmax(QKT)
            ref_attn_weight = reference
            ref_attn_weight = np.sum(ref_attn_weight, axis=1) / b2
            reference = _batchmatmul(reference, V)
            return reference, ref_attn_weight

        def _batchmatmul(a, b):  # batchmatmul over 4 dim matrix
            """ Numpy-based batch matrix multiply over 4 dim matrix"""
            assert a.shape[0] == b.shape[0]
            assert a.shape[1] == b.shape[1]
            retval = np.zeros(
                (a.shape[0], a.shape[1], a.shape[2], b.shape[3]), dtype=np.float32
            )
            for i in range(a.shape[0]):
                for j in range(a.shape[1]):
                    retval[i, j, :, :] = np.matmul(a[i, j, :, :], b[i, j, :, :])
            return retval

        def _softmax(x):  # softmax over 4 dim matrix
            """ Numpy-based reference softmax over 4 dim matrix"""
            np.seterr(invalid='ignore')
            output = np.zeros(x.shape, dtype=np.float64)
            for i in range(x.shape[0]):
                for j in range(x.shape[1]):
                    for k in range(x.shape[2]):
                        x_curr = x[i, j, k, :]
                        e_x = np.exp(x_curr - np.amax(x_curr))
                        output[i, j, k, :] = e_x / np.sum(e_x)
            return output

        def _generate_src_lengths(batch_size, seq_len):
            src_lengths = np.array([random.randint(1, seq_len) for i in range(batch_size)])

            # max source length has to equal seq_len, so randomly choose
            # one example to have source length = seq_len
            max_len_example_i = random.randint(0, batch_size - 1)
            src_lengths[max_len_example_i] = seq_len

            src_lengths_tensor = torch.from_numpy(src_lengths).int()
            return src_lengths, src_lengths_tensor

        def _split_heads_ref(X, dims, nheads, d_head):
            X_split = np.reshape(X, dims[:2] + [nheads, d_head])
            X_split_transposed = np.transpose(X_split, [0, 2, 1, 3])
            reference = np.reshape(X_split_transposed, [dims[0], nheads, dims[1], d_head])
            return reference

        def _combine_heads_ref(X, dims, nheads, d_head):
            X_transposed = np.transpose(X, [0, 2, 1, 3])
            reference = np.reshape(X_transposed, dims[:2] + [nheads * d_head])
            return reference

        def _fc(X, X_name, module, start=None, end=None):
            X_fc_b = None
            X_fc_w = None
            for name, param in module.named_parameters():
                if X_name + "weight" in name:
                    if X_fc_w is not None:
                        raise Exception("Duplicate FC name found")
                    X_fc_w = param[start:end, :].detach().numpy()
                elif X_name + "bias" in name:
                    if X_fc_b is not None:
                        raise Exception("Duplicate FC name found")
                    X_fc_b = param[start:end].detach().numpy()
            return np.matmul(X, np.transpose(X_fc_w)) + X_fc_b

        def _create_src_lengths_mask(batch_size, src_lengths):
            """
            Generate boolean mask to prevent attention beyond the end of source

            Inputs:
              batch_size : int
              src_lengths : [batch_size] of sentence lengths

            Outputs:
              [batch_size, max_src_len]
            """
            max_srclen = src_lengths.max()
            src_indices = torch.arange(0, max_srclen).unsqueeze(0).type_as(src_lengths)
            src_indices = src_indices.expand(batch_size, max_srclen)
            src_lengths = src_lengths.unsqueeze(dim=1).expand(batch_size, max_srclen)
            # returns [batch_size, max_seq_len]
            return (src_indices < src_lengths).int().detach()

        def _multihead_attn_test_helper(add_key_padding_mask, add_bias_kv=False, add_zero_attn=False):
            for _ in range(100):
                batch_sz, seq_len = [random.randint(2, 10) for r in range(2)]
                d_head = random.randint(3, 10)
                nheads = random.randint(3, 10)
                d_model = d_head * nheads
                dims = [batch_sz, seq_len, d_model]

                src_lengths = None
                src_lengths_tensor = None
                if add_key_padding_mask:
                    src_lengths, src_lengths_tensor = _generate_src_lengths(
                        batch_size=batch_sz, seq_len=seq_len
                    )

                decoder_state = np.random.rand(batch_sz, d_model).astype(np.float64)
                K = np.random.rand(*dims).astype(np.float64)
                V = K
                Q = np.expand_dims(decoder_state, 1)
                attn_mask = np.random.randint(0 , 2, size=(1, seq_len))
                attn_mask_tensor = torch.from_numpy(attn_mask).float()
                attn_mask_tensor.masked_fill_(attn_mask_tensor == 0, float('-inf'))
                attn_mask_tensor.masked_fill_(attn_mask_tensor > 0, float('0.0'))
                attn_mask_tensor = attn_mask_tensor.double()

                decoder_state_tensor = torch.from_numpy(decoder_state).double()
                source_hid_tensor = torch.from_numpy(K).double().transpose(0, 1)

                multihead_attn_module = MultiheadAttention(d_model, nheads,
                                                           add_bias_kv=add_bias_kv,
                                                           add_zero_attn=add_zero_attn)

                if add_bias_kv:
                    bias_k = multihead_attn_module.bias_k.detach().numpy()
                    bias_v = multihead_attn_module.bias_v.detach().numpy()
                else:
                    bias_k = None
                    bias_v = None

                _batch_size = decoder_state_tensor.shape[0]
                _Q = decoder_state_tensor.unsqueeze(1).transpose(0, 1)
                _V = source_hid_tensor
                _K = source_hid_tensor
                src_len_mask = None
                if src_lengths is not None and add_key_padding_mask:
                    # [batch_size, 1, seq_len]
                    src_len_mask_int = _create_src_lengths_mask(
                        batch_size=_batch_size, src_lengths=src_lengths_tensor
                    )
                    src_len_mask = src_len_mask_int != 1

                result, result_weight = torch.nn.functional.multi_head_attention_forward(
                    _Q, _K, _V,
                    d_model, nheads,
                    multihead_attn_module.in_proj_weight, multihead_attn_module.in_proj_bias,
                    multihead_attn_module.bias_k, multihead_attn_module.bias_v,
                    multihead_attn_module.add_zero_attn, multihead_attn_module.dropout,
                    multihead_attn_module.out_proj.weight, multihead_attn_module.out_proj.bias,
                    multihead_attn_module.training, src_len_mask, True, attn_mask_tensor)

                result = result.squeeze(0).detach().numpy()

                Q_fc = _fc(Q, "in_proj_", multihead_attn_module, end=d_model)
                K_fc = _fc(
                    K, "in_proj_", multihead_attn_module, start=d_model, end=2 * d_model
                )
                V_fc = _fc(V, "in_proj_", multihead_attn_module, start=2 * d_model)

                if add_bias_kv:
                    K_fc = np.concatenate((K_fc, np.repeat(bias_k, K_fc.shape[0], axis=0)), axis=1)
                    V_fc = np.concatenate((V_fc, np.repeat(bias_v, V_fc.shape[0], axis=0)), axis=1)
                    attn_mask = np.concatenate((attn_mask, np.ones([1, 1])), axis=1)
                    dims[1] += 1
                Q_split = _split_heads_ref(
                    Q_fc, [batch_sz, 1, d_model], nheads, d_head
                )
                K_split = _split_heads_ref(K_fc, dims, nheads, d_head)
                V_split = _split_heads_ref(V_fc, dims, nheads, d_head)

                if add_zero_attn:
                    dims[1] += 1
                    K_split = np.concatenate((K_split, np.zeros([K_split.shape[0], K_split.shape[1], 1, K_split.shape[3]])), axis=2)
                    V_split = np.concatenate((V_split, np.zeros([V_split.shape[0], V_split.shape[1], 1, V_split.shape[3]])), axis=2)
                    attn_mask = np.concatenate((attn_mask, np.ones([1, 1])), axis=1)

                attn_heads, ref_attn_weight = _scaled_dot_attn_ref(
                    Q=Q_split,
                    K=K_split,
                    V=V_split,
                    dims=Q_split.shape,
                    unseen_mask=attn_mask,
                    src_lengths=src_lengths
                )
                combined_attn_heads = _combine_heads_ref(
                    X=attn_heads, dims=[batch_sz, 1], nheads=nheads, d_head=d_head
                )

                reference = _fc(
                    combined_attn_heads, "out_proj.", multihead_attn_module
                )
                reference = np.squeeze(reference, axis=1)

                # result = reference
                self.assertEqual(tuple(result.shape), (batch_sz, d_model))
                np.testing.assert_allclose(result, reference, atol=1e-5)

                # result_weight = ref_attn_weight
                result_weight = result_weight.detach().numpy()
                self.assertEqual(tuple(result_weight.shape), tuple(ref_attn_weight.shape))
                np.testing.assert_allclose(result_weight, ref_attn_weight, atol=1e-5)

        def test_multihead_attn_add_bias_kv():
            _multihead_attn_test_helper(add_key_padding_mask=None, add_bias_kv=True)

        def test_multihead_attn_add_zero_attn():
            _multihead_attn_test_helper(add_key_padding_mask=None, add_zero_attn=True)

        def test_multihead_attn_no_masking():
            _multihead_attn_test_helper(add_key_padding_mask=None)

        def test_multihead_attn_key_padding_mask():
            _multihead_attn_test_helper(add_key_padding_mask=True)

        test_multihead_attn_add_zero_attn()  # Test MultiheadAttention with add_zero_attn
        test_multihead_attn_add_bias_kv()  # Test MultiheadAttention with add_bias_kv
        test_multihead_attn_no_masking()   # Test MultiheadAttention without masking
        test_multihead_attn_key_padding_mask()  # Test MultiheadAttention with src lengths

    @repeat_test_for_types(ALL_TENSORTYPES)
    @unittest.skipIf(not TEST_CUDA, "CUDA unavailable")
    def test_multihead_attention_dtype(self, dtype=torch.float):
        embed_dim = 128
        num_heads = 8
        sl = 10
        bs = 8
        model = nn.MultiheadAttention(embed_dim, num_heads).cuda().to(dtype)
        q = torch.randn(sl, bs, embed_dim, device="cuda", dtype=dtype)
        k = torch.randn(sl, bs, embed_dim, device="cuda", dtype=dtype)
        v = torch.randn(sl, bs, embed_dim, device="cuda", dtype=dtype)
        out = model(q, k, v)
        self.assertEqual(q.size(), out[0].size())
        self.assertEqual(dtype, out[0].dtype)

    def test_normalize(self):
        inputs = torch.randn(1, 3, 4, 4, requires_grad=True)
        self.assertTrue(gradcheck(lambda x: F.normalize(x, p=1, dim=-1), (inputs,)))
        self.assertTrue(gradcheck(lambda x: F.normalize(x, p=2, dim=-2), (inputs,)))

        inputs = torch.randn((), requires_grad=True)
        self.assertTrue(gradcheck(lambda x: F.normalize(x, p=1, dim=-1), (inputs,)))

    def _test_maxpool_indices(self, num_dim, adaptive=False, device="cpu", dtype=torch.float):
        def expected_indices(dim):
            if dim == 1:
                return torch.tensor([1, 3], dtype=torch.double).repeat(2, 2, 1)
            if dim == 2:
                return torch.tensor([[5, 7], [13, 15]], dtype=torch.double).repeat(2, 2, 1, 1)

        def expected_grad(dim):
            if dim == 1:
                return torch.tensor([0, 1, 0, 1], dtype=torch.double).repeat(2, 2, 1)
            grad = expected_grad(dim - 1)
            zero = torch.zeros(grad.size())
            return torch.stack((zero, grad, zero, grad), 2)

        def expected_output(dim):
            if dim == 1:
                return torch.arange(2, 17, 2).view(2, 2, 2)
            if dim == 2:
                col = torch.arange(6, 63, 8)
                return torch.stack([col, col + 2], 1).view(2, 2, 2, 2)

        if adaptive:
            cls_name = 'AdaptiveMaxPool{}d'.format(num_dim)
        else:
            cls_name = 'MaxPool{}d'.format(num_dim)
        module_cls = getattr(nn, cls_name)
        module = module_cls(2, return_indices=True).to(device, dtype=dtype)
        numel = 4 ** (num_dim + 1)
        input = torch.arange(1, numel + 1).view(2, 2, *repeat(4, num_dim)).to(device, dtype=dtype)
        input_var = input.clone().detach().requires_grad_()

        # Check forward
        output, indices = module(input_var)
        if num_dim != 3:
            expected_indices = expected_indices(num_dim)
            expected_output = expected_output(num_dim)
            self.assertEqual(indices.dim(), input.dim())
            self.assertEqual(indices.data.squeeze(), expected_indices)
            self.assertEqual(output.data.squeeze(), expected_output)
        self.assertTrue(output.requires_grad)
        self.assertFalse(indices.requires_grad)

        # Make sure backward works
        grad_output = torch.ones(output.size(), device=device, dtype=dtype)
        output.backward(grad_output, retain_graph=True)
        expected_grad = expected_grad(num_dim)
        self.assertEqual(input_var.grad.data, expected_grad.view_as(input))

        # Make sure backward after changing indices will result in an error
        indices.add_(1)
        self.assertRaises(RuntimeError, lambda: output.backward(grad_output))

    def test_adaptive_pooling_input_size(self):
        for numel in (2, 3):
            for pool_type in ('Max', 'Avg'):
                cls_name = 'Adaptive{}Pool{}d'.format(pool_type, numel)
                module_cls = getattr(nn, cls_name)
                output_size = (2,) * numel
                module = module_cls(output_size)

                input = torch.randn(output_size)
                self.assertRaises(ValueError, lambda: module(input))

    def test_adaptive_pooling_size_none(self):
        for numel in (2, 3):
            for pool_type in ('Max', 'Avg'):
                cls_name = 'Adaptive{}Pool{}d'.format(pool_type, numel)
                module_cls = getattr(nn, cls_name)
                output_size = (2,) * (numel - 1) + (None,)
                module = module_cls(output_size)

                input = torch.randn((4,) * (numel + 1))
                output = module(input)
                self.assertEqual(output.size(), (4,) + (2,) * (numel - 1) + (4,))

    def test_Conv2d_naive_groups(self):
        self._test_Conv2d_naive_groups()

    @unittest.skipIf(not TEST_CUDA, "CUDA unavailable")
    @repeat_test_for_types(ALL_TENSORTYPES)
    def test_Conv2d_naive_groups_cuda(self, dtype=torch.float):
        self._test_Conv2d_naive_groups("cuda", dtype)

    def test_batchnorm_grad(self):
        self._test_batchnorm_grad()

    @unittest.skipIf(not TEST_CUDA, "CUDA unavailable")
    @skipIfRocm
    def test_batchnorm_grad_cuda(self):
        self._test_batchnorm_grad("cuda")
        if TEST_CUDNN:
            with torch.backends.cudnn.flags(enabled=False):
                self._test_batchnorm_grad("cuda")

    def test_batchnorm_eval(self):
        self._test_batchnorm_eval()

    @unittest.skipIf(not TEST_CUDA, "CUDA unavailable")
    def test_batchnorm_eval_cuda(self, dtype=torch.float):
        self._test_batchnorm_eval("cuda", dtype)
        if TEST_CUDNN:
            with torch.backends.cudnn.flags(enabled=False):
                self._test_batchnorm_eval("cuda", dtype)

    def test_batchnorm_simple_average(self):
        self._test_batchnorm_simple_average()

    @unittest.skipIf(not TEST_CUDA, "CUDA unavailable")
    def test_batchnorm_simple_average_cuda(self):
        self._test_batchnorm_simple_average(torch.cuda.FloatTensor)
        if TEST_CUDNN:
            with torch.backends.cudnn.flags(enabled=False):
                self._test_batchnorm_simple_average(torch.cuda.FloatTensor)

    def test_MaxPool1d_indices(self):
        self._test_maxpool_indices(1)

    @unittest.skipIf(not TEST_CUDA, "CUDA unavailable")
    @repeat_test_for_types(ALL_TENSORTYPES)
    def test_MaxPool1d_indices_cuda(self, dtype=torch.float):
        self._test_maxpool_indices(1, device="cuda", dtype=dtype)

    def test_MaxPool2d_indices(self):
        self._test_maxpool_indices(2)

    @unittest.skipIf(not TEST_CUDA, "CUDA unavailable")
    @repeat_test_for_types(ALL_TENSORTYPES)
    def test_MaxPool2d_indices_cuda(self, dtype=torch.float):
        self._test_maxpool_indices(2, device="cuda", dtype=dtype)

    def test_MaxPool3d_indices(self):
        self._test_maxpool_indices(3)

    @unittest.skipIf(not TEST_CUDA, "CUDA unavailable")
    @repeat_test_for_types(ALL_TENSORTYPES)
    def test_MaxPool3d_indices_cuda(self, dtype=torch.float):
        self._test_maxpool_indices(3, device="cuda", dtype=dtype)

    def test_AdaptiveMaxPool1d_indices(self):
        self._test_maxpool_indices(1, adaptive=True)

    @unittest.skipIf(not TEST_CUDA, "CUDA unavailable")
    @repeat_test_for_types(ALL_TENSORTYPES)
    def test_AdaptiveMaxPool1d_indices_cuda(self, dtype=torch.float):
        self._test_maxpool_indices(1, adaptive=True, device="cuda", dtype=dtype)

    def test_AdaptiveMaxPool2d_indices(self):
        self._test_maxpool_indices(2, adaptive=True)

    @unittest.skipIf(not TEST_CUDA, "CUDA unavailable")
    @repeat_test_for_types(ALL_TENSORTYPES)
    def test_AdaptiveMaxPool2d_indices_cuda(self, dtype=torch.float):
        self._test_maxpool_indices(2, adaptive=True, device="cuda", dtype=dtype)

    def test_AdaptiveMaxPool3d_indices(self):
        self._test_maxpool_indices(3, adaptive=True)

    @unittest.skipIf(not TEST_CUDA, "CUDA unavailable")
    @repeat_test_for_types(ALL_TENSORTYPES)
    def test_AdaptiveMaxPool3d_indices_cuda(self, dtype=torch.float):
        self._test_maxpool_indices(3, adaptive=True, device="cuda", dtype=dtype)

    @staticmethod
    def _test_max_pool_nan(self, device, dtype=torch.float):
        for adaptive in ['', 'adaptive_']:
            for num_dim in [1, 2, 3]:
                fn_name = '{}max_pool{}d'.format(adaptive, num_dim)
                fn = getattr(F, fn_name)
                x = torch.full([1, 1] + num_dim * [3], nan)
                res = fn(x, 1 if adaptive else 3)
                self.assertTrue(math.isnan(res.item()))

    @unittest.skipIf(not TEST_CUDA, "CUDA unavailable")
    @repeat_test_for_types(ALL_TENSORTYPES)
    def test_max_pool_nan_cuda(self, dtype=torch.float):
        self._test_max_pool_nan(self, device="cuda", dtype=dtype)

    def test_max_pool_nan(self, dtype=torch.float):
        self._test_max_pool_nan(self, device="cpu")

    @staticmethod
    def _test_pool_large_size(self, device, dtype=torch.float):
        for op in ('max', 'avg'):
            for num_dim in [1, 2, 3]:
                fn_name = '{}_pool{}d'.format(op, num_dim)
                fn = getattr(F, fn_name)
                # 16777217 is the smallest integer not expressible in float32
                x = torch.ones([1, 1, 16777217] + (num_dim - 1) * [1],
                               device=device, dtype=dtype)
                res = fn(x, 1, stride=1, padding=0)
                # check if the output shape was still computed correctly
                self.assertEqual(x.shape[2], res.shape[2])

    @unittest.skipIf(not TEST_CUDA, "CUDA unavailable")
    @repeat_test_for_types(ALL_TENSORTYPES)
    def test_pool_large_size_cuda(self, dtype=torch.float):
        self._test_pool_large_size(self, device="cuda", dtype=dtype)

    def test_pool_large_size(self, dtype=torch.float):
        self._test_pool_large_size(self, device="cpu")

    def _test_scatter(self, tensor):
        x = tensor.detach().requires_grad_()
        result = dp.scatter(x, (0, 1))
        self.assertEqual(len(result), 2)
        self.assertEqual(result[0], x[:2])
        self.assertEqual(result[0].get_device(), 0)
        self.assertEqual(result[1], x[2:])
        self.assertEqual(result[1].get_device(), 1)
        grad = result[0].data.clone().fill_(2)
        result[0].backward(grad)
        self.assertEqual(x.grad.data[:2], grad)
        self.assertEqual(x.grad.data[2:], grad.clone().zero_())
        _assertGradAndGradgradChecks(self, lambda y: dp.scatter(y, (0, 1)), (x,))

    @unittest.skipIf(not TEST_MULTIGPU, "multi-GPU not supported")
    def test_scatter_cpu(self):
        self._test_scatter(torch.randn(4, 4))

    @unittest.skipIf(not TEST_MULTIGPU, "multi-GPU not supported")
    def test_scatter_gpu(self):
        self._test_scatter(torch.randn(4, 4).cuda())

    def _test_gather(self, output_device):
        inputs = (
            torch.randn(2, 4, device='cuda:0', requires_grad=True),
            torch.randn(2, 4, device='cuda:1', requires_grad=True),
        )
        result = dp.gather(inputs, output_device)
        self.assertEqual(result.size(), torch.Size([4, 4]))
        self.assertEqual(result[:2], inputs[0])
        self.assertEqual(result[2:], inputs[1])
        if output_device != -1:
            self.assertEqual(result.get_device(), output_device)
        else:
            self.assertFalse(result.is_cuda)
        grad = torch.randn(4, 4)
        if output_device != -1:
            grad = grad.cuda(output_device)
        result.backward(grad)
        self.assertEqual(inputs[0].grad.data, grad[:2])
        self.assertEqual(inputs[1].grad.data, grad[2:])
        _assertGradAndGradgradChecks(self, lambda x, y: dp.gather((x, y), output_device), inputs)

        # test scalar inputs, should stack into a vector in this case
        inputs = (
            torch.randn((), device='cuda:0', requires_grad=True),
            torch.randn((), device='cuda:1', requires_grad=True),
        )
        result = dp.gather(inputs, output_device)
        self.assertEqual(result.size(), torch.Size([2]))
        self.assertEqual(result[0], inputs[0])
        self.assertEqual(result[1], inputs[1])
        if output_device != -1:
            self.assertEqual(result.get_device(), output_device)
        else:
            self.assertFalse(result.is_cuda)
        grad = torch.randn(2)
        if output_device != -1:
            grad = grad.cuda(output_device)
        result.backward(grad)
        self.assertEqual(inputs[0].grad, grad[0])
        self.assertEqual(inputs[1].grad, grad[1])
        _assertGradAndGradgradChecks(self, lambda x, y: dp.gather((x, y), output_device), inputs)

    @unittest.skipIf(not TEST_MULTIGPU, "multi-GPU not supported")
    @skipIfRocm
    def test_gather_cpu(self):
        self._test_gather(-1)

    @unittest.skipIf(not TEST_MULTIGPU, "multi-GPU not supported")
    def test_gather_gpu(self):
        self._test_gather(0)

    @unittest.skipIf(not TEST_MULTIGPU, "multi-GPU not supported")
    def test_gather_different_len_dicts(self):
        inputs = (
            {'a': Variable(torch.randn(1, 2).cuda(0), requires_grad=True)},
            {
                'b': Variable(torch.randn(1, 2).cuda(1), requires_grad=True),
                'a': Variable(torch.randn(1, 2).cuda(1), requires_grad=True)
            }
        )
        with self.assertRaises(ValueError):
            _ = dp.gather(inputs, target_device=0)

    @unittest.skipIf(not TEST_MULTIGPU, "multi-GPU not supported")
    def test_broadcast_double_backwards_gpu(self):
        tensors = (torch.randn(4, 4, device='cuda', requires_grad=True),
                   torch.randn(4, 4, device='cuda', requires_grad=True),
                   torch.randn(4, 4, device='cuda', requires_grad=True))
        _assertGradAndGradgradChecks(self, lambda *i: Broadcast.apply((0, 1), *i), tensors)

    @unittest.skipIf(not TEST_MULTIGPU, "multi-GPU not supported")
    def test_broadcast_not_requiring_grad(self):
        variables = [
            torch.randn(1, 2, device='cuda', requires_grad=True),
            torch.randn(1, 2, device='cuda', requires_grad=False),
            torch.randn(1, 2, device='cuda', requires_grad=False),
            torch.randn(1, 2, device='cuda', requires_grad=True),
            torch.randn(1, 2, device='cuda', requires_grad=True),
        ]
        broadcasted_variables = Broadcast.apply((0, 1), *variables)
        for output_idx, broadcasted_var in enumerate(broadcasted_variables):
            input_var = variables[output_idx % len(variables)]
            self.assertEqual(input_var.requires_grad, broadcasted_var.requires_grad)

    @unittest.skipIf(not TEST_MULTIGPU, "multi-GPU not supported")
    def test_broadcast_no_grad(self):
        x = torch.randn(1, 2, dtype=torch.float32, requires_grad=True, device='cuda')
        with torch.no_grad():
            broadcasted = Broadcast.apply((0, 1), x)
        self.assertTrue(x.requires_grad)
        for output in broadcasted:
            self.assertFalse(output.requires_grad)

    @unittest.skipIf(not TEST_MULTIGPU, "multi-GPU not supported")
    def test_replicate(self):
        module = nn.Linear(10, 5).float().cuda()
        input = Variable(torch.randn(2, 10).float().cuda())
        expected_output = module(input).data
        for devices in [(0, 1), [0, 1]]:
            replicas = dp.replicate(module, devices)
            for i, replica in enumerate(replicas):
                for p in replica.parameters():
                    self.assertEqual(p.get_device(), i)
                replica_input = input.cuda(i)
                self.assertEqual(replica(replica_input).data, expected_output)

    @unittest.skipIf(not TEST_MULTIGPU, "multi-GPU not supported")
    def test_replicate_buffers(self):
        net = nn.Module()
        net.bn = nn.BatchNorm2d(10)
        net.cuda()
        for devices in [(0, 1), [0, 1]]:
            replicas = dp.replicate(net, devices)
            for i, replica in enumerate(replicas):
                self.assertEqual(replica.bn.running_mean.get_device(), i, 'buffer on wrong device')
                self.assertEqual(replica.bn.running_var.get_device(), i, 'buffer on wrong device')
                self.assertEqual(replica.bn.num_batches_tracked.get_device(), i, 'buffer on wrong device')

    @unittest.skipIf(not TEST_MULTIGPU, "multi-GPU not supported")
    @skipIfRocm
    def test_data_parallel_buffers_requiring_grad(self):
        class TestModule(nn.Module):
            def __init__(self, t):
                super(TestModule, self).__init__()
                self.register_buffer('t_rg', t)
                self.register_buffer('t_not_rg', t.clone().detach())

            def forward(self, x):
                return x * self.t_rg + self.t_not_rg

        m = TestModule(torch.randn(100, device='cuda', requires_grad=True))
        self.assertTrue(m.t_rg.requires_grad)

        dpm = nn.DataParallel(m, [0, 1])
        inp = torch.randn(2, 100, device='cuda')

        def fn(t):
            return dpm(inp)

        torch.autograd.gradcheck(fn, (m.t_rg,))

    @unittest.skipIf(not TEST_MULTIGPU, "multi-GPU not supported")
    @skipIfRocm
    def test_data_parallel_rnn(self):

        class TestModule(torch.nn.Module):

            def __init__(self):
                super(TestModule, self).__init__()
                self.rnn = torch.nn.LSTM(300, 1024, 1, batch_first=True, bidirectional=True)

            def forward(self, x):
                self.rnn.flatten_parameters()
                return self.rnn(x)

        def step(model):
            opt = torch.optim.SGD(model.parameters(), lr=0.1)
            input = torch.ones(4, 4, 300).to(0)
            output = model(input)
            loss = F.mse_loss(output[0], torch.zeros_like(output[0]))
            loss.backward()
            opt.step()

        with torch.no_grad():
            model = TestModule().to(0)
            model_dp = torch.nn.DataParallel(deepcopy(model))

            # make sure DP does not crash when grad is disabled.
            # See #21108
            model_dp(torch.rand(2, 4, 300).to(0))

        step(model)
        step(model_dp)

        for p1, p2 in zip(model.parameters(), model_dp.parameters()):
            p1.allclose(p2)

    @unittest.skipIf(not TEST_MULTIGPU, "multi-GPU not supported")
    def test_parallel_apply(self):
        l1 = nn.Linear(10, 5).to("cuda:0", torch.float)
        l2 = nn.Linear(10, 5).to("cuda:1", torch.float)
        i1 = torch.randn(2, 10, device="cuda:0", dtype=torch.float)
        i2 = torch.randn(2, 10, device="cuda:1", dtype=torch.float)
        expected1 = l1(i1).data
        expected2 = l2(i2).data
        modules = (l1, l2)
        expected_outputs = (expected1, expected2)

        # each input can be either a collection of positional arguments
        #                       or an object representing the single argument
        for inputs in [((i1,), (i2,)), (i1, i2)]:
            outputs = dp.parallel_apply(modules, inputs, None)
            for out, expected in zip(outputs, expected_outputs):
                self.assertEqual(out.data, expected)

    @unittest.skipIf(not TEST_MULTIGPU, "multi-GPU not supported")
    def test_data_parallel_multiple_input(self):
        class TestModule(nn.Module):

            def forward(self, var1, var2, float1, var3=None):
                if var3 is None:
                    return float1 * (var1 * var2)
                else:
                    return float1 * (var1 * var2 + var3)

        m = TestModule()
        var1 = torch.randn(5, 5, dtype=torch.float, requires_grad=True)
        var2 = torch.randn(5, 5, dtype=torch.float, requires_grad=True)
        var3 = torch.randn(5, 5, dtype=torch.float, requires_grad=False)

        float1 = torch.randn(1).item()

        expected = m(var1, var2, float1)
        loss = expected.sum()
        loss.backward()
        gvar1_exp = var1.grad.clone()
        gvar2_exp = var2.grad.clone()

        def local_test(out):
            var1.grad.data.fill_(0.0)
            var2.grad.data.fill_(0.0)
            loss = out.sum()
            loss.backward()
            self.assertEqual(out, expected)
            self.assertEqual(gvar1_exp, var1.grad)
            self.assertEqual(gvar2_exp, var2.grad)

        out = dp.data_parallel(m, (var1, var2, float1), (0, 1))
        local_test(out)

        out = dp.data_parallel(m, (var1, var2, float1), (1, 0))
        local_test(out)

        out = dp.data_parallel(m, (var1, var2, float1), (0,))
        local_test(out)

        var1.grad.data.fill_(0.0)
        var2.grad.data.fill_(0.0)
        expected = m(var1, var2, float1, var3=var3)
        loss = expected.sum()
        loss.backward()
        gvar1_exp = var1.grad.clone()
        gvar2_exp = var2.grad.clone()

        dpm = nn.DataParallel(TestModule())
        out = dpm(var1, var2, float1, var3=var3)
        local_test(out)

        dpm = nn.DataParallel(TestModule(), device_ids=[0])
        out = dpm(var1, var2, float1, var3=var3)
        local_test(out)

        kwarg_wrap = {'var3': var3}
        out = dp.data_parallel(
            m, (var1, var2, float1), (0, 1), module_kwargs=kwarg_wrap)
        local_test(out)

        out = dp.data_parallel(
            m, (var1, var2, float1), (0,), module_kwargs=kwarg_wrap)
        local_test(out)

    @unittest.skipIf(not TEST_MULTIGPU, "multi-GPU not supported")
    def test_data_parallel_small_back(self):
        l = nn.Linear(10, 5).float().cuda()
        i = Variable(torch.randn(20, 10).float().cuda())
        out = dp.data_parallel(l, i, (0, 1))
        self.assertEqual(out, l(i))

    @unittest.skipIf(not TEST_MULTIGPU, "multi-GPU not supported")
    def test_data_parallel_model_device(self):
        r"""Test device[0] check at forward time.
        """
        l = nn.Linear(2, 2)
        inp = torch.randn(2, 2)
        inp_cuda0 = inp.cuda(0)
        inp_cuda1 = inp.cuda(1)

        error_msg = "module must have its parameters and buffers on device {}"

        @contextlib.contextmanager
        def dummy_ctx_manager():
            yield

        def test(inner_m, dp_device, inp, device_ids, should_fail):
            if device_ids is None:
                device_ids = list(range(torch.cuda.device_count()))

            if isinstance(device_ids[0], torch.device):
                expect_device = device_ids[0]
            else:
                expect_device = torch.device("cuda:{}".format(device_ids[0]))

            if should_fail:
                def assert_correct():
                    return self.assertRaisesRegex(RuntimeError, error_msg.format(expect_device))
            else:
                assert_correct = dummy_ctx_manager

            # test DataParallel module
            dpm = nn.DataParallel(inner_m, device_ids)
            if dp_device is not None:
                dpm = dpm.to(dp_device)

            with assert_correct():
                dpm(inp)

            # test functional
            with assert_correct():
                nn.parallel.data_parallel(inner_m.to(dp_device), inp, device_ids)

        test(l.to('cpu'), None, inp, None, should_fail=True)
        test(l.cuda(1), None, inp_cuda0, None, should_fail=True)
        test(l.cuda(), None, inp_cuda0, [1, 0], should_fail=True)

        test(l.cuda(), None, inp_cuda0, None, should_fail=False)
        test(l.cpu(), 'cuda', inp_cuda0, None, should_fail=False)
        test(l.cuda(1), None, inp_cuda1, [1, 0], should_fail=False)
        test(l.cpu(), 'cuda:1', inp_cuda1, [1, 0], should_fail=False)

        s = nn.Sequential(l.cpu())
        test(s, None, inp, None, should_fail=True)
        test(s, None, inp, [0, 1], should_fail=True)
        test(s, None, inp, [1, 0], should_fail=True)

        s = nn.Sequential(deepcopy(l).cpu(), l.cuda())
        test(s, None, inp, None, should_fail=True)
        test(s, None, inp, [0, 1], should_fail=True)
        test(s, None, inp, [1, 0], should_fail=True)

        s = nn.Sequential(l.cuda(), deepcopy(l).cuda(1))
        test(s, None, inp, None, should_fail=True)
        test(s, None, inp, [0, 1], should_fail=True)
        test(s, None, inp, [1, 0], should_fail=True)

        s = nn.Sequential(l.cuda(), deepcopy(l).cuda())
        test(s, None, inp, None, should_fail=False)
        test(s, None, inp, [0, 1], should_fail=False)
        test(s, None, inp, [1, 0], should_fail=True)
        test(s.cpu(), None, inp, [1, 0], should_fail=True)
        test(s.cuda(1), None, inp, [1, 0], should_fail=False)

    @unittest.skipIf(not TEST_MULTIGPU or not PY3, "multi-GPU not supported")
    @skipIfRocm
    def test_data_parallel_model_no_refcycles(self):
        # Python 2.7 will create reference cycles with the following
        # Module on multiple GPUs, but Python 3 shouldn't unless
        # there are refcycles on the PyTorch side (or the defined module)
        import gc

        class Model(nn.Module):
            def __init__(self):
                super(Model, self).__init__()
                self.linear = nn.Linear(1, 1)

            def forward(self, x):
                return self.linear(x)

        gc.collect()
        model = nn.DataParallel(Model().cuda())
        data = Variable(torch.randn(1).cuda())
        model(data)

        refcycles = gc.collect()
        self.assertEqual(refcycles, 0)

    @unittest.skipIf(not TEST_MULTIGPU, "multi-GPU not supported")
    def test_data_parallel_no_grad(self):
        test = self

        class Layer(nn.Module):
            def forward(self, x):
                test.assertFalse(torch.is_grad_enabled())
                return x

        l = Layer()
        i = Variable(torch.randn(20, 10).float().cuda())
        with torch.no_grad():
            dp.data_parallel(l, i, (0, 1))
        self.assertRaises(AssertionError, lambda: dp.data_parallel(l, i, (0, 1)))

    @unittest.skipIf(not TEST_MULTIGPU, "multi-GPU not supported")
    def test_data_parallel(self):
        l = nn.Linear(10, 5).float().cuda()
        i = Variable(torch.randn(20, 10).float().cuda(1))
        l.cuda(1)
        expected_out = l(i)
        loss = expected_out.sum()
        loss.backward()
        expected_grads = []
        for param in l.parameters():
            expected_grads.append(param.grad.clone())
        dev_ids_list = [(0, 1), (1, 0)]
        for dev_id in dev_ids_list:
            with torch.cuda.device(dev_id[0]):
                l.cuda()
                l.zero_grad()
                out = dp.data_parallel(l, i, dev_id)
                loss = out.sum()
                loss.backward()
                self.assertEqual(out.get_device(), dev_id[0])
                self.assertEqual(out.data, expected_out.data)
                for expected, param in zip(expected_grads, l.parameters()):
                    self.assertEqual(param.grad.data, expected.data)

        # Check for None device_ids
        l = l.cuda()
        out = dp.data_parallel(l, i)

    @unittest.skipIf(not TEST_MULTIGPU, "multi-GPU not supported")
    def test_data_parallel_sparse(self):
        l = nn.Embedding(10, 5, sparse=True).to("cuda:1")
        i = torch.randint(10, (20, 5), device="cuda:1", dtype=torch.long)
        expected_out = l(i)
        loss = expected_out.sum()
        loss.backward()
        expected_grads = []
        for param in l.parameters():
            expected_grads.append(param.grad.clone())
        dev_ids_list = [(0, 1), (1, 0)]
        for dev_id in dev_ids_list:
            with torch.cuda.device(dev_id[0]):
                l.cuda()
                l.zero_grad()
                out = dp.data_parallel(l, i, dev_id)
                loss = out.sum()
                loss.backward()
                self.assertEqual(out.get_device(), dev_id[0])
                self.assertEqual(out.data, expected_out.data)
                for expected, param in zip(expected_grads, l.parameters()):
                    self.assertEqual(param.grad.data, expected.data)

        # Check for None device_ids
        l = l.cuda()
        out = dp.data_parallel(l, i)

    @unittest.skipIf(not TEST_MULTIGPU, "multi-GPU not supported")
    def test_data_parallel_nested_output(self):
        def fn(input):
            return [
                input, (input.sin(), input.cos(), [input.add(1)]), input,
                OrderedDict(a=input, b=[input.sin()])
            ]

        class Net(nn.Module):
            def forward(self, input):
                return fn(input)

        i = torch.randn(2, 2).float().cuda(1)
        gpus = range(torch.cuda.device_count())
        output = dp.data_parallel(Net(), i, gpus)
        self.assertEqual(output, fn(i))
        self.assertIsInstance(output[0], torch.Tensor)
        self.assertIsInstance(output[1], tuple)
        self.assertIsInstance(output[1][0], torch.Tensor)
        self.assertIsInstance(output[1][1], torch.Tensor)
        self.assertIsInstance(output[1][2], list)
        self.assertIsInstance(output[1][2][0], torch.Tensor)
        self.assertIsInstance(output[2], torch.Tensor)
        self.assertIsInstance(output[3], dict)
        self.assertEqual(len(output[3]), 2)
        self.assertIn('a', output[3])
        self.assertIn('b', output[3])
        self.assertIsInstance(output[3]['a'], torch.Tensor)
        self.assertIsInstance(output[3]['b'], list)
        self.assertIsInstance(output[3]['b'][0], torch.Tensor)

    @unittest.skipIf(not TEST_MULTIGPU, "multi-GPU not supported")
    def test_data_parallel_nested_input(self):
        def fn(input):
            return input[1][0]

        class Net(nn.Module):
            def forward(self, *input):
                return fn(input)

        i = Variable(torch.randn(20, 3).float().cuda(1))
        input = (i.cos(), (i.sin(), i), i.sin())
        gpus = range(torch.cuda.device_count())
        output = dp.data_parallel(Net(), input, gpus)
        self.assertEqual(output, fn(input))

    @unittest.skipIf(not TEST_CUDA, "CUDA unavailable")
    @repeat_test_for_types(ALL_TENSORTYPES)
    def test_data_parallel_module(self, dtype=torch.float):
        l = nn.Linear(10, 5).to("cuda", dtype)
        i = torch.randn(20, 10, device="cuda", dtype=dtype)
        expected_out = l(i).data
        net = nn.DataParallel(l)
        out = net(i)
        self.assertEqual(out.get_device(), 0)
        self.assertEqual(out.data, expected_out, dtype2prec[dtype])

    @unittest.skipIf(not TEST_CUDA, "CUDA unavailable")
    @repeat_test_for_types(ALL_TENSORTYPES)
    def test_data_parallel_module_kwargs_only(self, dtype=torch.float):
        class Net(nn.Module):
            def __init__(self):
                super(Net, self).__init__()
                self.l = l

            def forward(self, input):
                return self.l(input)

        l = nn.Linear(10, 5).to("cuda", dtype)
        i = torch.randn(20, 10, device="cuda", dtype=dtype)
        expected_out = l(i).data
        n = nn.DataParallel(Net())
        out = n(input=i)
        self.assertEqual(out.get_device(), 0)
        self.assertEqual(out.data, expected_out, dtype2prec[dtype])

    @unittest.skipIf(not TEST_CUDA, "CUDA unavailable")
    @repeat_test_for_types(ALL_TENSORTYPES)
    def test_data_parallel_module_kwargs_only_empty_list(self, dtype=torch.float):
        class Net(nn.Module):
            def __init__(self):
                super(Net, self).__init__()
                self.l = l

            def forward(self, input):
                return self.l(input['data'])

        l = nn.Linear(10, 5).to("cuda", dtype)
        i = torch.randn(20, 10, device="cuda", dtype=dtype)
        expected_out = l(i).data
        n = nn.DataParallel(Net())
        out = n(input={'data': i, 'unused': []})
        self.assertEqual(out.get_device(), 0)
        self.assertEqual(out.data, expected_out, dtype2prec[dtype])

    @unittest.skipIf(not TEST_CUDA, "CUDA unavailable")
    @repeat_test_for_types(ALL_TENSORTYPES)
    def test_data_parallel_module_kwargs_only_empty_dict(self, dtype=torch.float):
        class Net(nn.Module):
            def __init__(self):
                super(Net, self).__init__()
                self.l = l

            def forward(self, input):
                return self.l(input['data'])

        l = nn.Linear(10, 5).to("cuda", dtype)
        i = torch.randn(20, 10, device="cuda", dtype=dtype)
        expected_out = l(i).data
        n = nn.DataParallel(Net())
        out = n(input={'data': i, 'unused': {}})
        self.assertEqual(out.get_device(), 0)
        self.assertEqual(out.data, expected_out, dtype2prec[dtype])

    @unittest.skipIf(not TEST_CUDA, "CUDA unavailable")
    @repeat_test_for_types(ALL_TENSORTYPES)
    def test_data_parallel_module_kwargs_only_empty_tuple(self, dtype=torch.float):
        class Net(nn.Module):
            def __init__(self):
                super(Net, self).__init__()
                self.l = l

            def forward(self, input):
                return self.l(input['data'])

        l = nn.Linear(10, 5).to("cuda", dtype)
        i = torch.randn(20, 10, device="cuda", dtype=dtype)
        expected_out = l(i).data
        n = nn.DataParallel(Net())
        out = n(input={'data': i, 'unused': ()})
        self.assertEqual(out.get_device(), 0)
        self.assertEqual(out.data, expected_out, dtype2prec[dtype])

    @unittest.skipIf(not TEST_MULTIGPU, "multi-GPU not supported")
    def test_data_parallel_device_args(self):
        cuda0 = torch.device('cuda:0')
        cuda1 = torch.device('cuda:1')

        # test output_device
        l = nn.Linear(10, 5).to(cuda0, torch.float)
        i = torch.randn(20, 10, dtype=torch.float, device=cuda0, requires_grad=True)
        out = dp.data_parallel(l, i, device_ids=(0, 1), output_device=cuda0)
        self.assertEqual(out, l(i))

        # test device_ids
        l = nn.Linear(10, 5).to(cuda0, torch.float)
        i = torch.randn(20, 10, dtype=torch.float, device=cuda0, requires_grad=True)
        out = dp.data_parallel(l, i, device_ids=(cuda0, cuda1), output_device=cuda0)
        self.assertEqual(out, l(i))

    def test_state_dict(self):
        l = nn.Linear(5, 5)
        block = nn.Module()
        block.conv = nn.Conv2d(3, 3, 3, bias=False)
        net = nn.Module()
        net.linear1 = l
        net.linear2 = l
        net.bn = nn.BatchNorm2d(2)
        net.block = block
        net.add_module('empty', None)

        state_dict = net.state_dict()
        self.assertEqual(len(state_dict), 10)
        self.assertEqual(len(state_dict._metadata), 6)
        self.assertIn('', state_dict._metadata)
        self.assertIn('linear1', state_dict._metadata)
        self.assertIn('linear1.weight', state_dict)
        self.assertIn('linear1.bias', state_dict)
        self.assertIn('linear2', state_dict._metadata)
        self.assertIn('linear2.weight', state_dict)
        self.assertIn('linear2.bias', state_dict)
        self.assertIn('block', state_dict._metadata)
        self.assertIn('block.conv', state_dict._metadata)
        self.assertIn('block.conv.weight', state_dict)
        self.assertIn('block.conv.weight', state_dict)
        self.assertNotIn('block.conv.bias', state_dict)
        self.assertIn('bn', state_dict._metadata)
        self.assertIn('bn.weight', state_dict)
        self.assertIn('bn.bias', state_dict)
        self.assertIn('bn.running_var', state_dict)
        self.assertIn('bn.running_mean', state_dict)
        self.assertIn('bn.num_batches_tracked', state_dict)
        self.assertFalse(any(map(lambda k: k.startswith('empty'), state_dict.keys())))
        for k, v in state_dict.items():
            param = net
            for component in k.split('.'):
                param = getattr(param, component)
                if isinstance(param, Parameter):
                    param = param.data
            self.assertEqual(v.data_ptr(), param.data_ptr())

        l = nn.Linear(5, 5)
        state_dict = l.state_dict()
        self.assertEqual(len(state_dict), 2)
        self.assertEqual(len(state_dict._metadata), 1)
        self.assertIn('', state_dict._metadata)
        self.assertTrue(state_dict._metadata['']['version'] >= 0)
        self.assertEqual(state_dict['weight'].data_ptr(), l.weight.data_ptr())
        self.assertEqual(state_dict['bias'].data_ptr(), l.bias.data_ptr())

    def test_load_state_dict(self):
        l = nn.Linear(5, 5)
        block = nn.Module()
        block.conv1 = nn.Conv2d(3, 3, 3, bias=True)
        block.conv2 = nn.Conv2d(3, 3, 3, bias=False)
        net = nn.Module()
        net.linear1 = l
        net.linear2 = l
        net.bn = nn.BatchNorm2d(2)
        net.block = block
        net.add_module('empty', None)

        state_dict = net.state_dict()
        state_dict.update({
            'linear1.weight': torch.ones(5, 5),
            'block.conv1.bias': torch.arange(1, 4),
            'bn.running_mean': torch.randn(2),
        })
        incompatible_keys = net.load_state_dict(state_dict)
        self.assertEqual(len(incompatible_keys.missing_keys), 0)
        self.assertEqual(len(incompatible_keys.unexpected_keys), 0)
        self.assertEqual(net.linear1.weight.data, state_dict['linear1.weight'])
        self.assertEqual(net.block.conv1.bias.data, state_dict['block.conv1.bias'])
        self.assertEqual(net.bn.running_mean, state_dict['bn.running_mean'])

        state_dict = net.state_dict()
        state_dict.update({'extra': torch.ones(5)})
        self.assertRaises(RuntimeError, lambda: net.load_state_dict(state_dict))
        incompatible_keys = net.load_state_dict(state_dict, strict=False)
        self.assertEqual(len(incompatible_keys.missing_keys), 0)
        self.assertEqual(len(incompatible_keys.unexpected_keys), 1)
        self.assertIn('extra', incompatible_keys.unexpected_keys)

        state_dict = net.state_dict()
        state_dict.update({'extra.param': torch.ones(5)})
        self.assertRaises(RuntimeError, lambda: net.load_state_dict(state_dict))
        incompatible_keys = net.load_state_dict(state_dict, strict=False)
        self.assertEqual(len(incompatible_keys.missing_keys), 0)
        self.assertEqual(len(incompatible_keys.unexpected_keys), 1)
        self.assertIn('extra.param', incompatible_keys.unexpected_keys)

        state_dict = net.state_dict()
        del state_dict['linear1.weight']
        self.assertRaises(RuntimeError, lambda: net.load_state_dict(state_dict))
        incompatible_keys = net.load_state_dict(state_dict, strict=False)
        self.assertEqual(len(incompatible_keys.missing_keys), 1)
        self.assertEqual(len(incompatible_keys.unexpected_keys), 0)
        self.assertIn('linear1.weight', incompatible_keys.missing_keys)
        state_dict.update({'extra.param': torch.ones(5)})
        self.assertRaises(RuntimeError, lambda: net.load_state_dict(state_dict))
        incompatible_keys = net.load_state_dict(state_dict, strict=False)
        self.assertEqual(len(incompatible_keys.missing_keys), 1)
        self.assertEqual(len(incompatible_keys.unexpected_keys), 1)
        self.assertIn('linear1.weight', incompatible_keys.missing_keys)
        self.assertIn('extra.param', incompatible_keys.unexpected_keys)

        state_dict = net.state_dict()
        state_dict.update({'bn.running_mean': torch.rand(14, 4)})  # wrong size
        self.assertRaises(RuntimeError, lambda: net.load_state_dict(state_dict))
        self.assertRaises(RuntimeError, lambda: net.load_state_dict(state_dict, strict=False))

        state_dict = net.state_dict()
        old_state_dict = deepcopy(state_dict)
        state_dict = {
            'linear1.weight': torch.ones(5, 5),
            'block.conv1.bias': torch.arange(1, 4),
            'bn.running_mean': torch.randn(2),
            'nonexistent_key': torch.rand(3)
        }
        net.load_state_dict(state_dict, strict=False)
        self.assertEqual(net.linear1.weight.data, state_dict['linear1.weight'])
        self.assertEqual(net.block.conv1.bias.data, state_dict['block.conv1.bias'])
        self.assertEqual(net.bn.running_mean, state_dict['bn.running_mean'])
        new_state_dict = net.state_dict()
        del old_state_dict['linear1.weight']
        del old_state_dict['block.conv1.bias']
        del old_state_dict['bn.running_mean']
        for k, v, in old_state_dict.items():
            self.assertTrue(v.equal(new_state_dict[k]))

    def test_load_state_dict_BC(self):
        # BatchNormNd
        # Added num_batches_tracked buffer at version 2. For state dict with
        # earlier versions or no versions, it should provide default value of 0.
        bn = nn.BatchNorm2d(3)
        state_dict = bn.state_dict()
        del state_dict['num_batches_tracked']
        state_dict._metadata['']['version'] = 1  # version 1
        bn.load_state_dict(state_dict)
        self.assertEqual(bn.num_batches_tracked.dtype, torch.long)
        self.assertEqual(bn.num_batches_tracked.item(), 0)
        del state_dict._metadata['']['version']  # no version
        bn.load_state_dict(state_dict)
        self.assertEqual(bn.num_batches_tracked.dtype, torch.long)
        self.assertEqual(bn.num_batches_tracked.item(), 0)

    @unittest.skipIf(not PY3, 'Python 2.7 generates cyclic trash')
    def test_load_state_dict_ref_cycle(self):
        # load_state_dict shouldn't cause a reference cycle involving Tensors
        import gc

        m = torch.nn.LSTM(16, 16, bidirectional=True)

        gc.collect()
        m.load_state_dict(deepcopy(m).state_dict())
        refcycles = gc.collect()

        self.assertEqual(refcycles, 0)

    def test_parameter_assignment(self):
        l = nn.Linear(5, 5)

        def num_params():
            return len(list(l.parameters()))

        self.assertEqual(num_params(), 2)

        new_param = Parameter(torch.randn(5, 5))
        l.param_name = new_param
        self.assertEqual(num_params(), 3)
        self.assertObjectIn(new_param, l.parameters())

        var = torch.randn(5, 5)
        l.var_name = var
        self.assertEqual(num_params(), 3)
        self.assertNotIn(id(var), map(id, l.parameters()))

        # Make sure Variables are not saved as parameters
        l.variable_attr = torch.empty(5, 5)
        self.assertEqual(num_params(), 3)
        l.param_attr = Parameter(torch.empty(5, 5))
        self.assertEqual(num_params(), 4)

        # It shouldn't be possible to replace a parameter with a Variable
        def assign_var():
            l.param_attr = torch.empty(5, 5)

        self.assertRaises(TypeError, assign_var)
        # But replacing it with None should be fine
        l.param_attr = None
        self.assertEqual(num_params(), 3)

    def test_assignment(self):
        l = nn.Module()
        a = nn.Parameter(torch.randn(2))
        b = nn.Parameter(torch.randn(3))
        c = nn.Parameter(torch.randn(4))
        q = nn.Linear(4, 4)
        r = nn.Linear(5, 5)
        w = nn.Linear(6, 6)

        def test_assignments(get_list, a, b, c):
            # Check that None can be shadowed
            l.a = None
            self.assertIsNone(l.a)
            self.assertIn('a', l.__dict__)
            l.a = a
            self.assertIs(l.a, a)
            self.assertEqual(get_list(), [a])
            self.assertNotIn('a', l.__dict__)

            # Assign second object
            l.b = None
            self.assertIsNone(l.b)
            self.assertIn('b', l.__dict__)
            l.b = b
            self.assertIs(l.b, b)
            self.assertEqual(get_list(), [a, b])
            self.assertNotIn('b', l.__dict__)

            # Remove and add the object back. Order should be unchanged.
            l.a = None
            self.assertIsNone(l.a)
            self.assertEqual(get_list(), [b])
            l.a = a
            self.assertIs(l.a, a)
            self.assertEqual(get_list(), [a, b])

            # Replace object with another one. Order should be unchanged.
            l.a = c
            self.assertIs(l.a, c)
            self.assertEqual(get_list(), [c, b])

            # Remove and reassign an attribute. It should appear at the end of the list now.
            del l.a
            self.assertFalse(hasattr(l, 'a'))
            l.a = a
            self.assertIs(l.a, a)
            self.assertEqual(get_list(), [b, a])

        test_assignments(lambda: list(l.parameters()), a, b, c)
        del l.a, l.b
        self.assertEqual(list(l.parameters()), [])

        test_assignments(lambda: list(l.children()), q, r, w)
        del l.a, l.b
        self.assertEqual(list(l.children()), [])

        buf = torch.randn(10)
        l.register_buffer('buf', buf)
        self.assertIs(l.buf, buf)
        l.buf = None
        self.assertIs(l.buf, None)
        self.assertNotIn('buf', l.__dict__)  # should be stored in l._buffers
        l.buf = buf
        self.assertIn('buf', l.state_dict())
        self.assertEqual(l.state_dict()['buf'], buf)

    def test_Conv2d_inconsistent_types(self):
        inputs = Variable(torch.randn(4, 1, 7, 7).float())
        weights = Variable(torch.randn(1, 1, 3, 3).double())
        # inconsistent types should raise an exception
        self.assertRaises(RuntimeError, lambda: nn.functional.conv2d(inputs, weights))
        # but it should work with the same type
        nn.functional.conv2d(inputs.float(), weights.float())

    @unittest.skipIf(not TEST_CUDA, 'CUDA not available')
    def test_Conv2d_inconsistent_types_on_GPU_without_cudnn(self):
        inputs = Variable(torch.randn(4, 1, 7, 7).float().cuda())
        weights = Variable(torch.randn(1, 1, 3, 3).double().cuda())
        bias = Variable(torch.randn(1).double().cuda())

        with torch.backends.cudnn.flags(enabled=False):
            # inconsistent types should raise an exception
            self.assertRaises(RuntimeError, lambda: nn.functional.conv2d(inputs, weights))
            self.assertRaises(RuntimeError, lambda: nn.functional.conv2d(inputs, weights.float(), bias))

            # but it should work with the same type
            nn.functional.conv2d(inputs.float(), weights.float(), bias.float())

    @unittest.skipIf(not TEST_CUDA, 'CUDA not available')
    @unittest.skipIf(not TEST_CUDNN, 'CUDNN not available')
    def test_Conv2d_inconsistent_types_on_GPU_with_cudnn(self):
        inputs = Variable(torch.randn(4, 1, 7, 7).float().cuda())
        weights = Variable(torch.randn(1, 1, 3, 3).double().cuda())
        bias = Variable(torch.randn(1).double().cuda())

        with torch.backends.cudnn.flags(enabled=True):
            # inconsistent types should raise an exception
            self.assertRaises(RuntimeError, lambda: nn.functional.conv2d(inputs, weights))
            self.assertRaises(RuntimeError, lambda: nn.functional.conv2d(inputs, weights.float(), bias))

            # but it should work with the same type
            nn.functional.conv2d(inputs.float(), weights.float(), bias.float())

    @unittest.skipIf(not TEST_CUDA, 'CUDA not available')
    @unittest.skipIf(not TEST_CUDNN, 'CUDNN not available')
    @skipIfRocm
    def test_cudnn_multiple_threads_same_device(self):
        # This function is intended to test the lazy creation and reuse of per-thread
        # cudnn handles on each device in aten/src/ATen/cudnn/Handles.cpp.
        # Failure here likely indicates something wrong with that logic.
        weight = torch.ones((1, 1, 2, 2), device='cuda')

        results = {}

        num_threads = 2
        trials = 2
        test_iters = 100

        with torch.backends.cudnn.flags(enabled=True):
            def _worker(t, input):
                my_stream = torch.cuda.Stream()
                results[t] = input
                with torch.cuda.stream(my_stream):
                    for _ in range(test_iters):
                        # If all threads are sharing the same cudnn handle,
                        # the following sequence may occur:
                        # thread 0 calls setCuDNNStreamToCurrent()
                        # thread 1 calls setCuDNNStreamToCurrent()
                        # thread 0 launches its raw convolution, which it thinks is in
                        #          its own stream, but is actually in thread 1's stream.
                        # thread 0 enqueues its div_, which IS is its own stream,
                        #          but now races with its convolution.
                        results[t] = torch.nn.functional.conv2d(results[t], weight, padding=0)
                        results[t].div_(4.0)
                torch.cuda.current_stream().wait_stream(my_stream)

            for _ in range(trials):
                for t in range(num_threads):
                    results[t] = torch.ones((1, 1, 2048, 2048), device='cuda')

                threads = [threading.Thread(target=_worker,
                                            args=(t, results[t])) for t in range(num_threads)]

                for thread in threads:
                    thread.start()
                for thread in threads:
                    thread.join()

                for t in range(num_threads):
                    self.assertEqual(results[t].sum().item(),
                                     (2048 - test_iters) * (2048 - test_iters))

    @unittest.skipIf(not TEST_CUDA, 'CUDA not available')
    @unittest.skipIf(not TEST_CUDNN, 'CUDNN not available')
    @repeat_test_for_types(ALL_TENSORTYPES)
    def test_Conv2d_deterministic_cudnn(self, dtype=torch.float):
        inputs = torch.randn(2, 3, 5, 5, device="cuda", dtype=dtype, requires_grad=True)
        with cudnn.flags(enabled=True, benchmark=True, deterministic=True):
            conv1 = torch.nn.Conv2d(3, 3, 3).to("cuda", dtype)
            conv2 = torch.nn.Conv2d(3, 3, 3).to("cuda", dtype)
            conv2.bias.data.copy_(conv1.bias.data)
            conv2.weight.data.copy_(conv1.weight.data)
            out1 = conv1(inputs)
            out2 = conv2(inputs)
            self.assertEqual(out1, out2, prec=0.0)
            y = torch.randn(out1.size(), device="cuda", dtype=dtype)
            out1.backward(y)
            out2.backward(y)
            self.assertEqual(conv1.bias.grad.data, conv2.bias.grad.data, prec=0.0)
            self.assertEqual(conv1.weight.grad.data, conv2.weight.grad.data, prec=0.0)

    def test_Conv2d_missing_argument(self):
        c = nn.Conv2d(3, 3, 3)
        self.assertRaises(TypeError, lambda: c(None))

    def test_Conv2d_backward_twice(self):
        input = torch.randn(2, 3, 5, 5)
        c = nn.Conv2d(3, 3, 3)
        o1 = c(input)
        o1.sum().backward()
        self.assertRaisesRegex(RuntimeError, 'Specify retain_graph=True',
                               lambda: o1.sum().backward())

    @unittest.skipIf(not TEST_CUDA, 'CUDA not available')
    @repeat_test_for_types(ALL_TENSORTYPES)
    def test_Conv2d_large_workspace(self, dtype=torch.float):
        # These sizes require huge cuDNN workspaces. Make sure we choose a
        # reasonable algorithm that does not run out of memory
        sizes = [
            (1, 256, 109, 175),
            (1, 256, 80, 128),
            (1, 256, 120, 192),
        ]

        def run_test(benchmark):
            with torch.backends.cudnn.flags(benchmark=benchmark):
                conv = torch.nn.Conv2d(256, 256, kernel_size=3, padding=1).to("cuda", dtype)
                for size in sizes:
                    x = torch.randn(size, device="cuda", dtype=dtype)
                    out = conv(x.detach().clone().requires_grad_())
                    out.backward(torch.ones_like(out))

        run_test(benchmark=False)
        run_test(benchmark=True)

    def test_conv_modules_raise_error_on_incorrect_input_size(self):
        modules = [nn.Conv1d(3, 8, 3), nn.ConvTranspose1d(3, 8, 3),
                   nn.Conv2d(3, 8, 3), nn.ConvTranspose2d(3, 8, 3),
                   nn.Conv3d(3, 8, 3), nn.ConvTranspose3d(3, 8, 3)]

        invalid_input_dims = [(2, 4), (2, 4),
                              (3, 5), (3, 5),
                              (4, 6), (4, 6)]

        for invalid_dims, module in zip(invalid_input_dims, modules):
            for dims in invalid_dims:
                input = torch.empty(torch.Size((3, ) * dims))
                self.assertRaises(RuntimeError, lambda: module(input))

    def test_conv_shapecheck(self):
        def test(should_raise, module, input_size):
            input = torch.empty(3, *input_size)
            if should_raise:
                self.assertRaises(RuntimeError, lambda: module(input))
            else:
                # just run it to ensure no exception raised.
                module(input)

        # Conv1d
        test(True, nn.Conv1d(1, 1, 3), (1, 2))
        test(True, nn.Conv1d(1, 1, 3, stride=2), (1, 2))
        test(False, nn.Conv1d(1, 1, 2), (1, 2))
        test(False, nn.Conv1d(1, 1, 2, stride=2), (1, 2))
        test(False, nn.Conv1d(1, 1, 3, stride=2, padding=1), (1, 2))

        # Conv2d
        test(True, nn.Conv2d(1, 1, (3, 3)), (1, 2, 2))
        test(False, nn.Conv2d(1, 1, (3, 3)), (1, 3, 3))
        test(False, nn.Conv2d(1, 1, (3, 3), padding=1), (1, 2, 2))

        # Conv3D
        test(True, nn.Conv3d(1, 1, (3, 3, 3)), (1, 2, 2, 2))
        test(False, nn.Conv3d(1, 1, (3, 3, 3)), (1, 3, 3, 3))
        test(False, nn.Conv3d(1, 1, (3, 3, 3), padding=1), (1, 2, 2, 2))

    def test_ConvTranspose2d_output_size(self):
        m = nn.ConvTranspose2d(3, 4, 3, 3, 0, 2)
        i = torch.randn(2, 3, 6, 6)
        for h in range(15, 22):
            for w in range(15, 22):
                if 18 <= h <= 20 and 18 <= w <= 20:
                    output = m(i, output_size=(h, w))
                    self.assertEqual(output.size()[2:], (h, w))
                else:
                    self.assertRaises(ValueError, lambda: m(i, (h, w)))

    def test_ConvTranspose3d_correct_output_size(self):
        # Check that ConvTranspose3d can take a 5d output_size.
        m = nn.ConvTranspose3d(2, 2, 2)
        i = torch.rand(1, 2, 1, 1, 1)
        out = m(i, output_size=(1, 2, 2, 2, 2))

    def _test_Conv2d_naive_groups(self, device="cpu", dtype=torch.float):
        # Check that grouped convolutions matches two half convolutions
        m = nn.Conv2d(4, 4, kernel_size=3, groups=2).to(device, dtype)
        i = torch.randn(2, 4, 6, 6, device=device, dtype=dtype, requires_grad=True)
        output = m(i)
        grad_output = torch.randn(2, 4, 4, 4, device=device, dtype=dtype)
        output.backward(grad_output)

        m1 = nn.Conv2d(2, 2, kernel_size=3).to(device, dtype)
        m1.weight.data.copy_(m.weight.data[:2])
        m1.bias.data.copy_(m.bias.data[:2])
        i1 = Variable(i.data[:, :2].contiguous(), requires_grad=True)
        output1 = m1(i1)
        output1.backward(grad_output[:, :2].contiguous())

        m2 = nn.Conv2d(2, 2, kernel_size=3).to(device, dtype)
        m2.weight.data.copy_(m.weight.data[2:])
        m2.bias.data.copy_(m.bias.data[2:])
        i2 = Variable(i.data[:, 2:].contiguous(), requires_grad=True)
        output2 = m2(i2)
        output2.backward(grad_output[:, 2:].contiguous())

        self.assertEqual(output, torch.cat([output1, output2], 1))
        self.assertEqual(i.grad.data,
                         torch.cat([i1.grad.data, i2.grad.data], 1),
                         prec=dtype2prec[dtype])
        self.assertEqual(m.bias.grad.data,
                         torch.cat([m1.bias.grad.data, m2.bias.grad.data], 0),
                         prec=dtype2prec[dtype])
        self.assertEqual(m.weight.grad.data,
                         torch.cat([m1.weight.grad.data, m2.weight.grad.data], 0),
                         prec=dtype2prec[dtype])

    # For https://github.com/pytorch/pytorch/pull/1273
    # Almost identical to the above `test_Conv2d_naive_groups`
    def test_Conv2d_groups_nobias(self):
        dev_dtypes = [("cpu", torch.float)]
        if TEST_CUDA:
            dev_dtypes += [("cuda", torch.float), ("cuda", torch.half)]
        for device, dtype in dev_dtypes:
            m = nn.Conv2d(4, 4, kernel_size=3, groups=2, bias=False).to(device, dtype)
            i = torch.randn(2, 4, 6, 6, device=device, dtype=dtype, requires_grad=True)
            output = m(i)
            grad_output = torch.randn(2, 4, 4, 4, device=device, dtype=dtype)
            output.backward(grad_output)

            m1 = nn.Conv2d(2, 2, kernel_size=3, bias=False).to(device, dtype)
            m1.weight.data.copy_(m.weight.data[:2])
            i1 = Variable(i.data[:, :2].contiguous(), requires_grad=True)
            output1 = m1(i1)
            output1.backward(grad_output[:, :2].contiguous())

            m2 = nn.Conv2d(2, 2, kernel_size=3, bias=False).to(device, dtype)
            m2.weight.data.copy_(m.weight.data[2:])
            i2 = Variable(i.data[:, 2:].contiguous(), requires_grad=True)
            output2 = m2(i2)
            output2.backward(grad_output[:, 2:].contiguous())

            self.assertEqual(output, torch.cat([output1, output2], 1))
            self.assertEqual(i.grad.data,
                             torch.cat([i1.grad.data, i2.grad.data], 1),
                             dtype2prec[dtype])
            self.assertEqual(m.weight.grad.data,
                             torch.cat([m1.weight.grad.data, m2.weight.grad.data], 0),
                             1e-1 if dtype == torch.half else dtype2prec[dtype])

    # Almost identical to the above `test_Conv2d_naive_groups`
    # Covering special case when group > 1, input-channel / group < 16 and output-channel is multiple of 16
    # See also https://github.com/pytorch/pytorch/pull/18463#issuecomment-476563686
    # and https://github.com/pytorch/pytorch/pull/18463#issuecomment-477001024
    def test_Conv2d_groups_nobias_v2(self):
        torch.manual_seed(123)
        dev_dtypes = [("cpu", torch.float)]
        if TEST_CUDA:
            dev_dtypes += [("cuda", torch.float), ("cuda", torch.half)]
        for device, dtype in dev_dtypes:
            m = nn.Conv2d(4, 16, kernel_size=3, groups=2, bias=False).to(device, dtype)
            i = torch.randn(2, 4, 6, 6, device=device, dtype=dtype, requires_grad=True)
            output = m(i)
            grad_output = torch.randn(2, 16, 4, 4, device=device, dtype=dtype)
            output.backward(grad_output)

            m1 = nn.Conv2d(2, 8, kernel_size=3, bias=False).to(device, dtype)
            m1.weight.data.copy_(m.weight.data[:8])
            i1 = Variable(i.data[:, :2].contiguous(), requires_grad=True)
            output1 = m1(i1)
            output1.backward(grad_output[:, :8].contiguous())

            m2 = nn.Conv2d(2, 8, kernel_size=3, bias=False).to(device, dtype)
            m2.weight.data.copy_(m.weight.data[8:])
            i2 = Variable(i.data[:, 2:].contiguous(), requires_grad=True)
            output2 = m2(i2)
            output2.backward(grad_output[:, 8:].contiguous())

            self.assertEqual(output, torch.cat([output1, output2], 1))
            self.assertEqual(i.grad.data,
                             torch.cat([i1.grad.data, i2.grad.data], 1),
                             dtype2prec[dtype])
            self.assertEqual(m.weight.grad.data,
                             torch.cat([m1.weight.grad.data, m2.weight.grad.data], 0),
                             1e-1 if dtype == torch.half else dtype2prec[dtype])

    # Very similar to test_Conv2d_naive_groups but with special care to handle
    # the number of groups == number of input channels
    @unittest.skipIf(not TEST_CUDA, 'CUDA not available')
    @repeat_test_for_types(ALL_TENSORTYPES)
    def test_Conv2d_depthwise_naive_groups_cuda(self, dtype=torch.float):
        for depth_multiplier in [1, 2]:
            m = nn.Conv2d(2, 2 * depth_multiplier, kernel_size=3, groups=2).to("cuda", dtype)
            i = torch.randn(2, 2, 6, 6, device="cuda", dtype=dtype).div_(2).requires_grad_()
            output = m(i)
            grad_output = torch.randn(2, 2 * depth_multiplier, 4, 4, device="cuda", dtype=dtype) / 2
            output.backward(grad_output)

            offset = 1 * depth_multiplier

            m1 = nn.Conv2d(1, 1 * depth_multiplier, kernel_size=3).to("cuda", dtype)
            m1.weight.data = m.weight.data[:offset].clone()
            m1.bias.data = m.bias.data[:offset].clone()
            i1 = i.detach()[:, :1].clone().requires_grad_()
            output1 = m1(i1)
            output1.backward(grad_output[:, :offset].contiguous())

            m2 = nn.Conv2d(1, 1 * depth_multiplier, kernel_size=3).to("cuda", dtype)
            m2.weight.data.copy_(m.weight.data[offset:])
            m2.bias.data.copy_(m.bias.data[offset:])
            i2 = i.detach()[:, 1:].clone().requires_grad_()
            output2 = m2(i2)
            output2.backward(grad_output[:, offset:].contiguous())

            self.assertEqual(output, torch.cat([output1, output2], 1),
                             prec=dtype2prec[dtype])
            self.assertEqual(i.grad.data,
                             torch.cat([i1.grad.data, i2.grad.data], 1),
                             prec=dtype2prec[dtype])
            self.assertEqual(m.bias.grad.data,
                             torch.cat([m1.bias.grad.data,
                                        m2.bias.grad.data], 0),
                             prec=dtype2prec[dtype])
            self.assertEqual(m.weight.grad.data,
                             torch.cat([m1.weight.grad.data,
                                        m2.weight.grad.data], 0),
                             prec=dtype2prec[dtype])

    def test_MaxUnpool2d_output_size(self):
        m = nn.MaxPool2d(3, stride=2, return_indices=True)
        mu = nn.MaxUnpool2d(3, stride=2)
        big_t = torch.rand(1, 1, 6, 6)
        big_t[0][0][4][4] = 100
        output_big, indices_big = m(big_t)
        self.assertRaises(RuntimeError, lambda: mu(output_big, indices_big))

        small_t = torch.rand(1, 1, 5, 5)
        for i in range(0, 4, 2):
            for j in range(0, 4, 2):
                small_t[:, :, i, j] = 100
        output_small, indices_small = m(Variable(small_t))
        for h in range(3, 10):
            for w in range(3, 10):
                if 4 <= h <= 6 and 4 <= w <= 6:
                    size = (h, w)
                    if h == 6:
                        size = (1, 1) + size

                    mu(output_small, indices_small, output_size=size)
                else:
                    self.assertRaises(ValueError, lambda: mu(output_small, indices_small, (h, w)))

    def test_container_copy(self):
        class Model(nn.Module):
            def __init__(self):
                super(Model, self).__init__()
                self.linear = nn.Linear(4, 5)

            def forward(self, input):
                return self.linear(input)

        input = torch.randn(2, 4)

        model = Model()
        model_cp = deepcopy(model)
        self.assertEqual(model(input).data, model_cp(input).data)

        model_cp.linear.weight.data[:] = 2
        self.assertNotEqual(model(input).data, model_cp(input).data)

    def test_RNN_cell(self):
        # this is just a smoke test; these modules are implemented through
        # autograd so no Jacobian test is needed
        for module in (nn.RNNCell, nn.GRUCell):
            for bias in (True, False):
                input = torch.randn(3, 10)
                hx = torch.randn(3, 20)
                cell = module(10, 20, bias=bias)
                for _ in range(6):
                    hx = cell(input, hx)

                hx.sum().backward()

    def _test_loss_equal_input_target_shape(self, cast):
        # Tests losses whose inputs should have the same size.
        losses = {
            'mse_loss': lambda x, y: F.mse_loss(x, y),
            'l1_loss': lambda x, y: F.l1_loss(x, y),
            'smooth_l1_loss': lambda x, y: F.smooth_l1_loss(x, y),
            'kl_div': lambda x, y: F.kl_div(x, y),
            'poisson_nll_loss': lambda x, y: F.poisson_nll_loss(x, y),
        }

        input = Variable(cast(torch.randn(3, 5)))
        target = Variable(cast(torch.randn(5, 3)))
        for _name, fn in losses.items():
            self.assertRaises(Exception, lambda: fn(input, target))

    def test_loss_equal_input_target_shape(self):
        self._test_loss_equal_input_target_shape(lambda x: x)

    def test_mse_loss_size_warning(self):
        i = torch.randn((10, 1), requires_grad=True)
        t = torch.randn((10,))
        with warnings.catch_warnings(record=True) as w:
            # Ensure warnings are being shown
            warnings.simplefilter("always")
            # Trigger Warning
            F.mse_loss(i, t)
            # Check warning occurs
            self.assertEqual(len(w), 1)
            self.assertIn('Please ensure they have the same size.', str(w[0]))

    def test_nll_loss_mismatched_batch(self):
        x = torch.randn((10, 3), requires_grad=True)
        # t should have size (10,)
        t = torch.zeros((3,), dtype=torch.int64)
        with self.assertRaisesRegex(ValueError, 'Expected.*batch_size'):
            F.nll_loss(x, t)

    def test_nll_loss_out_of_bounds_ignore_index(self):
        x = torch.randn(6, 3, requires_grad=True)
        t = torch.tensor([0, 1, 255, 0, 1, 2], dtype=torch.int64)
        for reduction in ['mean', 'none']:
            F.nll_loss(x, t, ignore_index=255, reduction=reduction).sum().backward()

    def test_poisson_nll_loss_reduction_modes(self):
        input = torch.tensor([0.5, 1.5, 2.5])
        target = torch.tensor([1., 2., 3.])
        component_wise_loss = torch.exp(input) - target * input
        self.assertEqual(component_wise_loss,
                         F.poisson_nll_loss(input, target, reduction='none'))
        self.assertEqual(torch.sum(component_wise_loss),
                         F.poisson_nll_loss(input, target, reduction='sum'))
        self.assertEqual(torch.mean(component_wise_loss),
                         F.poisson_nll_loss(input, target, reduction='mean'))
        with self.assertRaisesRegex(ValueError, 'is not valid'):
            F.poisson_nll_loss(input, target, reduction='total')

    def test_KLDivLoss_batch_mean(self):
        input_shape = (2, 5)
        log_prob1 = F.log_softmax(torch.randn(input_shape), 1)
        prob2 = F.softmax(torch.randn(input_shape), 1)

        loss = nn.KLDivLoss(reduction='batchmean')
        l = loss(log_prob1, prob2)

        loss_none_reduce = nn.KLDivLoss(reduction='sum')(log_prob1, prob2)
        expected = loss_none_reduce / input_shape[0]

        self.assertEqual(l, expected)

    @unittest.skipIf(not (TEST_CUDNN and TEST_CUDNN_VERSION >= 7000), "needs cudnn >= 7.0")
    def test_CTCLoss_cudnn(self):
        target_lengths = [30, 25, 20]
        input_lengths = [50, 50, 50]
        targets = torch.randint(1, 15, (sum(target_lengths),), dtype=torch.int)
        log_probs = torch.randn(50, 3, 15, dtype=torch.float, device='cuda').log_softmax(2)
        res = torch.nn.functional.ctc_loss(log_probs, targets, input_lengths, target_lengths)
        expected = ctcloss_reference(log_probs, targets.cuda(), input_lengths, target_lengths).float()
        with torch.backends.cudnn.flags(enabled=False):
            res2 = torch.nn.functional.ctc_loss(log_probs, targets.cuda().long(), input_lengths, target_lengths)
        self.assertEqual(res, expected)
        self.assertEqual(res2, res)

    def test_CTCLoss_typechecks(self):
        target_lengths = torch.tensor([30, 25, 20])
        input_lengths = torch.tensor([50, 50, 50])
        targets = torch.randint(1, 15, (sum(target_lengths),), dtype=torch.int)
        log_probs = torch.randn(50, 3, 15, dtype=torch.float).log_softmax(2)
        with self.assertRaises(RuntimeError):
            _input_lengths = input_lengths.to(dtype=torch.float)
            torch.nn.functional.ctc_loss(log_probs, targets, _input_lengths, target_lengths)
        with self.assertRaises(RuntimeError):
            target_lengths = target_lengths.to(dtype=torch.float)
            torch.nn.functional.ctc_loss(log_probs, targets, input_lengths, target_lengths)

    @unittest.skipIf(not TEST_CUDA, 'CUDA not available')
    def test_CTCLoss_lengthchecks_cuda(self):
        target_lengths = [30, 25, 20]
        input_lengths = [50, 50, 50]
        targets = torch.randint(1, 15, (3, 29), dtype=torch.long, device='cuda')
        log_probs = torch.randn(50, 3, 15, dtype=torch.float, device='cuda').log_softmax(2)
        with self.assertRaises(RuntimeError):
            torch.nn.functional.ctc_loss(log_probs, targets, input_lengths, target_lengths)

    def test_CTCLoss_lengthchecks_cpu(self):
        target_lengths = [30, 25, 20]
        input_lengths = [50, 50, 50]
        targets = torch.randint(1, 15, (3, 29), dtype=torch.int)
        log_probs = torch.randn(50, 3, 15, dtype=torch.float).log_softmax(2)
        with self.assertRaises(RuntimeError):
            torch.nn.functional.ctc_loss(log_probs, targets, input_lengths, target_lengths)

    @unittest.skipIf(not TEST_CUDA, 'CUDA not available')
    def test_CTCLoss_zero_infinity(self):
        target_lengths = [60, 25, 20]
        input_lengths = [50, 50, 50]
        targets = torch.randint(1, 15, (sum(target_lengths),), dtype=torch.int, device='cuda')
        log_probs = torch.randn(50, 3, 15, dtype=torch.float, device='cuda').log_softmax(2).requires_grad_()
        res = torch.nn.functional.ctc_loss(log_probs, targets, input_lengths, target_lengths,
                                           reduction='sum', zero_infinity=True)
        with torch.backends.cudnn.flags(enabled=False):
            res2 = torch.nn.functional.ctc_loss(log_probs, targets.cuda().long(), input_lengths, target_lengths,
                                                reduction='sum', zero_infinity=True)
        res_cpu = torch.nn.functional.ctc_loss(log_probs.cpu(), targets.cpu(), input_lengths, target_lengths,
                                               reduction='sum', zero_infinity=True)

        self.assertAlmostEqual(res2, res, delta=1e-4)
        self.assertAlmostEqual(res_cpu, res.cpu(), delta=1e-4)
        g1, = torch.autograd.grad(res, log_probs)
        g2, = torch.autograd.grad(res2, log_probs)
        g3, = torch.autograd.grad(res_cpu, log_probs)
        self.assertAlmostEqual(g2, g3, delta=1e-4)
        self.assertAlmostEqual(g1, g2, delta=1e-4)
        self.assertTrue((g1 == g1).all().item())  # check that we don't have NaN

    def test_RNN_cell_no_broadcasting(self):
        def test(cell_module, input, hx, input_size, hidden_size):
            cell = cell_module(input_size, hidden_size)
            self.assertRaises(RuntimeError, lambda: cell(input, hx))

        def test_all(hidden_size, bad_hx, good_hx, input_size, input):
            test(nn.RNNCell, input, bad_hx, input_size, hidden_size)
            test(nn.GRUCell, input, bad_hx, input_size, hidden_size)
            test(nn.LSTMCell, input, (bad_hx, good_hx), input_size, hidden_size)
            test(nn.LSTMCell, input, (good_hx, bad_hx), input_size, hidden_size)

        hidden_size = 20
        input_size = 10
        input = torch.randn(3, input_size)
        bad_hx = torch.randn(1, hidden_size)
        good_hx = torch.randn(3, hidden_size)

        # Test hidden/input batch size broadcasting
        test_all(hidden_size, bad_hx, good_hx, input_size, input)

        # Test hx's hidden_size vs module's hidden_size broadcasting
        bad_hx = torch.randn(3, 1)
        test_all(hidden_size, bad_hx, good_hx, input_size, input)

        # Test input's input_size vs module's input_size broadcasting
        bad_input = torch.randn(3, 1)
        test_all(hidden_size, good_hx, good_hx, input_size, bad_input)

    def test_invalid_dropout_p(self):
        v = torch.ones(1)
        self.assertRaises(ValueError, lambda: nn.Dropout(-0.1))
        self.assertRaises(ValueError, lambda: nn.Dropout(1.1))
        self.assertRaises(ValueError, lambda: nn.Dropout2d(-0.1))
        self.assertRaises(ValueError, lambda: nn.Dropout2d(1.1))
        self.assertRaises(ValueError, lambda: nn.Dropout3d(-0.1))
        self.assertRaises(ValueError, lambda: nn.Dropout3d(1.1))
        self.assertRaises(ValueError, lambda: F.dropout(v, -0.1))
        self.assertRaises(ValueError, lambda: F.dropout(v, 1.1))

    def test_empty_dropout(self):
        x = torch.Tensor([])
        out = torch.nn.functional.dropout(x)
        self.assertEqual(out.size(), x.size())

    @unittest.skipIf(not TEST_CUDA, 'CUDA not available')
    def test_empty_dropout_cuda(self):
        x = torch.Tensor([]).to('cuda')
        out = torch.nn.functional.dropout(x)
        self.assertEqual(out.size(), x.size())

    def test_pad_sequence(self):
        def pad(tensor, length):
            return torch.cat(
                [tensor.data, tensor.data.new(
                    length - tensor.size(0), *tensor.size()[1:]).zero_()])

        # single dimensional
        a = torch.tensor([1, 2, 3])
        b = torch.tensor([4, 5])
        c = torch.tensor([6])

        # batch_first = true
        expected = torch.tensor([[4, 5, 0], [1, 2, 3], [6, 0, 0]])
        padded = rnn_utils.pad_sequence([b, a, c], True)
        self.assertEqual(padded, expected)

        # batch_first = false
        padded = rnn_utils.pad_sequence([b, a, c])
        self.assertEqual(padded, expected.transpose(0, 1))

        # pad with non-zero value
        expected = torch.tensor([[4, 5, 1], [1, 2, 3], [6, 1, 1]])
        padded = rnn_utils.pad_sequence([b, a, c], True, 1)
        self.assertEqual(padded, expected)

        # Test pad sorted sequence
        expected = torch.tensor([[1, 2, 3], [4, 5, 0], [6, 0, 0]])
        padded = rnn_utils.pad_sequence([a, b, c], True)
        self.assertEqual(padded, expected)

        # more dimensions
        maxlen = 9
        for num_dim in (0, 1, 2, 3):
            sequences = []
            trailing_dims = [4] * num_dim
            for i in range(1, maxlen + 1):
                seq_len = i * i
                sequences.append(torch.rand(seq_len, 5, *trailing_dims))
            random.shuffle(sequences)
            expected = []
            for seq in sequences:
                expected.append(pad(seq, maxlen * maxlen))
            # batch first = true
            expected = torch.stack(expected)
            padded = rnn_utils.pad_sequence(sequences, True)
            self.assertEqual(padded, expected)

            # batch first = false
            padded = rnn_utils.pad_sequence(sequences)
            self.assertEqual(padded, expected.transpose(0, 1))

    def test_pack_sequence(self):
        def _compatibility_test(sequences, lengths, batch_first, enforce_sorted=False):
            padded = rnn_utils.pad_sequence(sequences, batch_first)
            packed = rnn_utils.pack_sequence(sequences, enforce_sorted)
            unpacked = rnn_utils.pad_packed_sequence(packed, batch_first)
            self.assertEqual(padded, unpacked[0])
            pack_padded = rnn_utils.pack_padded_sequence(
                padded, lengths, batch_first, enforce_sorted)
            self.assertEqual(packed, pack_padded)

        # single dimensional
        a = torch.tensor([1, 2, 3])
        b = torch.tensor([4, 5])
        c = torch.tensor([6])
        packed = rnn_utils.pack_sequence([a, b, c], enforce_sorted=False)
        expected = torch.tensor([1, 4, 6, 2, 5, 3])
        self.assertEqual(packed.batch_sizes, [3, 2, 1])
        self.assertEqual(packed.data.data, expected)
        self.assertEqual(packed.sorted_indices, [0, 1, 2])
        self.assertEqual(packed.unsorted_indices, [0, 1, 2])

        packed_unsorted = rnn_utils.pack_sequence([b, c, a], enforce_sorted=False)
        self.assertEqual(packed_unsorted.batch_sizes, [3, 2, 1])
        self.assertEqual(packed_unsorted.data.data, expected)
        self.assertEqual(packed_unsorted.sorted_indices, [2, 0, 1])
        self.assertEqual(packed_unsorted.unsorted_indices, [1, 2, 0])

        # single dimensional, enforce_sorted = True
        packed_enforce_sorted = rnn_utils.pack_sequence([a, b, c], enforce_sorted=True)
        self.assertEqual(packed_enforce_sorted.batch_sizes, [3, 2, 1])
        self.assertEqual(packed_enforce_sorted.data.data, expected)
        self.assertTrue(packed_enforce_sorted.sorted_indices is None)
        self.assertTrue(packed_enforce_sorted.unsorted_indices is None)

        with self.assertRaisesRegex(RuntimeError, 'must be sorted in decreasing order'):
            rnn_utils.pack_sequence([b, c, a], enforce_sorted=True)

        with self.assertRaisesRegex(RuntimeError, 'You can pass `enforce_sorted=False`'):
            rnn_utils.pack_sequence([b, c, a], enforce_sorted=True)

        # more dimensions
        maxlen = 9
        for num_dim in (0, 1, 2, 3):
            sequences = []
            lengths = []
            trailing_dims = [4] * num_dim
            for i in range(maxlen, 0, -1):
                seq_len = i * i
                lengths.append(seq_len)
                sequences.append(torch.rand(seq_len, 5, *trailing_dims))
            unsorted_sequences = [s.clone() for s in sequences]
            random.shuffle(unsorted_sequences)
            unsorted_sequences_lengths = [t.size(0) for t in unsorted_sequences]

            # compatibility with other utilities
            for batch_first in (True, False):
                for enforce_sorted in (True, False):
                    _compatibility_test(sequences, lengths, batch_first, enforce_sorted)
                _compatibility_test(unsorted_sequences, unsorted_sequences_lengths,
                                    batch_first)

    def test_pack_padded_sequence(self):
        def generate_test_case(sorted_lengths, should_shuffle):
            def pad(tensor, length):
                return torch.cat([tensor, tensor.new(length - tensor.size(0), *tensor.size()[1:]).zero_()])

            max_length = sorted_lengths[0]
            batch_sizes = [sum(map(bool, filter(lambda x: x >= i, sorted_lengths)))
                           for i in range(1, max_length + 1)]
            offset = 0
            padded = torch.cat([pad(i * 100 + torch.arange(1., 5 * l + 1).view(l, 1, 5), max_length)
                                for i, l in enumerate(sorted_lengths, 1)], 1)
            expected_data = [[torch.arange(1., 6) + (i + 1) * 100 + 5 * n for i in range(batch_size)]
                             for n, batch_size in enumerate(batch_sizes)]
            expected_data = list(itertools.chain.from_iterable(expected_data))
            expected_data = torch.stack(expected_data, dim=0)

            if should_shuffle:
                # Shuffle the padded sequence to create an unsorted sequence
                permutation = list(range(len(sorted_lengths)))
                random.shuffle(permutation)

                unsorted_indices = torch.tensor(permutation)
                padded = padded.index_select(1, unsorted_indices)
                lengths = torch.tensor(sorted_lengths).index_select(0, unsorted_indices)
            else:
                unsorted_indices = None
                lengths = sorted_lengths

            return padded.requires_grad_(), lengths, expected_data, batch_sizes, unsorted_indices

        test_cases = [
            # sorted_lengths, should_shuffle
            [[10, 8, 4, 2, 2, 2, 1], False],
            [[11, 10, 8, 6, 4, 3, 1], False],
            [[11, 10, 8, 6, 4, 3, 1], True],
        ]

        for test_case, batch_first in itertools.product(test_cases, (True, False)):
            sorted_lengths, should_shuffle = test_case
            padded, lengths, expected_data, batch_sizes, unsorted_indices = generate_test_case(
                sorted_lengths, should_shuffle)

            src = padded
            if batch_first:
                src = src.transpose(0, 1)

            # check output
            packed = rnn_utils.pack_padded_sequence(src, lengths, batch_first=batch_first,
                                                    enforce_sorted=not should_shuffle)
            self.assertEqual(packed.data.data, expected_data)
            self.assertEqual(packed.batch_sizes, batch_sizes)
            self.assertEqual(packed.unsorted_indices, unsorted_indices)

            # test inverse
            unpacked, unpacked_len = rnn_utils.pad_packed_sequence(packed, batch_first=batch_first)
            self.assertEqual(unpacked, src)
            self.assertEqual(unpacked_len, lengths)

            # check grad
            if padded.grad is not None:
                padded.grad.data.zero_()
            grad_output = unpacked.data.clone().normal_()
            unpacked.backward(grad_output)
            if batch_first:
                grad_output.transpose_(0, 1)
            for i, l in enumerate(lengths):
                self.assertEqual(padded.grad.data[:l, i], grad_output[:l, i])
                if l < 10:
                    self.assertEqual(padded.grad.data[l:, i].abs().sum(), 0)

        # test error messages
        with self.assertRaisesRegex(RuntimeError, 'You can pass `enforce_sorted=False`'):
            packed = rnn_utils.pack_padded_sequence(torch.randn(3, 3), [1, 3, 2])
        with self.assertRaisesRegex(RuntimeError, 'empty tensor'):
            packed = rnn_utils.pack_padded_sequence(torch.randn(0, 0), [])

    def _test_variable_sequence(self, device="cpu", dtype=torch.float):
        def pad(var, length):
            if var.size(0) == length:
                return var
            return torch.cat([var, var.new_zeros(length - var.size(0), *var.size()[1:])])

        def maybe_index_tuple(maybe_tuple_of_tensors, index):
            if maybe_tuple_of_tensors is None:
                return None
            return tuple(maybe_tuple_of_tensors[j][:, index:index + 1, :].contiguous()
                         for j in range(2))

        def check_lengths(lengths, enforce_sorted, use_default_hiddens):
            input_size = 3
            hidden_size = 4
            num_layers = 2
            bidirectional = True

            max_length = max(lengths)
            x_leaf = torch.randn(max_length, len(lengths), input_size, device=device,
                                 dtype=dtype, requires_grad=True)
            num_directions = 2 if bidirectional else 1
            lstm = nn.LSTM(input_size, hidden_size, bidirectional=bidirectional,
                           num_layers=num_layers).to(device, dtype)
            lstm2 = deepcopy(lstm).to(device, dtype)
            x = x_leaf

            hidden0 = None
            if not use_default_hiddens:
                hidden0 = tuple(torch.randn(num_directions * num_layers, len(lengths), hidden_size,
                                            device=device, dtype=dtype)
                                for _ in range(2))

            # Compute sequences separately
            seq_outs = []
            seq_hiddens = []
            for i, l in enumerate(lengths):
                hidden_i = maybe_index_tuple(hidden0, i)
                out, hid = lstm2(x[:l, i:i + 1], hidden_i)
                out_pad = pad(out, max_length)
                seq_outs.append(out_pad)
                seq_hiddens.append(hid)
            seq_out = torch.cat(seq_outs, 1)
            seq_hidden = tuple(torch.cat(hids, 1) for hids in zip(*seq_hiddens))

            # Use packed format
            packed = rnn_utils.pack_padded_sequence(x, lengths, enforce_sorted=enforce_sorted)
            packed_out, packed_hidden = lstm(packed, hidden0)
            unpacked, unpacked_len = rnn_utils.pad_packed_sequence(packed_out)

            # Check forward
            prec = dtype2prec[dtype]
            self.assertEqual(packed_hidden, seq_hidden, prec)
            self.assertEqual(unpacked, seq_out, prec)
            self.assertEqual(unpacked_len, lengths, prec)

            # Check backward
            seq_out.sum().backward()
            grad_x = x_leaf.grad.data.clone()
            x_leaf.grad.data.zero_()
            unpacked.sum().backward()

            self.assertEqual(x_leaf.grad, grad_x, dtype2prec[dtype])
            for p1, p2 in zip(lstm.parameters(), lstm2.parameters()):
                prec = dtype2prec[dtype]
                if dtype == torch.float16:
                    prec = 2e-2
                self.assertEqual(p1.grad, p2.grad, prec)

        tests = [
            # enforce_sorted, lengths
            [True, [5]],
            [False, [5]],
            [True, [10, 10, 6, 2, 2, 1, 1]],
            [False, [10, 10, 6, 2, 2, 1, 1]],
            [False, [2, 1, 3, 2, 10, 5, 3]],
        ]

        for enforce_sorted, seq_lens, in tests:
            for use_default_hiddens in (True, False):
                check_lengths(seq_lens, enforce_sorted, use_default_hiddens)

    def test_variable_sequence(self):
        self._test_variable_sequence()

    @unittest.skipIf(not TEST_CUDA, 'CUDA not available')
    @repeat_test_for_types(ALL_TENSORTYPES)
    def test_variable_sequence_cuda(self, dtype=torch.float):
        self._test_variable_sequence("cuda", dtype)

    def test_LSTM_cell(self):
        # this is just a smoke test; these modules are implemented through
        # autograd so no Jacobian test is needed
        for bias in (True, False):
            input = torch.randn(3, 10)
            hx = torch.randn(3, 20)
            cx = torch.randn(3, 20)
            lstm = nn.LSTMCell(10, 20, bias=bias)
            for _ in range(6):
                hx, cx = lstm(input, (hx, cx))

            (hx + cx).sum().backward()

    def test_Transformer_cell(self):
        # this is just a smoke test; these modules are implemented through
        # autograd so no Jacobian test is needed
        d_model = 512
        nhead = 16
        num_encoder_layers = 4
        num_decoder_layers = 3
        dim_feedforward = 256
        dropout = 0.3
        bsz = 8
        seq_length = 35
        tgt_length = 15

        transformer = nn.Transformer(d_model, nhead, num_encoder_layers, num_decoder_layers,
                                     dim_feedforward, dropout)
        src = torch.randn(seq_length, bsz, d_model)
        src_mask = transformer.generate_square_subsequent_mask(seq_length).double()
        tgt = torch.randn(tgt_length, bsz, d_model)
        tgt_mask = transformer.generate_square_subsequent_mask(tgt_length).double()
        memory_mask = torch.randn(tgt_length, seq_length).double()

        output = transformer(src, tgt, src_mask=src_mask, tgt_mask=tgt_mask, memory_mask=memory_mask)
        output.sum().backward()

    def test_transformerencoderlayer(self):
        # this is a deterministic test for TransformerEncoderLayer
        d_model = 4
        nhead = 2
        dim_feedforward = 16
        dropout = 0.0
        bsz = 2

        model = nn.TransformerEncoderLayer(d_model, nhead, dim_feedforward, dropout)

        # set constant weights of the model
        for idx, p in enumerate(model.parameters()):
            x = p.data
            sz = x.view(-1).size(0)
            shape = x.shape
            x = torch.cos(torch.arange(0, sz).float().view(shape))
            p.data.copy_(x)

        # deterministic input
        encoder_input = torch.Tensor([[[20, 30, 40, 50]]])
        result = model(encoder_input)
        ref_output = torch.Tensor([[[2.258703, 0.127985, -0.697881, 0.170862]]])
        result = result.detach().numpy()
        ref_output = ref_output.detach().numpy()
        self.assertEqual(tuple(result.shape), tuple(ref_output.shape))
        np.testing.assert_allclose(result, ref_output, atol=1e-5)

        # deterministic input
        encoder_input = torch.Tensor([[[1, 2, 3, 4]],
                                      [[5, 6, 7, 8]]])
        result = model(encoder_input)
        ref_output = torch.Tensor([[[2.272644, 0.119035, -0.691669, 0.153486]],
                                   [[2.272644, 0.119035, -0.691669, 0.153486]]])
        result = result.detach().numpy()
        ref_output = ref_output.detach().numpy()
        self.assertEqual(tuple(result.shape), tuple(ref_output.shape))
        np.testing.assert_allclose(result, ref_output, atol=1e-5)

        # deterministic input
        encoder_input = torch.Tensor([[[0.7462, 0.6653, 0.5679, 0.4891],
                                       [0.5387, 0.1655, 0.3565, 0.0471]],
                                      [[0.8335, 0.2799, 0.5031, 0.2947],
                                       [0.1402, 0.0318, 0.7636, 0.1346]],
                                      [[0.6333, 0.9344, 0.1376, 0.9938],
                                       [0.8924, 0.2872, 0.6692, 0.2944]],
                                      [[0.9897, 0.6915, 0.3154, 0.1733],
                                       [0.8645, 0.3513, 0.3064, 0.0767]],
                                      [[0.8117, 0.2366, 0.4838, 0.7881],
                                       [0.3718, 0.4945, 0.9511, 0.0864]]])
        result = model(encoder_input)
        ref_output = torch.Tensor([[[2.428589, 0.020835, -0.602055, -0.085249],
                                    [2.427987, 0.021213, -0.602496, -0.084103]],
                                   [[2.424689, 0.019155, -0.604793, -0.085672],
                                    [2.413863, 0.022211, -0.612486, -0.072490]],
                                   [[2.433774, 0.021598, -0.598343, -0.087548],
                                    [2.425104, 0.019748, -0.604515, -0.084839]],
                                   [[2.436185, 0.022682, -0.596625, -0.087261],
                                    [2.433556, 0.021891, -0.598509, -0.086832]],
                                   [[2.416246, 0.017512, -0.610712, -0.082961],
                                    [2.422901, 0.024187, -0.606178, -0.074929]]])
        result = result.detach().numpy()
        ref_output = ref_output.detach().numpy()
        self.assertEqual(tuple(result.shape), tuple(ref_output.shape))
        np.testing.assert_allclose(result, ref_output, atol=1e-5)

    def test_transformerdecoderlayer(self):
        # this is a deterministic test for TransformerDecoderLayer
        d_model = 4
        nhead = 2
        dim_feedforward = 16
        dropout = 0.0
        bsz = 2
        seq_length = 5
        tgt_length = 3

        model = nn.TransformerDecoderLayer(d_model, nhead, dim_feedforward, dropout)

        # set constant weights of the model
        for idx, p in enumerate(model.parameters()):
            x = p.data
            sz = x.view(-1).size(0)
            shape = x.shape
            x = torch.cos(torch.arange(0, sz).float().view(shape))
            p.data.copy_(x)

        # deterministic input
        decoder_input = torch.Tensor([[[20, 30, 40, 50]]])
        memory_input = torch.Tensor([[[60, 70, 80, 90]]])
        result = model(decoder_input, memory_input)
        ref_output = torch.Tensor([[[2.314351, 0.094805, -0.671322, 0.101977]]])
        result = result.detach().numpy()
        ref_output = ref_output.detach().numpy()
        self.assertEqual(tuple(result.shape), tuple(ref_output.shape))
        np.testing.assert_allclose(result, ref_output, atol=1e-5)

        # deterministic input
        decoder_input = torch.Tensor([[[9, 10, 11, 12]],
                                     [[11, 12, 13, 14]]])
        memory_input = torch.Tensor([[[1, 2, 3, 4]]])
        result = model(decoder_input, memory_input)
        result = result.detach().numpy()
        ref_output = torch.Tensor([[[2.422245, 0.051716, -0.606338, -0.024756]],
                                   [[2.422245, 0.051716, -0.606338, -0.024756]]])
        ref_output = ref_output.detach().numpy()
        self.assertEqual(tuple(result.shape), tuple(ref_output.shape))
        np.testing.assert_allclose(result, ref_output, atol=1e-5)

        # deterministic input
        decoder_input = torch.Tensor([[[1, 2, 3, 4]],
                                      [[5, 6, 7, 8]]])
        memory_input = torch.Tensor([[[9, 10, 11, 12]],
                                     [[11, 12, 13, 14]]])
        result = model(decoder_input, memory_input)
        ref_output = torch.Tensor([[[2.343536, 0.085561, -0.654954, 0.074991]],
                                   [[2.343536, 0.085561, -0.654954, 0.074991]]])
        result = result.detach().numpy()
        ref_output = ref_output.detach().numpy()
        self.assertEqual(tuple(result.shape), tuple(ref_output.shape))
        np.testing.assert_allclose(result, ref_output, atol=1e-5)

        # deterministic input
        decoder_input = torch.Tensor([[[0.4517, 0.6793, 0.5313, 0.0034],
                                       [0.2678, 0.3677, 0.4459, 0.7166]],
                                      [[0.8100, 0.3716, 0.4096, 0.1976],
                                       [0.6958, 0.8844, 0.6081, 0.8315]],
                                      [[0.0494, 0.9343, 0.5955, 0.3830],
                                       [0.5404, 0.3464, 0.9378, 0.6200]]])
        memory_input = torch.Tensor([[[0.7462, 0.6653, 0.5679, 0.4891],
                                      [0.5387, 0.1655, 0.3565, 0.0471]],
                                     [[0.8335, 0.2799, 0.5031, 0.2947],
                                      [0.1402, 0.0318, 0.7636, 0.1346]],
                                     [[0.6333, 0.9344, 0.1376, 0.9938],
                                      [0.8924, 0.2872, 0.6692, 0.2944]],
                                     [[0.9897, 0.6915, 0.3154, 0.1733],
                                      [0.8645, 0.3513, 0.3064, 0.0767]],
                                     [[0.8117, 0.2366, 0.4838, 0.7881],
                                      [0.3718, 0.4945, 0.9511, 0.0864]]])
        result = model(decoder_input, memory_input)
        ref_output = torch.Tensor([[[2.430065, 0.027862, -0.601136, -0.073096],
                                    [2.431935, 0.028907, -0.599809, -0.072488]],
                                   [[2.428457, 0.027053, -0.602275, -0.073462],
                                    [2.431970, 0.029387, -0.599789, -0.071621]],
                                   [[2.431934, 0.028196, -0.599802, -0.073809],
                                    [2.432306, 0.028858, -0.599542, -0.072846]]])
        result = result.detach().numpy()
        ref_output = ref_output.detach().numpy()
        self.assertEqual(tuple(result.shape), tuple(ref_output.shape))
        np.testing.assert_allclose(result, ref_output, atol=1e-5)

    @unittest.skipIf(not (TEST_CUDNN and TEST_MULTIGPU), 'CUDNN or multi-gpu not available')
    def test_cudnn_rnn_dropout_states_device(self):
        rnn = nn.RNN(10, 20, num_layers=2, dropout=.5)
        device = 1
        input = torch.randn(5, 4, 10).cuda(device)
        rnn.cuda(device)
        hx = torch.randn(2, 4, 20).cuda(device)
        output = rnn(input, hx)

    @unittest.skipIf(not TEST_CUDNN, 'CUDNN not available')
    @skipIfRocm
    def test_cudnn_weight_format(self):
        rnns = [
            nn.LSTM(10, 20, batch_first=True),
            nn.GRU(10, 20, batch_first=True),
            nn.RNN(10, 20, batch_first=True)
        ]
        first_warn = True
        for rnn in rnns:
            rnn.cuda()
            input = Variable(torch.randn(5, 4, 10).cuda(), requires_grad=True)
            hx = Variable(torch.randn(1, 5, 20).cuda(), requires_grad=True)
            all_vars = [input, hx] + list(rnn.parameters())
            if isinstance(rnn, nn.LSTM):
                cx = Variable(torch.randn(1, 5, 20).cuda(), requires_grad=True)
                all_vars[2:2] = [cx]
                hx = (hx, cx)

            output = rnn(input, hx)
            output[0].sum().backward()
            grads = [v.grad.data.clone() for v in all_vars]
            for v in all_vars:
                v.grad.data.zero_()

            # Weights will no longer view onto the same chunk of memory
            weight = all_vars[4]
            weight_data = weight.data.clone()
            with torch.no_grad():
                weight.set_(weight_data)

            for _ in range(2):
                with warnings.catch_warnings(record=True) as w:
                    output_noncontig = rnn(input, hx)
                if first_warn:
                    self.assertEqual(len(w), 1)
                    self.assertIn('weights are not part of single contiguous chunk of memory', w[0].message.args[0])
                    first_warn = False
                    warnings.resetwarnings()
                output_noncontig[0].sum().backward()
                grads_noncontig = [v.grad.data.clone() for v in all_vars]
                for v in all_vars:
                    v.grad.data.zero_()
                self.assertEqual(output, output_noncontig)
                self.assertEqual(grads_noncontig, grads)

            # Make sure these still share storage
            weight_data[:] = 4
            self.assertEqual(weight_data, all_vars[4].data)

    @unittest.skipIf(not TEST_CUDNN, 'CUDNN not available')
    def test_cudnn_weight_tying(self):
        rnns = [
            nn.LSTM(10, 20, batch_first=True, bidirectional=True),
            nn.GRU(10, 20, batch_first=True, bidirectional=True),
            nn.RNN(10, 20, batch_first=True, bidirectional=True)
        ]
        for rnn in rnns:
            rnn.bias_ih_l0_reverse = rnn.bias_ih_l0
            rnn.cuda()
            input = Variable(torch.randn(5, 4, 10).cuda(), requires_grad=True)
            hx = Variable(torch.randn(2, 5, 20).cuda(), requires_grad=True)
            all_vars = [input, hx] + list(rnn.parameters())
            opt = torch.optim.SGD(rnn.parameters(), lr=0.1)
            opt.zero_grad()
            if isinstance(rnn, nn.LSTM):
                cx = Variable(torch.randn(2, 5, 20).cuda(), requires_grad=True)
                all_vars[2:2] = [cx]
                hx = (hx, cx)

            with warnings.catch_warnings(record=True) as w:
                output = rnn(input, hx)
            output[0].sum().backward()

            opt.step()
            with warnings.catch_warnings(record=True) as w:
                output_cuda = rnn(input, hx)
            rnn.cpu()
            hx = (hx[0].cpu(), hx[1].cpu()) if isinstance(rnn, nn.LSTM) else hx.cpu()
            output_cpu = rnn(input.cpu(), hx)
            self.assertEqual(output_cuda, output_cpu)

    @unittest.skipIf(not TEST_CUDA, 'CUDA not available')
    @repeat_test_for_types(NO_HALF_TENSORTYPES)
    def test_cuda_rnn_fused(self, dtype=torch.float):

        def copy_rnn(rnn1, rnn2):
            for x_layer, y_layer in zip(rnn1.all_weights, rnn2.all_weights):
                for x, y in zip(x_layer, y_layer):
                    x.data.copy_(y.data)

        def check_rnn_grads(rnn1, rnn2):
            for x_layer, y_layer in zip(rnn1.all_weights, rnn2.all_weights):
                for x, y in zip(x_layer, y_layer):
                    self.assertEqual(x.grad, y.grad, prec=5e-5)

        input_size = 10
        hidden_size = 6
        num_layers = 2
        seq_length = 7
        batch = 6
        input_val = torch.randn(seq_length, batch, input_size, dtype=dtype)
        grad_output = torch.randn(seq_length, batch, hidden_size, dtype=dtype)
        hx_val = torch.randn(num_layers, batch, hidden_size, dtype=dtype)
        grad_hy = torch.randn(num_layers, batch, hidden_size, dtype=dtype)
        with torch.backends.cudnn.flags(enabled=False):
            for module in (nn.GRU, nn.LSTM):
                for bias in (True, False):
                    rnn = module(input_size, hidden_size, num_layers, bias=bias).to(dtype)
                    rnn_cuda = module(input_size, hidden_size, num_layers, bias=bias).to("cuda", dtype)
                    copy_rnn(rnn, rnn_cuda)

                    is_lstm = isinstance(rnn, nn.LSTM)
                    if is_lstm:
                        hx = (Variable(hx_val.clone(), requires_grad=True),
                              Variable(hx_val.clone().add(1), requires_grad=True))
                        hx_cuda = (Variable(hx_val.clone().cuda(), requires_grad=True),
                                   Variable(hx_val.clone().cuda().add(1), requires_grad=True))
                    else:
                        hx = Variable(hx_val.clone(), requires_grad=True)
                        hx_cuda = Variable(hx_val.clone().cuda(), requires_grad=True)

                    inp = Variable(input_val.clone(), requires_grad=True)
                    inp_cu = Variable(input_val.clone().cuda(), requires_grad=True)
                    output1, hy1 = rnn(inp, hx)
                    output2, hy2 = rnn_cuda(inp_cu, hx_cuda)
                    if is_lstm:
                        torch.autograd.backward(
                            [output1, hy1[0], hy1[1]], [grad_output, grad_hy, grad_hy + 1]
                        )
                        torch.autograd.backward(
                            [output2, hy2[0], hy2[1]],
                            [grad_output.cuda(), grad_hy.cuda(), (grad_hy + 1).cuda()]
                        )
                    else:
                        torch.autograd.backward([output1, hy1], [grad_output, grad_hy])
                        torch.autograd.backward([output2, hy2], [grad_output.cuda(), grad_hy.cuda()])

                    self.assertEqual(output1, output2)
                    self.assertEqual(hy1, hy2)

                    check_rnn_grads(rnn, rnn_cuda)
                    self.assertEqual(inp.grad.data, inp_cu.grad.data)
                    if is_lstm:
                        self.assertEqual(hx[0].grad.data, hx_cuda[0].grad.data)
                        self.assertEqual(hx[1].grad.data, hx_cuda[1].grad.data)
                    else:
                        self.assertEqual(hx.grad.data, hx_cuda.grad.data)

    def test_transformer_args_check(self):
        model_name = 'Transformer'
        d_model = 128
        nhead = 4
        num_encoder_layers = 2
        num_decoder_layers = 3
        dim_feedforward = 65
        dropout = 0.3
        bsz = 3
        seq_len = 35
        tgt_len = 15

        wrong_bsz = 7
        wrong_d_model = 63
        wrong_nhead = 5

        def test(encoder_input_shape, decoder_input_shape, 
                 src_mask_len=None, tgt_mask_len=None, memory_mask_size=None):
            encoder_input = torch.randn(encoder_input_shape)
            decoder_input = torch.randn(decoder_input_shape)
            model = getattr(nn, model_name)(d_model, nhead, num_encoder_layers, 
                                            num_decoder_layers, dim_feedforward, dropout)

            if src_mask_len is not None:
                src_mask = model.generate_square_subsequent_mask(src_mask_len)
            else:
                src_mask = None

            if tgt_mask_len is not None:
                tgt_mask = model.generate_square_subsequent_mask(tgt_mask_len)
            else:
                tgt_mask = None

            if memory_mask_size is not None:
                memory_task = torch.rand(memory_mask_size)
            else:
                memory_task = None

            with self.assertRaises(RuntimeError):
                model(encoder_input, decoder_input, 
                      src_mask=src_mask, tgt_mask=tgt_mask, memory_mask=memory_task)

        correct_encoder_input_shape = (seq_len, bsz, d_model)
        correct_decoder_input_shape = (tgt_len, bsz, d_model)

        def update_shape(shape, dim, new_dim_size):
            new_shape = list(shape)
            new_shape[dim] = new_dim_size
            return tuple(new_shape)

        # Incorrect encoder_input batch size
        encoder_input_shape = update_shape(correct_encoder_input_shape, 1, wrong_bsz)
        decoder_input_shape = correct_decoder_input_shape
        test(encoder_input_shape, decoder_input_shape)

        # Incorrect decoder_input batch size
        encoder_input_shape = correct_encoder_input_shape
        decoder_input_shape = update_shape(correct_decoder_input_shape, 1, wrong_bsz)
        test(encoder_input_shape, decoder_input_shape)

        # Incorrect encoder_input input size
        encoder_input_shape = update_shape(correct_encoder_input_shape, 2, wrong_d_model)
        decoder_input_shape = correct_decoder_input_shape
        test(encoder_input_shape, decoder_input_shape)

        # Incorrect decoder_input input size
        encoder_input_shape = correct_encoder_input_shape
        decoder_input_shape = update_shape(correct_decoder_input_shape, 2, wrong_d_model)
        test(encoder_input_shape, decoder_input_shape)

        # Incorrect nhead
        encoder_input_shape = correct_encoder_input_shape
        decoder_input_shape = correct_decoder_input_shape
        with self.assertRaises(AssertionError):
            model = getattr(nn, model_name)(d_model, wrong_nhead, num_encoder_layers, 
                                            num_decoder_layers, dim_feedforward, dropout)

        # Incorrect src_mask
        encoder_input_shape = correct_encoder_input_shape
        decoder_input_shape = correct_decoder_input_shape
        wrong_src_mask_size = seq_len + 1
        test(encoder_input_shape, decoder_input_shape, src_mask_len=wrong_src_mask_size)

        # Incorrect tgt_mask
        encoder_input_shape = correct_encoder_input_shape
        decoder_input_shape = correct_decoder_input_shape
        wrong_tgt_mask_size = tgt_len + 1
        test(encoder_input_shape, decoder_input_shape, tgt_mask_len=wrong_tgt_mask_size)

        # Incorrect tgt_mask
        encoder_input_shape = correct_encoder_input_shape
        decoder_input_shape = correct_decoder_input_shape
        wrong_tgt_mask_size = tgt_len + 1
        test(encoder_input_shape, decoder_input_shape, 
             tgt_mask_len=wrong_tgt_mask_size, 
             memory_mask_size=(wrong_tgt_mask_size, wrong_src_mask_size))

    def test_rnn_args_check(self):
        input_size = 3
        hidden_size = 5
        num_layers = 2
        batch_size = 4
        seq_len = 6
        num_directions = 1
        bad_size = 7  # prime number so that no size can divide it.

        def test(input_shape, hidden_shape, mode):
            for input, hidden in get_inputs(input_shape, hidden_shape, mode):
                model = getattr(nn, mode)(input_size, hidden_size, num_layers)
                self.assertRaises(RuntimeError, lambda: model(input, hidden))

        correct_input_shape = (seq_len, batch_size, input_size)
        correct_hidden_shape = (num_layers * num_directions, batch_size, hidden_size)

        def update_shape(shape, dim, new_dim_size):
            new_shape = list(shape)
            new_shape[dim] = new_dim_size
            return tuple(new_shape)

        def get_inputs(input_shape, hidden_shape, mode):
            '''returns list( tuple(input, hidden) )
            where input, hidden are inputs to a model'''
            input = torch.randn(input_shape)
            hidden = torch.randn(hidden_shape)
            if mode != 'LSTM':
                return [(input, hidden)]
            if hidden_shape == correct_hidden_shape:
                return [(input, (hidden, hidden))]
            good_hidden = torch.randn(correct_hidden_shape)
            return [
                (input, (hidden, good_hidden)),
                (input, (good_hidden, hidden)),
            ]

        rnn_modes = ['RNN', 'GRU', 'LSTM']
        for mode in rnn_modes:
            # Incorrect input batch size
            input_shape = update_shape(correct_input_shape, 1, bad_size)
            hidden_shape = correct_hidden_shape
            test(input_shape, hidden_shape, mode)

            # Incorrect hidden batch size
            input_shape = correct_input_shape
            hidden_shape = update_shape(correct_hidden_shape, 1, bad_size)
            test(input_shape, hidden_shape, mode)

            # Incorrect input size
            input_shape = update_shape(correct_input_shape, 2, bad_size)
            hidden_shape = correct_hidden_shape
            test(input_shape, hidden_shape, mode)

            # Incorrect hidden size
            input_shape = correct_input_shape
            hidden_shape = update_shape(correct_hidden_shape, 2, bad_size)
            test(input_shape, hidden_shape, mode)

            # Incorrect hidden[0]
            input_shape = correct_input_shape
            hidden_shape = update_shape(correct_hidden_shape, 0, bad_size)
            test(input_shape, hidden_shape, mode)

    @unittest.skipIf(not TEST_MULTIGPU, "multi-GPU not supported")
    def test_rnn_check_device(self):
        input_size = 3
        hidden_size = 5
        num_layers = 2
        batch_size = 4
        seq_len = 6
        num_directions = 1

        correct_input_shape = (seq_len, batch_size, input_size)
        correct_hidden_shape = (num_layers * num_directions, batch_size, hidden_size)
        rnn_modes = ['RNN', 'GRU', 'LSTM']

        for mode in rnn_modes:
            model = getattr(nn, mode)(input_size, hidden_size, num_layers)
            input = torch.randn(correct_input_shape)
            hidden = torch.randn(correct_hidden_shape)

            # input and weights are not at the same device
            with self.assertRaisesRegex(RuntimeError,
                                        "Input and parameter tensors are not at the same device"):
                model(input.to('cuda:0'))

            # input and hiddens are not at the same device
            with self.assertRaisesRegex(RuntimeError,
                                        r"Input and hidden tensors are not at the same device"):
                if mode == 'LSTM':
                    model(input, (hidden.to('cuda:0'), hidden.to('cuda:0')))
                else:
                    model(input, (hidden.to('cuda:0')))

            # hidden tensors are not at the same CUDA device
            if mode == 'LSTM':
                with self.assertRaisesRegex(RuntimeError,
                                            "Input and hidden tensors are not at the same device"):
                    model(input.to('cuda:0'), (hidden.to('cuda:0'), hidden.to('cuda:1')))

    def test_rnn_initial_hidden_state(self):
        rnn_modes = ['RNN', 'GRU', 'LSTM']
        for mode in rnn_modes:
            rnn = getattr(nn, mode)(30, 20, 2)
            input = torch.randn(10, 32, 30)
            hidden = torch.zeros(2, 32, 20)

            if mode == 'LSTM':
                hidden = (hidden, hidden)
            output1, hidden1 = rnn(input, hidden)
            output2, hidden2 = rnn(input)
            self.assertEqual(output1, output2)
            self.assertEqual(hidden1, hidden2)

    def _test_rnn_retain_variables(self, device="cpu", dtype=torch.double):
        rnns = [nn.LSTM(10, 20, num_layers=2).to(device, dtype),
                nn.GRU(10, 20, num_layers=2).to(device, dtype),
                nn.RNN(10, 20, num_layers=2).to(device, dtype)]
        for rnn in rnns:
            input = torch.randn(5, 6, 10, device=device, dtype=dtype, requires_grad=True)
            output = rnn(input)
            output[0].sum().backward(retain_graph=True)
            grads = [input.grad.data.clone()] + [p.grad.data.clone() for p in rnn.parameters()]
            for _ in range(4):
                rnn.zero_grad()
                input.grad.data.zero_()
                output[0].sum().backward(retain_graph=True)
                grads2 = [input.grad.data] + [p.grad.data for p in rnn.parameters()]
                self.assertEqual(grads, grads2)

    def test_rnn_retain_variables(self):
        self._test_rnn_retain_variables()

    @unittest.skipIf(not TEST_CUDA, 'CUDA not available')
    @repeat_test_for_types(ALL_TENSORTYPES)
    def test_rnn_retain_variables_cuda(self, dtype=torch.float):
        with torch.backends.cudnn.flags(enabled=False):
            self._test_rnn_retain_variables("cuda", dtype)
        self._test_rnn_retain_variables("cuda", dtype)

    def _test_RNN_cpu_vs_cudnn(self, dropout):

        def forward_backward(cuda, rnn, input_val, hx_val, grad_output, grad_hy, weights_val):
            is_lstm = isinstance(rnn, nn.LSTM)

            for x_layer, y_layer in zip(rnn.all_weights, weights_val):
                for x, y in zip(x_layer, y_layer):
                    x.data.copy_(y.data)

            if isinstance(input_val, rnn_utils.PackedSequence):
                input = rnn_utils.PackedSequence(
                    Variable(input_val.data.data, requires_grad=True), input_val.batch_sizes)
                input_var = input.data
            else:
                input = Variable(input_val.clone(), requires_grad=True)
                input_var = input
            if is_lstm:
                hx = (Variable(hx_val.clone(), requires_grad=True),
                      Variable(hx_val.add(1), requires_grad=True))
            else:
                hx = Variable(hx_val.clone(), requires_grad=True)

            if cuda:
                rnn.cuda()
                input_var.data = input_var.data.cuda()
                if is_lstm:
                    hx[0].data = hx[0].data.cuda()
                    hx[1].data = hx[1].data.cuda()
                else:
                    hx.data = hx.data.cuda()
                grad_hy = grad_hy.cuda()
                grad_output = grad_output.cuda()

            output, hy = rnn(input, hx)

            if isinstance(output, rnn_utils.PackedSequence):
                output = output.data

            if is_lstm:
                torch.autograd.backward([output, hy[0], hy[1]], [grad_output, grad_hy, grad_hy + 1])
            else:
                torch.autograd.backward([output, hy], [grad_output, grad_hy])

            return {'output': output.data,
                    'hy': hy[0].data if is_lstm else hy.data,
                    'weights': rnn.all_weights,
                    'grad_input': input_var.grad.data,
                    'grad_hx': hx[0].grad.data if is_lstm else hx.grad.data,
                    'cy': hy[1].data if is_lstm else None,
                    'grad_cx': hx[1].grad.data if is_lstm else None}

        input_size = 10
        hidden_size = 6
        num_layers = 2
        seq_length = 7
        batch = 6

        def make_noncontig(tensor):
            ndim = tensor.dim()
            return torch.stack([tensor.clone().zero_(), tensor], ndim).select(ndim, 1)

        def compare_cpu_gpu(outputs_cpu, outputs_gpu):
            self.assertEqual(list(outputs_cpu.keys()), list(outputs_gpu.keys()))
            for key in outputs_cpu.keys():
                if key != 'weights':
                    self.assertEqual(outputs_cpu[key], outputs_gpu[key], prec=5e-5, message=key)

            # check grad weights separately, as nested dict
            for cpu_layer_weight, gpu_layer_weight in zip(outputs_cpu['weights'], outputs_gpu['weights']):
                for (cpu_weight, gpu_weight) in zip(cpu_layer_weight, gpu_layer_weight):
                    self.assertEqual(cpu_weight.grad.data, gpu_weight.grad.data, prec=5e-5)

        for module in (nn.RNN, nn.LSTM, nn.GRU):
            for bias, bidirectional, batch_first, contig, variable_len, lens_as_tensor \
                    in product((True, False), repeat=6):

                num_directions = 2 if bidirectional else 1
                if batch_first:
                    input_val = torch.randn(batch, seq_length, input_size)
                    grad_output = torch.randn(batch, seq_length, hidden_size * num_directions)
                else:
                    input_val = torch.randn(seq_length, batch, input_size)
                    grad_output = torch.randn(seq_length, batch, hidden_size * num_directions)

                if not contig:
                    grad_output = make_noncontig(grad_output)
                    grad_hy = make_noncontig(grad_hy)
                    input_var = make_noncontig(input_val)
                    hx_val = make_noncontig(hx_val)

                hx_val = torch.randn(num_layers * num_directions, batch, hidden_size)
                grad_hy = torch.randn(num_layers * num_directions, batch, hidden_size)

                if variable_len:
                    lengths = [7, 5, 5, 2, 1, 1]
                    if lens_as_tensor:
                        lengths = torch.tensor(lengths, dtype=torch.long)
                    input_val = rnn_utils.pack_padded_sequence(input_val, lengths, batch_first=batch_first)
                    grad_output = rnn_utils.pack_padded_sequence(grad_output, lengths, batch_first=batch_first).data

                rnn = module(input_size,
                             hidden_size,
                             num_layers,
                             bias=bias,
                             dropout=dropout,
                             bidirectional=bidirectional,
                             batch_first=batch_first)

                outputs_cpu = forward_backward(
                    False, rnn, input_val, hx_val, grad_output, grad_hy, rnn.all_weights)

                rnn_gpu = module(input_size,
                                 hidden_size,
                                 num_layers,
                                 bias=bias,
                                 dropout=dropout,
                                 bidirectional=bidirectional,
                                 batch_first=batch_first)

                outputs_gpu = forward_backward(
                    True, rnn_gpu, input_val, hx_val, grad_output, grad_hy, rnn.all_weights)

                compare_cpu_gpu(outputs_cpu, outputs_gpu)

        for nonlinearity in ('tanh', 'relu'):
            hx_val = torch.randn(num_layers, batch, hidden_size)
            input_val = torch.randn(seq_length, batch, input_size)
            grad_output = torch.randn(
                seq_length, batch, hidden_size * num_directions)
            grad_hy = torch.randn(
                num_layers * num_directions, batch, hidden_size)

            rnn = nn.RNN(input_size, hidden_size, num_layers, bias=bias, nonlinearity=nonlinearity)
            outputs_cpu = forward_backward(False, rnn, input_val, hx_val, grad_output, grad_hy, rnn.all_weights)

            rnn_gpu = nn.RNN(input_size, hidden_size, num_layers, bias=bias, nonlinearity=nonlinearity)
            outputs_gpu = forward_backward(True, rnn_gpu, input_val, hx_val, grad_output, grad_hy, rnn.all_weights)

            compare_cpu_gpu(outputs_cpu, outputs_gpu)

    @unittest.skipIf(not TEST_CUDNN, "needs cudnn")
    @default_tensor_type(torch.FloatTensor)  # FIXME: just until torch.cuda.DoubleTensor.sum() implemented
    def test_RNN_cpu_vs_cudnn_no_dropout(self):
        self._test_RNN_cpu_vs_cudnn(0)

    @unittest.skipIf(not TEST_CUDNN, "needs cudnn")
    def test_RNN_cudnn_weight_norm(self):
        input_size = 10
        hidden_size = 6
        num_layers = 2
        seq_length = 7
        batch = 6
        m = nn.LSTM(input_size, hidden_size, num_layers).cuda()
        input = torch.randn(seq_length, batch, input_size).cuda()
        expected_output = m(input)
        # add weight normalization
        name = 'weight_hh_l0'
        m = torch.nn.utils.weight_norm(m, name=name)
        # otherwise, subsequent warnings will be hidden, and further tests rely on them
        warnings.simplefilter("always")
        self.assertEqual(m(input), expected_output)

        # remove weight norm
        m = torch.nn.utils.remove_weight_norm(m, name=name)
        self.assertEqual(m(input), expected_output)

    @unittest.skipIf(not (TEST_CUDNN and TEST_CUDNN_VERSION >= 5103), "needs cudnn >= 5.1")
    @default_tensor_type(torch.FloatTensor)  # FIXME: just until torch.cuda.DoubleTensor.sum() implemented
    def test_RNN_cpu_vs_cudnn_with_dropout(self):
        # Because of dropout randomness, can only compare dropout=0 and dropout=1
        self._test_RNN_cpu_vs_cudnn(1)

    @unittest.skipIf(not (TEST_CUDNN and TEST_CUDNN_VERSION >= 5103), "needs cudnn >= 5.1")
    def test_RNN_dropout(self):
        # checking the assumption that cuDNN sticks dropout in between
        # RNN layers
        for p in (0, 0.276, 0.731, 1):
            for train in (True, False):
                for cuda in (True, False):
                    rnn = nn.RNN(10, 1000, 2, bias=False, dropout=p, nonlinearity='relu')
                    if cuda:
                        rnn.cuda()

                    if train:
                        rnn.train()
                    else:
                        rnn.eval()
                    rnn.weight_ih_l0.data.fill_(1)
                    rnn.weight_hh_l0.data.fill_(1)
                    rnn.weight_ih_l1.data.fill_(1)
                    rnn.weight_hh_l1.data.fill_(1)
                    input = torch.ones(1, 1, 10)
                    hx = torch.zeros(2, 1, 1000)
                    if cuda:
                        input = input.cuda()
                        hx = hx.cuda()

                    output, hy = rnn(input, hx)
                    self.assertEqual(output.data.min(), output.data.max())
                    output_val = output.data[0][0][0]
                    if p == 0 or not train:
                        self.assertEqual(output_val, 10000)
                    elif p == 1:
                        self.assertEqual(output_val, 0)
                    else:
                        self.assertGreater(output_val, 8000)
                        self.assertLess(output_val, 12000)
                        denorm_mod = (output_val * (1 - p)) % 10
                        self.assertLess(min(denorm_mod, 10 - denorm_mod), 1e-2)

                    self.assertEqual(hy[0].data.min(), hy[0].data.max())
                    self.assertEqual(hy[1].data.min(), hy[1].data.max())
                    self.assertEqual(hy.data[0][0][0], 10)
                    self.assertEqual(hy.data[1][0][0], output_val)

    @unittest.skipIf(not (TEST_CUDNN and TEST_CUDNN_VERSION >= 5103), "needs cudnn >= 5.1")
    def test_RNN_dropout_state(self):
        import sys
        if sys.version_info[0] == 2:
            import cPickle as pickle
        else:
            import pickle
        for p in (0, 0.1234):
            for train in (True, False):
                for cuda in (True, False):
                    rnn = nn.RNN(100, 100, 2, bias=False, dropout=p, nonlinearity='relu')
                    if cuda:
                        rnn.cuda()

                    if train:
                        rnn.train()
                    else:
                        rnn.eval()
                    input = torch.rand(1, 1, 100)
                    hx = torch.rand(2, 1, 100)
                    if cuda:
                        input = input.cuda()
                        hx = hx.cuda()

                    output1, hy1 = rnn(input, hx)
                    output2, hy2 = rnn(input, hx)

                    rnn_pickle = pickle.dumps(rnn)
                    rnn2 = pickle.loads(rnn_pickle)
                    rnn2.flatten_parameters()
                    output3, hy3 = rnn2(input, hx)

                    if p == 0 or not train:
                        self.assertEqual(output1, output2)
                        self.assertEqual(output1, output3)
                        self.assertEqual(hy1, hy2)
                        self.assertEqual(hy1, hy3)
                    else:
                        self.assertNotEqual(output1, output2)
                        self.assertNotEqual(output1, output3)
                        self.assertNotEqual(hy1, hy2)
                        self.assertNotEqual(hy1, hy3)

    @unittest.skipIf(not (TEST_CUDNN and TEST_CUDNN_VERSION >= 5103), "needs cudnn >= 5.1")
    def test_RNN_change_dropout(self):
        for train, cuda in product((True, False), repeat=2):
            rnn = nn.RNN(100, 100, 2, dropout=0, nonlinearity='relu')
            input = torch.rand(3, 2, 100)
            if cuda:
                input.data = input.data.cuda()
                rnn.cuda()

            if train:
                rnn.train()
            else:
                rnn.eval()

            prev_output = None
            for p in (0, 0.5, 0, 0.7, 0.2, 1, 0.2, 0):
                rnn.dropout = p
                output1, hy1 = rnn(input)
                output2, hy2 = rnn(input)

                if p == 0 or p == 1 or not train:
                    self.assertEqual(output1, output2)
                    self.assertEqual(hy1, hy2)
                else:
                    self.assertNotEqual(output1, output2)
                    self.assertNotEqual(hy1, hy2)

                if prev_output is not None:
                    if not train:
                        self.assertEqual(output1.data, prev_output)
                        self.assertEqual(output2.data, prev_output)
                    else:
                        self.assertNotEqual(output1.data, prev_output)
                        self.assertNotEqual(output2.data, prev_output)
                prev_output = output1.data

    def _verify_pixel_shuffle(self, input, output, upscale_factor):
        for c in range(output.size(1)):
            for h in range(output.size(2)):
                for w in range(output.size(3)):
                    height_idx = h // upscale_factor
                    weight_idx = w // upscale_factor
                    channel_idx = (upscale_factor * (h % upscale_factor)) + (w % upscale_factor) + \
                                  (c * upscale_factor ** 2)
                    self.assertEqual(output[:, c, h, w], input[:, channel_idx, height_idx, weight_idx])

    def test_inplace_thnn(self):
        modules = [nn.ReLU, nn.ELU, nn.SELU, nn.CELU, nn.RReLU]
        for mod in modules:
            r = mod(inplace=True)
            input = torch.randn(5, 5, requires_grad=True)
            output = r(input + 0)
            grad_output = torch.randn(5, 5)
            grad_output_clone = grad_output.clone()
            output.backward(grad_output)
            self.assertEqual(grad_output, grad_output_clone)

    @unittest.skipIf(not TEST_CUDA, 'CUDA not available')
    @repeat_test_for_types(ALL_TENSORTYPES)
    def test_noncontig_conv_grad_cuda(self, dtype=torch.float):
        # FIXME: remove after adding non-contiguous grad tests for all modules
        module = nn.Conv2d(3, 5, kernel_size=3, padding=1).to("cuda", dtype)
        input = torch.randn(2, 3, 10, 10, dtype=dtype, device="cuda", requires_grad=True)
        output = module(input)

        grad = torch.randn(2, 2, 5, 10, 10, dtype=dtype, device="cuda")[:, 1]
        assert not grad.is_contiguous()
        output.backward(grad, retain_graph=True)
        self.assertIsNotNone(input.grad)
        result = input.grad.data.clone()
        input.grad.data.zero_()

        output.backward(grad.contiguous())
        self.assertEqual(result, input.grad.data, dtype2prec[dtype])

    def test_pixel_shuffle(self):
        batch_size = random.randint(1, 3)
        upscale_factor = random.randint(2, 5)
        channels = random.randint(1, 4) * upscale_factor ** 2
        height = random.randint(5, 10)
        width = random.randint(5, 10)

        input = torch.rand(batch_size, channels, height, width, requires_grad=True)
        ps = nn.PixelShuffle(upscale_factor)
        output = ps(input)
        self._verify_pixel_shuffle(input.data, output.data, upscale_factor)
        output.backward(output.data)
        self.assertEqual(input.data, input.grad.data)

    def test_elu_inplace_view(self):
        v = torch.tensor([1.0, -1.0, 1.0, -1.0], requires_grad=True)

        def func(root):
            x = root.clone()
            view = x.narrow(0, 1, 2)
            res = F.elu(view, inplace=True)
            self.assertIs(res, view)
            return x

        gradcheck(func, [v])
        gradgradcheck(func, [v])

    def test_relu_inplace_view(self):
        v = torch.tensor([1.0, -1.0, 1.0, -1.0], requires_grad=True)

        def func(root):
            x = root.clone()
            view = x.narrow(0, 1, 2)
            res = F.relu(view, inplace=True)
            self.assertIs(res, view)
            return x

        gradcheck(func, [v])
        gradgradcheck(func, [v])

    @unittest.skipIf(not TEST_CUDA, 'CUDA not available')
    def test_PReLU_backward_requires_grad_false(self):
        m = nn.PReLU().to('cuda')
        x = torch.randn(2, 3, 4, 5, requires_grad=False, device='cuda')
        y = m(x)
        y.mean().backward()
        self.assertEqual(x.grad, None)

    @unittest.skipIf(
        not TEST_NUMPY or not TEST_SCIPY, "Numpy or Scipy not found")
    def test_gelu(self):
        def _test_gelu(n, m, dtype, contiguous):
            def _gelu_ref(X):
                return X * stats.norm.cdf(X)

            if contiguous:
                X = torch.rand(n, m, dtype=dtype, requires_grad=True)
            else:
                X = torch.rand(n, m, dtype=dtype, requires_grad=True)[:, ::2]
            res = F.gelu(X)
            ref = _gelu_ref(X.detach().numpy())
            self.assertEqual(res, ref)
            gradcheck(F.gelu, [X], eps=1e-4)

            if TEST_CUDA:
                X_cuda = X.cuda()
                res_cuda = F.gelu(X_cuda)
                self.assertEqual(res_cuda.cpu(), ref)
                gradcheck(F.gelu, [X_cuda], eps=1e-4)

        for n in range(1, 10):
            for m in range(1, 10):
                _test_gelu(n, m, torch.float32, True)
                _test_gelu(n, m, torch.float32, False)
                _test_gelu(n, m, torch.float64, True)
                _test_gelu(n, m, torch.float64, False)


    def test_bce_loss_always_nonnegative(self):
        target = torch.ones(5)
        input = torch.ones(5)
        self.assertEqual((nn.BCELoss()(input, target) < 0).sum(), 0)

        target = torch.zeros(5)
        input = torch.zeros(5)
        self.assertEqual((nn.BCELoss()(input, target) < 0).sum(), 0)

    def test_bce_with_logits_raises_if_target_and_input_are_different_size(self):
        target = torch.rand(5)
        input = torch.rand(5, 1)
        with self.assertRaises(ValueError):
            nn.BCEWithLogitsLoss()(input, target)

        target = torch.rand(5, 1)
        input = torch.rand(5)
        with self.assertRaises(ValueError):
            nn.BCEWithLogitsLoss()(input, target)

    def test_bce_with_logits_gives_same_result_as_sigmoid_and_bce_loss(self):
        sigmoid = nn.Sigmoid()

        target = torch.rand(64, 4)
        output = torch.rand(64, 4) - 0.5

        self.assertEqual(nn.BCEWithLogitsLoss()(output, target), nn.BCELoss()(sigmoid(output), target))

        weight = torch.rand(4)
        self.assertEqual(nn.BCEWithLogitsLoss(weight)(output, target), nn.BCELoss(weight)(sigmoid(output), target))

        target = torch.zeros(4, 1, dtype=torch.float)
        output = torch.empty(4, 1, dtype=torch.float).fill_(-100)

        self.assertEqual(nn.BCEWithLogitsLoss()(output, target), nn.BCELoss()(sigmoid(output), target))

        self.assertEqual(nn.BCEWithLogitsLoss(reduction='none')(output, target),
                         nn.BCELoss(reduction='none')(sigmoid(output), target))

        weight = torch.rand(1, dtype=torch.float)
        self.assertEqual(nn.BCEWithLogitsLoss(weight)(output, target), nn.BCELoss(weight)(sigmoid(output), target))

    def test_bce_with_logits_has_correct_grad_at_zero(self):
        output = torch.zeros(3, 1, requires_grad=True)
        target = torch.zeros(3, 1)
        nn.BCEWithLogitsLoss(reduction='sum')(output, target).backward()
        expected_grad = torch.empty(3, 1).fill_(0.5)
        self.assertEqual(output.grad, expected_grad)

    def test_bce_with_logits_broadcasts_weights(self):
        target = torch.rand(16, 4)
        output = torch.rand(16, 4) - 0.5

        weight = torch.rand(4)
        out1 = nn.BCEWithLogitsLoss(weight)(output, target)

        weight = weight.expand(16, 4).contiguous()
        out2 = nn.BCEWithLogitsLoss(weight)(output, target)

        self.assertEqual(out1, out2)

        weight = torch.rand(16, 1)
        out1 = nn.BCEWithLogitsLoss(weight)(output, target)

        weight = weight.expand(16, 4).contiguous()
        out2 = nn.BCEWithLogitsLoss(weight)(output, target)

        self.assertEqual(out1, out2)

    def test_bce_with_logits_ones_in_pos_weights_are_the_same_as_none(self):
        target = torch.rand(64, 4)
        output = torch.rand(64, 4) - 0.5
        pos_weight = torch.ones(64, 4)

        self.assertEqual(nn.BCEWithLogitsLoss()(output, target),
                         nn.BCEWithLogitsLoss(pos_weight=pos_weight)(output, target))

    def test_bce_with_logits_broadcasts_pos_weights(self):
        target = torch.rand(64, 4)
        output = torch.rand(64, 4) - 0.5
        pos_weight = torch.rand(4)
        out1 = nn.BCEWithLogitsLoss(pos_weight=pos_weight)(output, target)

        pos_weight1 = pos_weight.expand(1, 4)
        out2 = nn.BCEWithLogitsLoss(pos_weight=pos_weight1)(output, target)

        pos_weight2 = pos_weight.expand(64, 4)
        out3 = nn.BCEWithLogitsLoss(pos_weight=pos_weight2)(output, target)

        self.assertEqual(out1, out2)
        self.assertEqual(out1, out3)

    def test_bce_with_logits_with_pos_weight_has_correct_grad_at_zero(self):
        output = torch.zeros(3, 1, requires_grad=True)
        target = torch.zeros(3, 1)
        pos_weight = torch.ones(3, 1)
        nn.BCEWithLogitsLoss(pos_weight=pos_weight, reduction='sum')(output, target).backward()
        expected_grad = torch.empty(3, 1).fill_(0.5)
        grad = output.grad
        self.assertEqual(grad, expected_grad)

    def test_bce_with_logits_stability(self):
        output = torch.tensor([0., -120.])
        target = torch.tensor([0., 1.])
        pos_weight = torch.tensor([1., 1.])

        out1 = nn.BCEWithLogitsLoss()(output, target)
        self.assertTrue(torch.isfinite(out1).all().item())

        out2 = nn.BCEWithLogitsLoss(pos_weight=pos_weight)(output, target)
        self.assertTrue(torch.isfinite(out2).all().item())

    def test_bce_loss_broadcasts_weights(self):
        sigmoid = nn.Sigmoid()
        target = torch.rand(16, 4)
        output = torch.rand(16, 4) - 0.5

        weight = torch.rand(4)
        out1 = nn.BCELoss(weight)(sigmoid(output), target)

        weight = weight.expand(16, 4).contiguous()
        out2 = nn.BCELoss(weight)(sigmoid(output), target)

        self.assertEqual(out1, out2)

        weight = torch.rand(16, 1)
        out1 = nn.BCELoss(weight)(sigmoid(output), target)

        weight = weight.expand(16, 4).contiguous()
        out2 = nn.BCELoss(weight)(sigmoid(output), target)

        self.assertEqual(out1, out2)

    def test_elu_inplace_gradgrad(self):
        v = torch.randn(8, requires_grad=True)

        def func(root):
            x = root.clone()
            return F.elu(x, inplace=True)

        gradcheck(func, [v])
        gradgradcheck(func, [v])

    def test_hardtanh_inplace_gradgrad(self):
        v = torch.randn(8, requires_grad=True)

        def func(root):
            x = root.clone()
            return F.hardtanh(x, inplace=True)

        gradcheck(func, [v])
        gradgradcheck(func, [v])

    @unittest.skipIf(not TEST_CUDA, "CUDA unavailable")
    def test_batchnorm_cudnn_half(self):
        # THNN
        input = torch.randint(1, 10, (2, 3, 2, 2), dtype=torch.half, device="cuda", requires_grad=True)
        m = nn.BatchNorm2d(3).half().cuda()
        thnn_output = m(input)
        thnn_output.sum().backward()
        thnn_input_grad = input.grad.data.clone()
        self.assertEqual(thnn_output.type(), input.type())
        # cuDNN
        if TEST_CUDNN:
            input.grad = None
            m = m.float()
            cudnn_output = m(input)
            cudnn_output.sum().backward()
            cudnn_input_grad = input.grad.data.clone()
            self.assertEqual(cudnn_output.type(), input.type())
            self.assertEqual(cudnn_output, thnn_output)
            self.assertAlmostEqual(cudnn_input_grad, thnn_input_grad, delta=1e-3)

    @unittest.skipIf(not TEST_CUDA, "CUDA unavailable")
    @repeat_test_for_types([torch.float, torch.half])
    def test_batchnorm_large_batch(self, dtype=torch.float):
        bn = nn.BatchNorm1d(1).to('cuda', dtype)
        data = torch.rand(131072, 1, device="cuda", dtype=dtype)
        out = bn(data).sum().backward()

    def _test_batchnorm_update_stats(self, device="cpu", dtype=torch.float):
        module = nn.BatchNorm1d(3).to(device, dtype)

        data = torch.rand(4, 3, device=device, dtype=dtype)

        # training pass
        old_running_mean = module.running_mean.clone()
        old_running_var = module.running_var.clone()
        old_num_batches_tracked = module.num_batches_tracked.clone()
        module(data)
        self.assertNotEqual(old_running_mean, module.running_mean)
        self.assertNotEqual(old_running_var, module.running_var)
        self.assertEqual(old_num_batches_tracked + 1, module.num_batches_tracked)

        # eval pass
        module.eval()
        old_running_mean = module.running_mean.clone()
        old_running_var = module.running_var.clone()
        old_num_batches_tracked = module.num_batches_tracked.clone()
        module(data)
        self.assertEqual(old_running_mean, module.running_mean)
        self.assertEqual(old_running_var, module.running_var)
        self.assertEqual(old_num_batches_tracked, module.num_batches_tracked)

    def test_batchnorm_update_stats(self):
        self._test_batchnorm_update_stats()

    @unittest.skipIf(not TEST_CUDA, "CUDA unavailable")
    def test_batchnorm_update_stats_cuda(self):
        self._test_batchnorm_update_stats("cuda", torch.float)
        if TEST_CUDNN:
            with torch.backends.cudnn.flags(enabled=False):
                self._test_batchnorm_update_stats("cuda", torch.float)

    def test_batchnorm_raises_error_if_running_mean_is_not_same_size_as_input(self):
        input = torch.rand(2, 10)
        running_var = torch.rand(10)
        wrong_sizes = [9, 11]
        for size in wrong_sizes:
            with self.assertRaises(RuntimeError):
                F.batch_norm(input, torch.rand(size), running_var)

    def test_batchnorm_raises_error_if_running_var_is_not_same_size_as_input(self):
        input = torch.rand(2, 10)
        running_mean = torch.rand(10)
        wrong_sizes = [9, 11]
        for size in wrong_sizes:
            with self.assertRaises(RuntimeError):
                F.batch_norm(input, running_mean, torch.rand(size))

    def test_batchnorm_raises_error_if_weight_is_not_same_size_as_input(self):
        input = torch.rand(2, 10)
        running_mean = torch.rand(10)
        running_var = torch.rand(10)
        wrong_sizes = [9, 11]
        for size in wrong_sizes:
            with self.assertRaises(RuntimeError):
                F.batch_norm(input, running_mean, running_var, weight=Parameter(torch.rand(size)))

    def test_batchnorm_raises_error_if_bias_is_not_same_size_as_input(self):
        input = torch.rand(2, 10)
        running_mean = torch.rand(10)
        running_var = torch.rand(10)
        wrong_sizes = [9, 11]
        for size in wrong_sizes:
            with self.assertRaises(RuntimeError):
                F.batch_norm(input, running_mean, running_var, bias=Parameter(torch.rand(size)))

    def _test_batchnorm_grad(self, device="cpu", dtype=torch.double):
        bs, n_feat, size_feat = 4, 5, 6
        input = torch.arange(bs * n_feat * size_feat, device=device,
                             requires_grad=True, dtype=dtype).view(bs, n_feat, size_feat)
        weight = torch.arange(1, n_feat + 1, device=device, requires_grad=True, dtype=dtype)
        bias = torch.arange(n_feat, device=device, requires_grad=True, dtype=dtype)
        running_mean = 1 - torch.arange(n_feat, device=device, dtype=dtype)
        running_var = 2 * torch.arange(n_feat, device=device, dtype=dtype)
        for training in [False, True]:
            _assertGradAndGradgradChecks(self, F.batch_norm, (input, running_mean, running_var, weight, bias,
                                                              training, 0.1, 0.0001))

    def _test_batchnorm_eval(self, device="cpu", dtype=torch.float):
        module = nn.BatchNorm1d(3).to(device, dtype)
        module.eval()

        data = torch.rand(4, 3, device=device, dtype=dtype, requires_grad=True)
        grad = torch.rand(4, 3, device=device, dtype=dtype)

        # 1st pass
        res1 = module(data)
        res1.backward(grad)
        grad1 = data.grad.clone()

        # 2nd pass
        if data.grad is not None:
            data.grad.data.zero_()

        res2 = module(data)
        res2.backward(grad)
        grad2 = data.grad.clone()
        self.assertEqual(res1, res2)
        self.assertEqual(grad1, grad2)

        # track_running_stats=False
        module = nn.BatchNorm1d(3, track_running_stats=False).to(device, dtype)

        data = torch.rand(4, 3, device=device, dtype=dtype, requires_grad=True)
        grad = torch.rand(4, 3, device=device, dtype=dtype)

        # 1st pass
        res1 = module(data)
        res1.backward(grad)
        grad1 = data.grad.clone()

        # set eval
        module.eval()

        # 2nd pass
        if data.grad is not None:
            data.grad.data.zero_()

        res2 = module(data)
        res2.backward(grad)
        grad2 = data.grad.clone()
        self.assertEqual(res1, res2)
        self.assertEqual(grad1, grad2)

    def _test_batchnorm_simple_average(self, test_type=torch.FloatTensor):
        module = nn.BatchNorm1d(3, momentum=None).type(test_type)
        zeros = torch.zeros(3).type(test_type)
        ones = torch.ones(3).type(test_type)
        self.assertEqual(module.running_mean, zeros)
        self.assertEqual(module.running_var, ones)

        data1 = torch.rand(4, 3).type(test_type)
        data2 = torch.rand(4, 3).type(test_type)

        # 1st pass
        res1 = module(data1)
        running_mean1 = module.running_mean.clone()
        running_var1 = module.running_var.clone()
        self.assertNotEqual(running_mean1, zeros)
        self.assertNotEqual(running_var1, ones)

        # reset stats
        module.reset_running_stats()
        self.assertEqual(module.running_mean, zeros)
        self.assertEqual(module.running_var, ones)

        # 2nd pass
        res2 = module(data2)
        running_mean2 = module.running_mean.clone()
        running_var2 = module.running_var.clone()
        self.assertNotEqual(running_mean2, zeros)
        self.assertNotEqual(running_var2, ones)

        # reset stats
        module.reset_running_stats()
        self.assertEqual(module.running_mean, zeros)
        self.assertEqual(module.running_var, ones)

        # 3rd (combined) pass
        res3 = module(data1)
        res4 = module(data2)
        self.assertEqual(res3, res1)
        self.assertEqual(res4, res2)
        self.assertAlmostEqual(module.running_mean, (running_mean1 + running_mean2) / 2)
        self.assertAlmostEqual(module.running_var, (running_var1 + running_var2) / 2)

    def test_pairwise_distance(self):
        input1 = torch.randn(4, 4, requires_grad=True)
        input2 = torch.randn(4, 4, requires_grad=True)
        self.assertTrue(gradcheck(lambda x, y: F.pairwise_distance(x, y), (input1, input2)))

    @skipIfRocm
    def test_pdist(self):
        for device, trans in itertools.product(device_(), [False, True]):
            inp = torch.randn(4, 5, dtype=torch.double, device=device, requires_grad=True)
            if trans:
                inp = inp.transpose(0, 1)
            for p in [0, 1, 2, 0.5, 1.5, 2.5, float('inf')]:
                self.assertTrue(gradcheck(lambda x: F.pdist(x, p), (inp,)))

    def test_pdist_zeros(self):
        """Test that grad is still valid when dist is 0"""
        for device in device_():
            inp = torch.randn(1, 3, dtype=torch.double, device=device, requires_grad=True).repeat([2, 1])
            for p in [0, 1, 2, 0.5, 1.5, 2.5, float('inf')]:
                self.assertTrue(gradcheck(lambda x: F.pdist(x, p), (inp,)))

    def test_pdist_empty_row(self):
        for device in device_():
            inp = torch.randn(1, 3, dtype=torch.double, device=device, requires_grad=True)
            self.assertTrue(gradcheck(F.pdist, (inp,)))

    def test_pdist_empty_col(self):
        for device in device_():
            inp = torch.randn(4, 0, dtype=torch.double, device=device, requires_grad=True)
            self.assertTrue(gradcheck(F.pdist, (inp,)))

    @unittest.expectedFailure
    def test_pdist_cpu_gradgrad_unimplemented(self):
        inp = torch.randn(4, 5, requires_grad=True)
        gradgradcheck(F.pdist, (inp,))

    @skipIfRocm
    @unittest.expectedFailure
    def test_pdist_cuda_gradgrad_unimplemented(self):
        inp = torch.randn(4, 5, device='cuda', requires_grad=True)
        gradgradcheck(F.pdist, (inp,))

    def test_cosine_embedding_loss_no_reduce(self):
        input1 = torch.randn(15, 10, requires_grad=True)
        input2 = torch.randn(15, 10, requires_grad=True)
        target = torch.randn(15).sign()
        self.assertTrue(gradcheck(lambda x, y, z: F.cosine_embedding_loss(
            x, y, z, reduction='none'), (input1, input2, target)))
        self.assertEqual(F.cosine_embedding_loss(input1, input2, target, reduction='none'),
                         loss_reference_fns['CosineEmbeddingLoss'](input1, input2, target, reduction='none'))

    def test_cosine_embedding_loss_margin_no_reduce(self):
        input1 = torch.randn(15, 10, requires_grad=True)
        input2 = torch.randn(15, 10, requires_grad=True)
        target = torch.randn(15).sign()
        self.assertTrue(gradcheck(lambda x, y, z: F.cosine_embedding_loss(
            x, y, z, margin=0.5, reduction='none'), (input1, input2, target)))
        self.assertEqual(F.cosine_embedding_loss(input1, input2, target, margin=0.5, reduction='none'),
                         loss_reference_fns['CosineEmbeddingLoss'](input1, input2, target,
                                                                   margin=0.5, reduction='none'))

    def test_margin_ranking_loss_no_reduce(self):
        input1 = torch.randn(15).mul_(10).requires_grad_()
        input2 = torch.randn(15).mul_(10).requires_grad_()
        target = torch.randn(15).sign()
        self.assertTrue(gradcheck(lambda x, y, z: F.margin_ranking_loss(
            x, y, z, reduction='none'), (input1, input2, target)))
        self.assertEqual(F.margin_ranking_loss(input1, input2, target, reduction='none'),
                         loss_reference_fns['MarginRankingLoss'](input1, input2, target, reduction='none'))

    def test_margin_ranking_loss_margin_no_reduce(self):
        input1 = torch.randn(15).mul_(10).requires_grad_()
        input2 = torch.randn(15).mul_(10).requires_grad_()
        target = torch.randn(15).sign()
        self.assertTrue(gradcheck(lambda x, y, z: F.margin_ranking_loss(
            x, y, z, margin=0.5, reduction='none'), (input1, input2, target)))
        self.assertEqual(F.margin_ranking_loss(input1, input2, target, margin=0.5, reduction='none'),
                         loss_reference_fns['MarginRankingLoss'](input1, input2, target, margin=0.5, reduction='none'))

    def test_triplet_margin_loss(self):
        input1 = torch.randn(5, 10, requires_grad=True)
        input2 = torch.randn(5, 10, requires_grad=True)
        input3 = torch.randn(5, 10, requires_grad=True)
        self.assertTrue(gradcheck(lambda x1, x2, x3: F.triplet_margin_loss(
            x1, x2, x3), (input1, input2, input3)))
        self.assertEqual(F.triplet_margin_loss(input1, input2, input3),
                         loss_reference_fns['TripletMarginLoss'](input1, input2, input3))

    def test_triplet_margin_loss_swap(self):
        input1 = torch.randn(5, 10, requires_grad=True)
        input2 = torch.randn(5, 10, requires_grad=True)
        input3 = torch.randn(5, 10, requires_grad=True)
        self.assertTrue(gradcheck(lambda x1, x2, x3: F.triplet_margin_loss(
            x1, x2, x3, swap=True), (input1, input2, input3)))
        self.assertEqual(F.triplet_margin_loss(input1, input2, input3, swap=True),
                         loss_reference_fns['TripletMarginLoss'](input1, input2, input3, swap=True))

    def test_triplet_margin_loss_no_reduce(self):
        input1 = torch.randn(5, 10, requires_grad=True)
        input2 = torch.randn(5, 10, requires_grad=True)
        input3 = torch.randn(5, 10, requires_grad=True)
        self.assertTrue(gradcheck(lambda x1, x2, x3: F.triplet_margin_loss(
            x1, x2, x3, reduction='none'), (input1, input2, input3)))
        self.assertEqual(F.triplet_margin_loss(input1, input2, input3, reduction='none'),
                         loss_reference_fns['TripletMarginLoss'](input1, input2, input3, reduction='none'))

    def test_triplet_margin_loss_swap_no_reduce(self):
        input1 = torch.randn(5, 10, requires_grad=True)
        input2 = torch.randn(5, 10, requires_grad=True)
        input3 = torch.randn(5, 10, requires_grad=True)
        self.assertTrue(gradcheck(lambda x1, x2, x3: F.triplet_margin_loss(
            x1, x2, x3, swap=True, reduction='none'), (input1, input2, input3)))
        self.assertEqual(F.triplet_margin_loss(input1, input2, input3, swap=True, reduction='none'),
                         loss_reference_fns['TripletMarginLoss'](input1, input2, input3, swap=True, reduction='none'))

    def test_pointwise_loss_target_grad_none_reduction(self):
        i = torch.randn(5, 10)
        t = torch.randn(5, 10, requires_grad=True)
        self.assertEqual(F.mse_loss(i, t, reduction='none').size(), t.size())
        self.assertEqual(F.l1_loss(i, t, reduction='none').size(), t.size())

    def test_pointwise_loss_broadcast(self):
        losses = {
            'mse_loss': lambda x, y, r: F.mse_loss(x, y, reduction=r),
            'l1_loss': lambda x, y, r: F.l1_loss(x, y, reduction=r),
            'smooth_l1_loss': lambda x, y, r: F.smooth_l1_loss(x, y, reduction=r),
        }

        input = torch.randn(2, 1, requires_grad=True)
        for _name, fn in losses.items():
            for requires_grad in [True, False]:
                # When target.requires_grad=True, its impl is in Python, while the other is in TH.
                target = torch.randn(2, 10, requires_grad=requires_grad)
                for reduction in ['none', 'mean', 'sum']:
                    l = fn(input, target, reduction)
                    if reduction == 'none':
                        self.assertEqual(l.size(), target.size())
                    self.assertTrue(gradcheck(fn, (input, target, reduction)))

    def test_cosine_similarity(self):
        input1 = torch.randn(4, 4, requires_grad=True)
        input2 = torch.randn(4, 4, requires_grad=True)
        self.assertTrue(gradcheck(lambda x, y: F.cosine_similarity(x, y), (input1, input2)))

        input1 = torch.randn(4, 5, 6, requires_grad=True)
        input2 = torch.randn(4, 5, 6, requires_grad=True)
        self.assertTrue(gradcheck(lambda x, y: F.cosine_similarity(x, y, dim=0), (input1, input2)))
        self.assertTrue(gradcheck(lambda x, y: F.cosine_similarity(x, y, dim=-1), (input1, input2)))

        input1 = torch.randn((), requires_grad=True)
        input2 = torch.randn((), requires_grad=True)
        self.assertTrue(gradcheck(lambda x, y: F.cosine_similarity(x, y, dim=0), (input1, input2)))
        self.assertTrue(gradcheck(lambda x, y: F.cosine_similarity(x, y, dim=-1), (input1, input2)))

        # Check cosine_similarity input/output shapes
        input_size = (1, 3, 2, 1)
        expected_size = (1, 2, 1)
        input1 = torch.randn(input_size, requires_grad=True)
        input2 = torch.randn(input_size, requires_grad=True)
        self.assertEqual(F.cosine_similarity(input1, input2, dim=1).size(), expected_size)

        # Check numerical precision, issue #18057
        vv1 = torch.tensor(list([float(i) for i in range(84)])).unsqueeze(0)
        vv2 = torch.tensor(list([float(i) for i in range(84)])).unsqueeze(0)
        out = F.cosine_similarity(vv1, vv2)
        self.assertLessEqual(out, 1.0)

        # Check dividing by 0.
        input1 = torch.randn(10).requires_grad_()
        input2 = torch.zeros_like(input1).requires_grad_()
        torch.cosine_similarity(input1, input2, 0).sum().backward()
        self.assertEqual(input1.grad, torch.zeros_like(input1))
        self.assertEqual(input2.grad, input1 * 1e8)

    def test_grid_sample_error_checking(self):
        input = torch.empty(1, 1, 2, 2)
        grid = torch.empty(1, 1, 1, 2)

        # assert no error
        F.grid_sample(input, grid)

        with self.assertRaisesRegex(ValueError, "but got: 'garbage'"):
            F.grid_sample(input, grid, mode='garbage')

        with self.assertRaisesRegex(ValueError, "but got: 'garbage'"):
            F.grid_sample(input, grid, padding_mode='garbage')

        with self.assertRaisesRegex(RuntimeError, "expected input and grid to have same dtype"):
            F.grid_sample(input.float(), grid.double())

        with self.assertRaisesRegex(RuntimeError, "expected 4D or 5D input"):
            F.grid_sample(input[0], grid)

        with self.assertRaisesRegex(RuntimeError, "grid with same number of dimensions"):
            F.grid_sample(input, torch.empty(1, 1, 1, 1, 3))

        with self.assertRaisesRegex(RuntimeError, "expected grid and input to have same batch size"):
            F.grid_sample(input, torch.empty(2, 1, 1, 2))

        with self.assertRaisesRegex(RuntimeError, "expected grid to have size 2 in last dimension"):
            F.grid_sample(input, torch.empty(1, 1, 1, 3))

        with self.assertRaisesRegex(RuntimeError, "expected input to have non-empty spatial dimensions"):
            F.grid_sample(torch.empty(1, 1, 0, 2), grid)

        if TEST_CUDA:
            with self.assertRaisesRegex(RuntimeError, "expected input and grid to be on same device"):
                F.grid_sample(input.cuda(), grid)

    def test_grid_sample(self):
        def test(N, C, H, W, mode, padding_mode):
            def test_shape(N, C, IH, IW, H, W, mode, padding_mode):
                for grid_dim_contig_order in [(0, 1, 2, 3), (0, 3, 1, 2), (3, 0, 1, 2), (0, 2, 1, 3)]:
                    # grid_dim_contig_order specifies the dimension order that can
                    # make grid to be contiguous.
                    # i.e., grid.permute(grid_dim_contig_order) is contiguous.
                    # e.g., with grid_dim_contig_order=[0, 3, 1, 2], grid should be
                    #       initialized with contiguous tensor of shape [N, 2, H, W]
                    #       and permuted to [N, H, W, 2] afterwards.
                    grid_shape = [N, H, W, 2]
                    grid_init_shape = [grid_shape[d] for d in grid_dim_contig_order]
                    grid_fwd_permute = [None, None, None, None]
                    for i, d in enumerate(grid_dim_contig_order):
                        grid_fwd_permute[d] = i

                    def get_grid(device='cpu', data=None):
                        if data is not None:
                            assert list(data.shape) == grid_shape
                            data = data.permute(grid_dim_contig_order).to(device)
                        else:
                            data = torch.randn(grid_init_shape, device=device)
                        grid = data.permute(grid_fwd_permute)
                        assert grid.permute(grid_dim_contig_order).is_contiguous()
                        return grid

                    input_cpu = torch.randn(C, N, IH, IW).transpose(0, 1).requires_grad_()
                    grid_cpu = get_grid().requires_grad_()
                    out_cpu = F.grid_sample(input_cpu, grid_cpu, mode=mode, padding_mode=padding_mode)
                    self.assertTrue(out_cpu.size() == torch.Size([N, C, H, W]))

                    gradients = torch.randn_like(out_cpu)
                    out_cpu.backward(gradients)

                    if TEST_CUDA:
                        input_cuda = input_cpu.detach().transpose(0, 1).cuda().transpose(0, 1).requires_grad_()
                        grid_cuda = get_grid('cuda', grid_cpu.detach()).requires_grad_()
                        out_cuda = F.grid_sample(input_cuda, grid_cuda, mode=mode, padding_mode=padding_mode)
                        self.assertEqual(out_cpu, out_cuda)

                        out_cuda.backward(gradients.cuda())
                        self.assertEqual(input_cpu.grad, input_cuda.grad)
                        self.assertEqual(grid_cpu.grad, grid_cuda.grad, prec=5e-5)

                        # check that zero-dimensional input strides don't error out
                        base_input = torch.randn(N, C, 1, IW)
                        input_cpu = base_input.expand_as(input_cuda).requires_grad_()
                        out_cpu = F.grid_sample(input_cpu, grid_cpu, mode=mode, padding_mode=padding_mode)

                        input_cuda = base_input.cuda().expand_as(input_cuda).requires_grad_()
                        out_cuda = F.grid_sample(input_cuda, grid_cuda, mode=mode, padding_mode=padding_mode)
                        self.assertEqual(out_cpu, out_cuda)

            # test same size output
            test_shape(N, C, H, W, H, W, mode, padding_mode)

            # test larger output
            N = random.randint(2, 8)
            C = random.randint(2, 8)
            IH = random.randint(2, 8)
            IW = random.randint(2, 8)
            H = random.randint(IH + 1, 12)
            W = random.randint(IW + 1, 12)
            test_shape(N, C, IH, IW, H, W, mode, padding_mode)

            # test smaller output
            N = random.randint(2, 8)
            C = random.randint(2, 8)
            IH = random.randint(2, 8)
            IW = random.randint(2, 8)
            H = random.randint(2, IH)
            W = random.randint(2, IW)
            test_shape(N, C, IH, IW, H, W, mode, padding_mode)

            # test 1x1 inpput
            N = random.randint(2, 8)
            C = random.randint(2, 8)
            IH = 1
            IW = 1
            H = random.randint(2, 5)
            W = random.randint(2, 5)
            test_shape(N, C, IH, IW, H, W, mode, padding_mode)

            # testing empty grid
            N = random.randint(2, 8)
            C = random.randint(2, 8)
            IH = random.randint(2, 8)
            IW = random.randint(2, 8)
            W = random.randint(3, IW + 2)
            test_shape(N, C, IH, IW, 0, W, mode, padding_mode)

            # testing empty channel
            N = random.randint(2, 8)
            IH = random.randint(2, 8)
            IW = random.randint(2, 8)
            H = random.randint(3, IH + 2)
            W = random.randint(3, IW + 2)
            test_shape(N, 0, IH, IW, H, W, mode, padding_mode)

            # testing empty batch
            C = random.randint(2, 8)
            IH = random.randint(2, 8)
            IW = random.randint(2, 8)
            H = random.randint(3, IH + 2)
            W = random.randint(3, IW + 2)
            test_shape(0, C, IH, IW, H, W, mode, padding_mode)

        for mode in ('bilinear', 'nearest'):
            for padding_mode in ('zeros', 'border', 'reflection'):
                # test known input on CPU
                input = torch.arange(1., 11).view(1, 1, 2, 5)
                grid = torch.tensor(
                    [[[-0.9, -4.1], [0, 0.2000], [1, -1], [-0.333, 1e-10], [0.5, 1.0]],
                     [[-1.0, -0.5], [0, 0.3333], [1, -1], [-0.200, 1e-10], [1.5, 0.5]]]).view(1, 2, 5, 2)
                if mode == 'bilinear':
                    if padding_mode == 'zeros':
                        groundtruth = torch.tensor(
                            [[0.0000, 6.0000000000, 5.0000, 4.8340, 9.0000],
                             [2.2500, 6.3332500450, 5.0000, 5.1000, 0.0000]]).view(1, 1, 2, 5)
                    elif padding_mode == 'border':
                        groundtruth = torch.tensor(
                            [[1.2000, 6.0000000000, 5.0000, 4.8340, 9.0000],
                             [2.2500, 6.3332500450, 5.0000, 5.1000, 8.7500]]).view(1, 1, 2, 5)
                    elif padding_mode == 'reflection':
                        groundtruth = torch.tensor(
                            [[3.4500, 6.0000000000, 5.0000, 4.8340, 9.0000],
                             [2.2500, 6.3332500450, 5.0000, 5.1000, 7.7500]]).view(1, 1, 2, 5)
                    else:
                        assert False, "missing groundtruth test for padding mode '{}'".format(padding_mode)
                elif mode == 'nearest':
                    if padding_mode == 'zeros':
                        groundtruth = torch.tensor(
                            [[0., 8., 5., 7., 9.],
                             [1., 8., 5., 8., 0.]]).view(1, 1, 2, 5)
                    elif padding_mode == 'border':
                        groundtruth = torch.tensor(
                            [[1., 8., 5., 7., 9.],
                             [1., 8., 5., 8., 10.]]).view(1, 1, 2, 5)
                    elif padding_mode == 'reflection':
                        groundtruth = torch.tensor(
                            [[1., 8., 5., 7., 9.],
                             [1., 8., 5., 8., 9.]]).view(1, 1, 2, 5)
                    else:
                        assert False, "missing groundtruth test for padding mode '{}'".format(padding_mode)
                else:
                    assert False, "missing groundtruth test for interpolation mode '{}'".format(mode)
                output = F.grid_sample(input, grid, mode=mode, padding_mode=padding_mode)
                self.assertEqual(output, groundtruth,
                                 "groundtruth comparison failed for mode={}, "
                                 "padding_mode={}".format(mode, padding_mode))

                # do gradcheck
                N = random.randint(2, 8)
                C = random.randint(2, 6)
                H = random.randint(2, 8)
                W = random.randint(2, 8)
                input = torch.randn(N, C, H, W, requires_grad=True)
                grid = torch.randn(N, H, W, 2, requires_grad=True)
                self.assertTrue(gradcheck(
                    lambda inp, grid: F.grid_sample(inp, grid, mode=mode, padding_mode=padding_mode),
                    (input, grid)))

                test(N, C, H, W, mode, padding_mode)
                if TEST_CUDNN:
                    with cudnn.flags(enabled=False):
                        test(N, C, H, W, mode, padding_mode)

    def test_grid_sample_3d(self):
        def test(N, C, D, H, W, mode, padding_mode):
            def test_shape(N, C, ID, IH, IW, D, H, W, mode, padding_mode):
                input_cpu = torch.randn(C, N, ID, IH, IW).transpose(0, 1).requires_grad_()
                grid_cpu = torch.randn(D, N, H, W, 3).transpose(0, 1).requires_grad_()
                out_cpu = F.grid_sample(input_cpu, grid_cpu, mode=mode, padding_mode=padding_mode)
                self.assertTrue(out_cpu.size() == torch.Size([N, C, D, H, W]))

                gradients = torch.randn_like(out_cpu)
                out_cpu.backward(gradients)

                if TEST_CUDA:
                    input_cuda = input_cpu.detach().transpose(0, 1).cuda().transpose(0, 1).requires_grad_()
                    grid_cuda = grid_cpu.detach().transpose(0, 1).cuda().transpose(0, 1).requires_grad_()
                    out_cuda = F.grid_sample(input_cuda, grid_cuda, mode=mode, padding_mode=padding_mode)
                    self.assertEqual(out_cpu, out_cuda)

                    out_cuda.backward(gradients.cuda())
                    self.assertEqual(input_cpu.grad, input_cuda.grad)
                    self.assertEqual(grid_cpu.grad, grid_cuda.grad, prec=5e-5)

                    # check that zero-dimensional input strides don't error out
                    base_input = torch.randn(N, C, 1, IH, IW)
                    input_cpu = base_input.expand_as(input_cuda).requires_grad_()
                    grid_cpu = torch.randn(N, D, H, W, 3, requires_grad=True)
                    out_cpu = F.grid_sample(input_cpu, grid_cpu, mode=mode, padding_mode=padding_mode)

                    input_cuda = base_input.cuda().expand_as(input_cuda).requires_grad_()
                    grid_cuda = grid_cpu.detach().cuda().requires_grad_()
                    out_cuda = F.grid_sample(input_cuda, grid_cuda, mode=mode, padding_mode=padding_mode)
                    self.assertEqual(out_cpu, out_cuda)

            # test same size output
            test_shape(N, C, D, H, W, D, H, W, mode, padding_mode)

            # test larger output
            N = random.randint(2, 7)
            C = random.randint(2, 5)
            ID = random.randint(2, 7)
            IH = random.randint(2, 7)
            IW = random.randint(2, 7)
            D = random.randint(ID + 1, 10)
            H = random.randint(IH + 1, 10)
            W = random.randint(IW + 1, 10)
            test_shape(N, C, ID, IH, IW, D, H, W, mode, padding_mode)

            # test smaller output
            N = random.randint(2, 7)
            C = random.randint(2, 5)
            ID = random.randint(2, 7)
            IH = random.randint(2, 7)
            IW = random.randint(2, 7)
            D = random.randint(2, ID)
            H = random.randint(2, IH)
            W = random.randint(2, IW)
            test_shape(N, C, ID, IH, IW, D, H, W, mode, padding_mode)

            # test 1x1 inpput
            N = random.randint(2, 7)
            C = random.randint(2, 7)
            ID = 1
            IH = 1
            IW = 1
            H = random.randint(2, 5)
            W = random.randint(2, 5)
            test_shape(N, C, ID, IH, IW, D, H, W, mode, padding_mode)

            # testing empty grid
            N = random.randint(2, 7)
            C = random.randint(2, 5)
            ID = random.randint(2, 7)
            IH = random.randint(2, 7)
            IW = random.randint(2, 7)
            D = random.randint(3, ID + 2)
            W = random.randint(3, IW + 2)
            test_shape(N, C, ID, IH, IW, D, 0, W, mode, padding_mode)

            # testing empty channel
            N = random.randint(2, 7)
            ID = random.randint(2, 5)
            IH = random.randint(2, 7)
            IW = random.randint(2, 7)
            D = random.randint(3, ID + 2)
            H = random.randint(3, IH + 2)
            W = random.randint(3, IW + 2)
            test_shape(N, 0, ID, IH, IW, D, H, W, mode, padding_mode)

            # testing empty batch
            C = random.randint(2, 5)
            ID = random.randint(2, 7)
            IH = random.randint(2, 7)
            IW = random.randint(2, 7)
            D = random.randint(3, ID + 2)
            H = random.randint(3, IH + 2)
            W = random.randint(3, IW + 2)
            test_shape(0, C, ID, IH, IW, D, H, W, mode, padding_mode)

        for mode in ('bilinear', 'nearest'):
            for padding_mode in ('zeros', 'border', 'reflection'):
                # do gradcheck
                N = random.randint(2, 5)
                C = random.randint(2, 4)
                D = random.randint(2, 5)
                H = random.randint(2, 5)
                W = random.randint(2, 5)
                input = torch.randn(N, C, D, H, W, requires_grad=True)
                grid = torch.randn(N, D, H, W, 3, requires_grad=True)
                self.assertTrue(gradcheck(
                    lambda inp, grid: F.grid_sample(inp, grid, mode=mode, padding_mode=padding_mode),
                    (input, grid)))

                test(N, C, D, H, W, mode, padding_mode)

    def test_affine_grid(self):
        # test known input on CPU
        input = torch.arange(1., 7).view(1, 2, 3)
        output = F.affine_grid(input, torch.Size([1, 1, 2, 2]))
        groundtruth = torch.Tensor(
            [[[0, -3], [2, 5]], [[4, 7], [6, 15]]]).view(1, 2, 2, 2)
        self.assertEqual(output, groundtruth)

        # do gradcheck
        N = random.randint(1, 8)
        C = random.randint(1, 8)
        H = random.randint(1, 8)
        W = random.randint(1, 8)
        sz = torch.Size([N, C, H, W])
        inp = torch.randn(N, 2, 3, requires_grad=True)
        self.assertTrue(gradcheck(lambda inp: F.affine_grid(inp, sz), (inp,)))

        # test CPU against CUDA
        if TEST_CUDNN:
            input_cpu = torch.randn(N, 2, 3, requires_grad=True)
            out_cpu = F.affine_grid(input_cpu, sz)
            gradients = torch.randn(out_cpu.size())
            out_cpu.backward(gradients)
            input_gpu = input_cpu.detach().cuda().requires_grad_()
            out_cuda = F.affine_grid(input_gpu, sz)
            out_cuda.backward(gradients.cuda())
            self.assertEqual(out_cpu, out_cuda)
            self.assertEqual(input_cpu.grad, input_gpu.grad)

    @unittest.skipIf((not TEST_NUMPY) or (not TEST_SCIPY) or (scipy.__version__ < '1.0.0'),
                     "Scipy v1.0 and/or numpy not found")
    def test_affine_2d_rotate0(self):
        # scipy before 1.0.0 do not support homogeneous coordinate
        # scipy.ndimage.affine_transform, so we need to skip.
        for device in device_():
            input_size = [1, 1, 3, 3]
            input_ary = np.array(np.random.random(input_size), dtype=np.float32)
            output_size = [1, 1, 5, 5]
            angle_rad = 0.

            transform_tensor, transform_ary, offset = \
                _buildEquivalentAffineTransforms2d(device, input_size, output_size, angle_rad)

            scipy_ary = scipy.ndimage.affine_transform(
                input_ary[0, 0],
                transform_ary,
                offset=offset,
                output_shape=output_size[2:],
                order=1,
                mode='nearest',
                prefilter=False)

            affine_tensor = torch.nn.functional.affine_grid(
                transform_tensor,
                torch.Size(output_size)
            )

            gridsample_ary = torch.nn.functional.grid_sample(
                torch.tensor(input_ary, device=device).to(device),
                affine_tensor,
                padding_mode='border'
            ).to('cpu').numpy()

            assert np.abs(scipy_ary.mean() - gridsample_ary.mean()) < 1e-6
            assert np.abs(scipy_ary - gridsample_ary).max() < 1e-6

    @unittest.skipIf((not TEST_NUMPY) or (not TEST_SCIPY) or (scipy.__version__ < '1.0.0'),
                     "Scipy v1.0 and/or numpy not found")
    def test_affine_2d_rotate90(self):
        # scipy before 1.0.0 do not support homogeneous coordinate
        # scipy.ndimage.affine_transform, so we need to skip.
        for device, input_size2dsq, output_size2dsq in \
                itertools.product(device_(), input_size2dsq_(), output_size2dsq_()):
            input_size = input_size2dsq
            input_ary = np.array(np.random.random(input_size), dtype=np.float32)
            output_size = output_size2dsq
            angle_rad = 0.25 * math.pi * 2

            transform_tensor, transform_ary, offset = \
                _buildEquivalentAffineTransforms2d(device, input_size, output_size, angle_rad)

            scipy_ary = scipy.ndimage.affine_transform(
                input_ary[0, 0],
                transform_ary,
                offset=offset,
                output_shape=output_size[2:],
                order=1,
                mode='nearest',
                prefilter=True)

            if input_size2dsq == output_size2dsq:
                assert np.abs(scipy_ary.mean() - input_ary.mean()) < 1e-6
            assert np.abs(scipy_ary[0, 0] - input_ary[0, 0, 0, -1]).max() < 1e-6
            assert np.abs(scipy_ary[0, -1] - input_ary[0, 0, -1, -1]).max() < 1e-6
            assert np.abs(scipy_ary[-1, -1] - input_ary[0, 0, -1, 0]).max() < 1e-6
            assert np.abs(scipy_ary[-1, 0] - input_ary[0, 0, 0, 0]).max() < 1e-6

            affine_tensor = torch.nn.functional.affine_grid(
                transform_tensor,
                torch.Size(output_size)
            )

            gridsample_ary = torch.nn.functional.grid_sample(
                torch.tensor(input_ary, device=device).to(device),
                affine_tensor,
                padding_mode='border'
            ).to('cpu').numpy()

            assert np.abs(scipy_ary.mean() - gridsample_ary.mean()) < 1e-6
            assert np.abs(scipy_ary - gridsample_ary).max() < 1e-6

    @unittest.skipIf((not TEST_NUMPY) or (not TEST_SCIPY) or (scipy.__version__ < '1.0.0'),
                     "Scipy v1.0 and/or numpy not found")
    def test_affine_2d_rotate45(self):
        # scipy before 1.0.0 do not support homogeneous coordinate
        # scipy.ndimage.affine_transform, so we need to skip.
        for device in device_():
            input_size = [1, 1, 3, 3]
            input_ary = np.array(np.zeros(input_size), dtype=np.float32)
            input_ary[0, 0, 0, :] = 0.5
            input_ary[0, 0, 2, 2] = 1.0
            output_size = [1, 1, 3, 3]
            angle_rad = 0.125 * math.pi * 2

            transform_tensor, transform_ary, offset = \
                _buildEquivalentAffineTransforms2d(device, input_size, output_size, angle_rad)

            scipy_ary = scipy.ndimage.affine_transform(
                input_ary[0, 0],
                transform_ary,
                offset=offset,
                output_shape=output_size[2:],
                order=1,
                mode='nearest',
                prefilter=False)

            affine_tensor = torch.nn.functional.affine_grid(
                transform_tensor,
                torch.Size(output_size)
            )

            gridsample_ary = torch.nn.functional.grid_sample(
                torch.tensor(input_ary, device=device).to(device),
                affine_tensor,
                padding_mode='border'
            ).to('cpu').numpy()

            assert np.abs(scipy_ary - gridsample_ary).max() < 1e-6

    @unittest.skipIf((not TEST_NUMPY) or (not TEST_SCIPY) or (scipy.__version__ < '1.0.0'),
                     "Scipy v1.0 and/or numpy not found")
    def test_affine_2d_rotateRandom(self):
        # scipy before 1.0.0 do not support homogeneous coordinate
        # scipy.ndimage.affine_transform, so we need to skip.
        for device, angle_rad, input_size2d, output_size2d in \
                itertools.product(device_(), angle_rad_(), input_size2d_(), output_size2d_()):

            input_size = input_size2d
            input_ary = np.array(np.random.random(input_size), dtype=np.float32).round(3)
            output_size = output_size2d

            input_ary[0, 0, 0, 0] = 2
            input_ary[0, 0, 0, -1] = 4
            input_ary[0, 0, -1, 0] = 6
            input_ary[0, 0, -1, -1] = 8

            transform_tensor, transform_ary, grid_ary = \
                _buildEquivalentAffineTransforms2d(device, input_size, output_size, angle_rad)

            scipy_ary = scipy.ndimage.affine_transform(
                input_ary[0, 0],
                transform_ary,
                output_shape=output_size[2:],
                order=1,
                mode='nearest',
                prefilter=False)

            affine_tensor = torch.nn.functional.affine_grid(
                transform_tensor,
                torch.Size(output_size)
            )

            gridsample_ary = torch.nn.functional.grid_sample(
                torch.tensor(input_ary, device=device).to(device),
                affine_tensor,
                padding_mode='border'
            ).to('cpu').numpy()

            affine_tensor = affine_tensor.to('cpu')

            for r in range(affine_tensor.size(1)):
                for c in range(affine_tensor.size(2)):
                    grid_out = np.dot(grid_ary, [r, c, 1])
                    assert np.allclose(affine_tensor[0, r, c], grid_out[:2], atol=1e-5)

            assert np.abs(scipy_ary - gridsample_ary).max() < 1e-5

    @unittest.skipIf((not TEST_NUMPY) or (not TEST_SCIPY) or (scipy.__version__ < '1.0.0'),
                     "Scipy v1.0 and/or numpy not found")
    def test_affine_3d_rotateRandom(self):
        # scipy before 1.0.0 do not support homogeneous coordinate
        # scipy.ndimage.affine_transform, so we need to skip.
        for device, angle_rad, axis_vector, input_size3d, output_size3d in \
                itertools.product(device_(), angle_rad_(), axis_vector_(), input_size3d_(), output_size3d_()):
            input_size = input_size3d
            input_ary = np.array(np.random.random(input_size), dtype=np.float32)
            output_size = output_size3d

            input_ary[0, 0, 0, 0, 0] = 2
            input_ary[0, 0, 0, 0, -1] = 3
            input_ary[0, 0, 0, -1, 0] = 4
            input_ary[0, 0, 0, -1, -1] = 5
            input_ary[0, 0, -1, 0, 0] = 6
            input_ary[0, 0, -1, 0, -1] = 7
            input_ary[0, 0, -1, -1, 0] = 8
            input_ary[0, 0, -1, -1, -1] = 9

            transform_tensor, transform_ary, grid_ary = \
                _buildEquivalentAffineTransforms3d(device, input_size, output_size, angle_rad, axis_vector)

            scipy_ary = scipy.ndimage.affine_transform(
                input_ary[0, 0],
                transform_ary,
                output_shape=output_size[2:],
                order=1,
                mode='nearest',
                prefilter=False)

            affine_tensor = torch.nn.functional.affine_grid(
                transform_tensor,
                torch.Size(output_size)
            )

            gridsample_ary = torch.nn.functional.grid_sample(
                torch.tensor(input_ary, device=device).to(device),
                affine_tensor,
                padding_mode='border'
            ).to('cpu').numpy()

            affine_tensor = affine_tensor.to('cpu')

            for i in range(affine_tensor.size(1)):
                for r in range(affine_tensor.size(2)):
                    for c in range(affine_tensor.size(3)):
                        grid_out = np.dot(grid_ary, [i, r, c, 1])
                        assert np.allclose(affine_tensor[0, i, r, c], grid_out[:3], atol=1e-5)

            assert np.abs(scipy_ary - gridsample_ary).max() < 1e-5

    def test_upsamplingNearest1d(self):
        m = nn.Upsample(size=4, mode='nearest')
        in_t = torch.ones(1, 1, 2)
        with warnings.catch_warnings(record=True) as w:
            out_t = m(in_t)
        self.assertEqual(torch.ones(1, 1, 4), out_t.data)

        input = torch.randn(1, 1, 2, requires_grad=True)
        gradcheck(lambda x: F.interpolate(x, 4, mode='nearest'), [input])

    def test_upsamplingLinear1d(self):
        for align_corners in [True, False]:
            kwargs = dict(mode='linear', align_corners=align_corners)

            # test float scale factor up & downsampling
            for scale_factor in [0.5, 1.5, 2]:
                m = nn.Upsample(scale_factor=scale_factor, **kwargs)
                in_t = torch.ones(1, 1, 2)
                out_size = int(math.floor(in_t.shape[-1] * scale_factor))
                with warnings.catch_warnings(record=True) as w:
                    out_t = m(in_t)
                self.assertEqual(torch.ones(1, 1, out_size), out_t.data)

                input = torch.randn(1, 1, 2, requires_grad=True)
                gradcheck(lambda x: F.interpolate(x, out_size, **kwargs), (input,))

    def test_upsamplingLinear1d_spatial_invariance(self):
        m = nn.Upsample(scale_factor=3, mode='linear', align_corners=False)
        in_t_9 = torch.zeros(1, 1, 9)
        in_t_9[:, :, :4].normal_()
        with warnings.catch_warnings(record=True) as w:
            out_t_9 = m(in_t_9)
            out_t_5 = m(in_t_9[:, :, :5])
        self.assertEqual(out_t_9[:, :, :15], out_t_5)

    def test_upsamplingNearest2d(self):
        m = nn.Upsample(size=4, mode='nearest')
        in_t = torch.ones(1, 1, 2, 2)
        with warnings.catch_warnings(record=True) as w:
            out_t = m(Variable(in_t))
        self.assertEqual(torch.ones(1, 1, 4, 4), out_t.data)

        input = torch.randn(1, 1, 2, 2, requires_grad=True)
        self.assertEqual(
            F.interpolate(input, 4, mode='nearest'),
            F.interpolate(input, scale_factor=2, mode='nearest'))
        gradcheck(lambda x: F.interpolate(x, 4, mode='nearest'), [input])
        gradgradcheck(lambda x: F.interpolate(x, 4, mode='nearest'), [input])

    def test_upsamplingBilinear2d(self):
        for align_corners in [True, False]:
            kwargs = dict(mode='bilinear', align_corners=align_corners)

            # test float scale factor up & downsampling
            for scale_factor in [0.5, 1.5, 2]:
                m = nn.Upsample(scale_factor=scale_factor, **kwargs)
                in_t = torch.ones(1, 1, 2, 2)
                out_size = int(math.floor(in_t.shape[-1] * scale_factor))
                with warnings.catch_warnings(record=True) as w:
                    out_t = m(in_t)
                self.assertEqual(torch.ones(1, 1, out_size, out_size), out_t.data)

                input = torch.randn(1, 1, 2, 2, requires_grad=True)
                gradcheck(lambda x: F.interpolate(x, out_size, **kwargs), [input])

    def test_upsamplingBicubic2d(self):
        # test output against known input: align_corners=False result must match opencv
        in_t = torch.arange(8).view(1, 2, 2, 2).type(torch.FloatTensor)
        expected_out_t = torch.Tensor(
            [[[[-0.31641, 0.01562, 0.56250, 0.89453],
              [0.34766, 0.67969, 1.22656, 1.55859],
              [1.44141, 1.77344, 2.32031, 2.65234],
              [2.10547, 2.43750, 2.98438, 3.31641]],

             [[3.68359, 4.01562, 4.56250, 4.89453],
              [4.34766, 4.67969, 5.22656, 5.55859],
              [5.44141, 5.77344, 6.32031, 6.65234],
              [6.10547, 6.43750, 6.98438, 7.31641]]]])
        out_t = F.interpolate(in_t, scale_factor=2, mode='bicubic', align_corners=False)
        torch.set_printoptions(precision=5)
        self.assertEqual(out_t, expected_out_t)

        device_list = ['cpu']
        if TEST_CUDA:
            device_list.append('cuda')

        for align_corners in [True, False]:
            kwargs = dict(mode='bicubic', align_corners=align_corners)
            # test float scale factor up & downsampling
            for device in device_list:
                for scale_factor in [0.5, 1.5, 2]:
                    in_t = torch.ones(2, 2, 2, 2).to(device)
                    out_t = F.interpolate(in_t, scale_factor=scale_factor, **kwargs)
                    out_size = int(math.floor(in_t.shape[-1] * scale_factor))
                    self.assertEqual(torch.ones(2, 2, out_size, out_size), out_t.data)

                    input = torch.randn(2, 2, 2, 2, requires_grad=True)
                    gradcheck(lambda x: F.interpolate(x, out_size, **kwargs), [input])

    def test_upsamplingBilinear2d_spatial_invariance(self):
        m = nn.Upsample(scale_factor=3, mode='bilinear', align_corners=False)
        in_t_9 = torch.zeros(1, 1, 9, 9)
        in_t_9[:, :, :4, :4].normal_()
        with warnings.catch_warnings(record=True) as w:
            out_t_9 = m(in_t_9)
            out_t_5 = m(in_t_9[:, :, :5, :5])
        self.assertEqual(out_t_9[:, :, :15, :15], out_t_5)

    def test_upsamplingNearest3d(self):
        m = nn.Upsample(size=4, mode='nearest')
        in_t = torch.ones(1, 1, 2, 2, 2)
        with warnings.catch_warnings(record=True) as w:
            out_t = m(Variable(in_t))
        self.assertEqual(torch.ones(1, 1, 4, 4, 4), out_t.data)

        input = torch.randn(1, 1, 2, 2, 2, requires_grad=True)
        gradcheck(lambda x: F.interpolate(x, 4, mode='nearest'), [input])

    def test_upsamplingTrilinear3d(self):
        for align_corners in [True, False]:
            kwargs = dict(mode='trilinear', align_corners=align_corners)

            # test float scale factor up & downsampling
            for scale_factor in [0.5, 1.5, 2]:
                m = nn.Upsample(scale_factor=scale_factor, **kwargs)
                in_t = torch.ones(1, 1, 2, 2, 2)
                out_size = int(math.floor(in_t.shape[-1] * scale_factor))
                with warnings.catch_warnings(record=True) as w:
                    out_t = m(in_t)
                self.assertEqual(torch.ones(1, 1, out_size, out_size, out_size), out_t.data)

                input = torch.randn(1, 1, 2, 2, 2, requires_grad=True)
                self.assertEqual(
                    F.interpolate(input, (out_size, out_size, out_size), **kwargs),
                    F.interpolate(input, scale_factor=scale_factor, **kwargs))
                gradcheck(lambda x: F.interpolate(x, out_size, **kwargs), [input])
                gradgradcheck(lambda x: F.interpolate(x, out_size, **kwargs), [input])

    def test_upsamplingTrilinear3d_spatial_invariance(self):
        m = nn.Upsample(scale_factor=3, mode='trilinear', align_corners=False)
        in_t_9 = torch.zeros(1, 1, 9, 9, 9)
        in_t_9[:, :, :4, :4, :4].normal_()
        with warnings.catch_warnings(record=True) as w:
            out_t_9 = m(in_t_9)
            out_t_5 = m(in_t_9[:, :, :5, :5, :5])
        self.assertEqual(out_t_9[:, :, :15, :15, :15], out_t_5)

    def test_interpolate(self):
        def _test_interpolate_helper(in_t, scale_factor, layer):
            out_size = int(math.floor(in_t.shape[-1] * scale_factor))
            dim = len(in_t.shape) - 2
            out_shape = [1, 1] + [out_size] * dim
            with warnings.catch_warnings(record=True) as w:
                out_t = m(in_t)
            self.assertEqual(torch.ones(out_shape), out_t)

            self.assertEqual(
                F.interpolate(in_t, (out_size,) * dim, **kwargs),
                F.interpolate(in_t, scale_factor=scale_factor, **kwargs))
            gradcheck(lambda x: F.interpolate(x, out_size, **kwargs), [in_t])
            gradgradcheck(lambda x: F.interpolate(x, out_size, **kwargs), [in_t])

        def _make_input(dim):
            size = [1, 1]
            size += [2] * dim
            return torch.ones(size, requires_grad=True)

        device_list = ['cpu']
        if TEST_CUDA:
            device_list.append('cuda')

        for device in device_list:
            for scale_factor in [0.5, 1.5, 2]:
                for mode in ['nearest', 'area']:
                    kwargs = dict(mode=mode)
                    m = nn.Upsample(scale_factor=scale_factor, **kwargs).to(device)
                    for input in [_make_input(1), _make_input(2), _make_input(3)]:
                        _test_interpolate_helper(input, scale_factor, m)

                for align_corners in [True, False]:
                    kwargs = dict(mode='linear', align_corners=align_corners)
                    m = nn.Upsample(scale_factor=scale_factor, **kwargs).to(device)
                    _test_interpolate_helper(_make_input(1), scale_factor, m)

                    kwargs = dict(mode='bilinear', align_corners=align_corners)
                    m = nn.Upsample(scale_factor=scale_factor, **kwargs).to(device)
                    _test_interpolate_helper(_make_input(2), scale_factor, m)

                    kwargs = dict(mode='bicubic', align_corners=align_corners)

                    def m(t):
                        return F.interpolate(t, scale_factor=scale_factor, **kwargs).to(device)
                    _test_interpolate_helper(_make_input(2), scale_factor, m)

                    kwargs = dict(mode='trilinear', align_corners=align_corners)
                    m = nn.Upsample(scale_factor=scale_factor, **kwargs).to(device)
                    _test_interpolate_helper(_make_input(3), scale_factor, m)

    def test_linear_broadcasting(self):
        m = nn.Linear(5, 8)
        inp = torch.randn(2, 3, 5)
        expected = m(inp.view(6, 5)).view(2, 3, 8)
        self.assertEqual(expected, m(inp))

    def test_bilinear(self):
        module = nn.Bilinear(10, 10, 8)
        input1 = torch.randn(4, 10, requires_grad=True)
        input2 = torch.randn(4, 10, requires_grad=True)
        grad_output = torch.randn(4, 8)

        res = module(input1, input2)
        expected = (torch.einsum("bi,kij,bj->bk", input1, module.weight, input2) +
                    module.bias)
        self.assertEqual(res, expected)
        grads = torch.autograd.grad(res, [module.weight, module.bias, input1, input2], grad_output)
        grads_expected = torch.autograd.grad(expected, [module.weight, module.bias, input1, input2], grad_output)
        for g, ge in zip(grads, grads_expected):
            self.assertEqual(g, ge)

    def test_bilinear_no_bias(self):
        module = nn.Bilinear(10, 10, 8)
        module_no_bias = nn.Bilinear(10, 10, 8, False)

        module.bias.data.zero_()
        module.weight.data.copy_(module_no_bias.weight)

        input1 = torch.randn(4, 10, requires_grad=True)
        input2 = torch.randn(4, 10, requires_grad=True)
        grad_output = torch.randn(4, 8)

        def run(net):
            input1.grad = input2.grad = None
            output = net(input1, input2)
            output.backward(grad_output)

            return output.data, input1.grad.data, input2.grad.data

        out, g1, g2 = run(module)
        out_nb, g1_nb, g2_nb = run(module_no_bias)

        self.assertEqual(out, out_nb)
        self.assertEqual(g1, g1_nb)
        self.assertEqual(g2, g2_nb)

        _assertGradAndGradgradChecks(self,
                                     lambda x1, x2: F.bilinear(x1, x2, module_no_bias.weight, module_no_bias.bias),
                                     (input1, input2))

    def test_bilinear_broadcasting(self):
        m = nn.Bilinear(5, 6, 8)
        input1 = torch.randn(2, 3, 5)
        input2 = torch.randn(2, 3, 6)
        expected = m(input1.view(6, 5), input2.view(6, 6)).view(2, 3, 8)
        self.assertEqual(expected, m(input1, input2))

    def test_conv_tbc(self):
        inp = torch.randn(9, 4, 5, requires_grad=True)
        weight = torch.randn(3, 5, 6, requires_grad=True)
        bias = torch.randn(6, requires_grad=True)

        gradcheck(lambda i, w, b, pad: F.conv_tbc(i, w, b, pad), (inp, weight, bias, 3))

    @staticmethod
    def _test_conv_noncontig_weights(self, device):
        for dim in (1, 2, 3):
            for grouped in (False, True):
                nc = 3
                groups = 3 if grouped else 1
                w = torch.randn([3] * dim, device=device)
                w = w.expand([nc, int(nc / groups)] + list(w.shape))
                w = w.detach().requires_grad_()
                x = torch.randn([1, nc] + ([5] * dim), device=device, requires_grad=True)
                y = getattr(F, 'conv{}d'.format(dim))(x, w, groups=groups)
                y.sum().backward()
                y = getattr(F, 'conv_transpose{}d'.format(dim))(x, w, groups=groups)
                y.sum().backward()

    def test_conv_noncontig_weights(self):
        self._test_conv_noncontig_weights(self, torch.device('cpu'))

    @unittest.skipIf(not TEST_CUDA, "CUDA unavailable")
    def test_conv_noncontig_weights_cuda(self):
        self._test_conv_noncontig_weights(self, torch.device('cuda'))

    @staticmethod
    def _test_conv_noncontig_weights_and_bias(self, device):
        # need floats to exercise https://github.com/pytorch/pytorch/issues/16018
        for bias in [True, False]:
            conv1 = nn.Conv2d(3, 64, kernel_size=7, stride=2, padding=3,
                              bias=bias).to(device, torch.float)

            input_nc = torch.randn((1, 3, 224, 224, 2), device=device, dtype=torch.float)[:, :, :, :, 1]
            input_c = input_nc.contiguous()

            weight_nc = torch.randn((64, 3, 7, 7, 2), device=device, dtype=torch.float)[:, :, :, :, 1]
            conv1.weight = nn.Parameter(weight_nc)
            weight_c = conv1.weight.contiguous()

            if bias:
                bias_nc = torch.randn((64, 2), device=device, dtype=torch.float)[:, 1]
                conv1.bias = nn.Parameter(bias_nc)
                bias_c = conv1.bias.contiguous()

            out1 = conv1(input_nc)
            conv1.weight = nn.Parameter(weight_c)
            if bias:
                conv1.bias = nn.Parameter(bias_c)
            out2 = conv1(input_c)
            self.assertEqual(out1, out2)

    def test_conv_noncontig_weights_and_bias(self):
        self._test_conv_noncontig_weights_and_bias(self, torch.device('cpu'))

    @unittest.skipIf(not TEST_CUDA, "CUDA unavailable")
    def test_conv_noncontig_weights_and_bias_cuda(self):
        self._test_conv_noncontig_weights_and_bias(self, torch.device('cuda'))

    def run_conv_double_back_test(self, kern, stride, padding, chan_in, chan_out, batch_size,
                                  inp_size, dilation, no_weight, groups=1, use_cuda=False,
                                  use_bias=True, dtype=torch.double):
        if use_cuda:
            device = torch.device("cuda")
        else:
            device = torch.device("cpu")

        x = torch.randn(batch_size, chan_in, inp_size, inp_size, device=device,
                        dtype=dtype, requires_grad=True)
        weight = torch.randn(chan_out, chan_in // groups, kern, kern, device=device,
                             dtype=dtype, requires_grad=not no_weight)
        if use_bias:
            bias = torch.randn(chan_out, device=device, dtype=dtype, requires_grad=True)
        else:
            bias = None

        def func(*inputs):
            if use_bias:
                lx, lweight, lbias = inputs
            else:
                lx, lweight = inputs
                lbias = None
            # We disable cudnn during forward to avoid finite difference imprecision issues
            with cudnn.flags(enabled=False):
                out = F.conv2d(lx, lweight, lbias, stride, padding, dilation, groups)
            return out

        if use_bias:
            inputs = x, weight, bias
        else:
            inputs = x, weight

        dummy_out = func(*inputs)
        grad_y = torch.randn_like(dummy_out, device=device, dtype=dtype, requires_grad=True)

        # Issue #15353: test mkldnn double backward, don't run gradgradcheck due
        # to imprecision issues
        if dtype == torch.float:
            g, = torch.autograd.grad(dummy_out.sum(), x, create_graph=True)
            return g.requires_grad

        return gradgradcheck(func, inputs, (grad_y,))

    def test_conv_double_backward(self):
        batch_size = 2
        for kern, inp_size, dilations in [(3, 6, [1, 2]), (3, 7, [1]), (4, 9, [1])]:
            for stride, padding, chan_in, chan_out, dilation in \
                    product([1, 2], [0, 1, 2], [2], [3], dilations):
                for no_weight in (True, False):
                    for dtype in (torch.float, torch.double):
                        result = self.run_conv_double_back_test(kern, stride,
                                                                padding, chan_in, chan_out,
                                                                batch_size, inp_size, dilation,
                                                                no_weight, dtype=dtype)
                        self.assertTrue(result,
                                        "Conv double backward test failed with parameters:" +
                                        "\nkern: " + str(kern) +
                                        "\nstride: " + str(stride) +
                                        "\npadding: " + str(padding) +
                                        "\nchan_in: " + str(chan_in) +
                                        "\nchan_out: " + str(chan_out) +
                                        "\nbatch_size: " + str(batch_size) +
                                        "\ninp_size: " + str(inp_size) +
                                        "\ndilation: " + str(dilation) +
                                        "\ndtype: " + str(dtype))

    def test_conv_double_backward_no_bias(self):
        kern = 3
        stride = 2
        chan_in, chan_out = 2, 4
        batch_size = 2
        inp_size = 5
        padding = 1
        dilation = 1
        no_weight = False
        use_bias = True
        result = self.run_conv_double_back_test(kern, stride,
                                                padding, chan_in, chan_out,
                                                batch_size, inp_size, dilation,
                                                no_weight, use_bias=use_bias)
        self.assertTrue(result,
                        "Conv double backward test failed with parameters:" +
                        "\nkern: " + str(kern) +
                        "\nstride: " + str(stride) +
                        "\npadding: " + str(padding) +
                        "\nchan_in: " + str(chan_in) +
                        "\nchan_out: " + str(chan_out) +
                        "\nbatch_size: " + str(batch_size) +
                        "\ninp_size: " + str(inp_size) +
                        "\ndilation: " + str(dilation))

    def test_conv_double_backward_groups(self):
        kern = 3
        stride = 1
        padding = 2
        chan_in, chan_out = 2, 4
        batch_size = 2
        inp_size = 6
        dilation = 1
        no_weight = False
        groups = 2
        result = self.run_conv_double_back_test(kern, stride,
                                                padding, chan_in * groups, chan_out * groups,
                                                batch_size, inp_size, dilation,
                                                no_weight, groups=groups)
        self.assertTrue(result,
                        "Conv double backward test failed with parameters:" +
                        "\nkern: " + str(kern) +
                        "\nstride: " + str(stride) +
                        "\npadding: " + str(padding) +
                        "\nchan_in: " + str(chan_in) +
                        "\nchan_out: " + str(chan_out) +
                        "\nbatch_size: " + str(batch_size) +
                        "\ninp_size: " + str(inp_size) +
                        "\ndilation: " + str(dilation) +
                        "\ngroups: " + str(groups))

    def test_conv_double_backward_stride(self):
        batch_size = 2

        # Cannot provide ggW when stride is > 1
        for kern, inp_size, dilations in [(3, 5, [1, 2]), (3, 7, [1])]:
            for stride, padding, chan_in, chan_out, dilation in product([2], [0, 1], [1], [2], dilations):
                no_weight = False
                self.run_conv_double_back_test(kern, stride,
                                               padding, chan_in, chan_out,
                                               batch_size, inp_size, dilation,
                                               no_weight)

    @unittest.skipIf(not TEST_CUDA, "CUDA unavailable")
    def test_cudnn_noncontiguous_weight(self):
        # Noncontiguous weights must be contiguous() before being
        # passed to cuDNN
        input = Variable(torch.cuda.DoubleTensor([1, 1, 1]).view(1, 1, 3))
        weights1 = Variable(torch.cuda.DoubleTensor([1]).expand(1, 1, 2))
        weights2 = Variable(torch.cuda.DoubleTensor([1]).expand(1, 1, 2)).contiguous()
        self.assertEqual(F.conv1d(input, weights1, bias=None, stride=2, dilation=2),
                         F.conv1d(input, weights2, bias=None, stride=2, dilation=2))

    @unittest.skipIf(not TEST_CUDA, "CUDA unavailable")
    @repeat_test_for_types(DOUBLE_TENSORTYPES)
    def test_conv_double_backward_cuda(self, dtype=torch.double):
        # Double backward only runs with DoubleTensor due to precison reason
        batch_size = 1
        for kern, inp_size, dilations in [(3, 5, [1, 2]), (4, 9, [1])]:
            for stride, padding, chan_in, chan_out, dilation in product([1], [2], [2], [3], dilations):
                no_weight = stride == 2
                result = self.run_conv_double_back_test(kern, stride,
                                                        padding, chan_in, chan_out,
                                                        batch_size, inp_size, dilation,
                                                        no_weight, use_cuda=True, dtype=dtype)
                self.assertTrue(result,
                                "Conv double backward test failed with parameters:" +
                                "\nkern: " + str(kern) +
                                "\nstride: " + str(stride) +
                                "\npadding: " + str(padding) +
                                "\nchan_in: " + str(chan_in) +
                                "\nchan_out: " + str(chan_out) +
                                "\nbatch_size: " + str(batch_size) +
                                "\ninp_size: " + str(inp_size) +
                                "\ndilation: " + str(dilation))

    def run_grad_conv_test(self, func_forward, func_backward, dim=1, gradient='input'):
        for kern, inp_size in [(3, 6), (3, 7), (4, 9)]:
            for batch, stride, padding, chan_in, chan_out, dilation in \
                    product([1, 2], [1, 2], [0, 1, 2], [2], [3], [1]):

                for has_bias in [True, False]:
                    input_shape = [batch, chan_in]
                    weight_shape = [chan_out, chan_in]
                    for _ in range(dim):
                        input_shape.append(inp_size)
                        weight_shape.append(kern)

                    input = torch.randn(input_shape, requires_grad=True)
                    weight = torch.randn(weight_shape, requires_grad=True)
                    if has_bias:
                        bias = torch.randn([chan_out], requires_grad=True)
                    output = func_forward(input, weight, stride=stride, padding=padding, dilation=dilation, bias=bias)

                    gradient_o = torch.randn(output.shape)
                    gradient_w = torch.autograd.grad(output, input if (gradient == 'input') else weight, gradient_o)

                    self.assertAlmostEqual(gradient_w[0],
                                           func_backward(
                                               input_shape if (gradient == 'input') else input,
                                               weight_shape if (gradient == 'weight') else weight,
                                               gradient_o,
                                               stride=stride,
                                               padding=padding,
                                               dilation=dilation))

    def test_grad_conv1d_input(self):
        self.run_grad_conv_test(F.conv1d, F.grad.conv1d_input, 1, 'input')

    def test_grad_conv1d_weight(self):
        self.run_grad_conv_test(F.conv1d, F.grad.conv1d_weight, 1, 'weight')

    def test_grad_conv2d_input(self):
        self.run_grad_conv_test(F.conv2d, F.grad.conv2d_input, 2, 'input')

    def test_grad_conv2d_weight(self):
        self.run_grad_conv_test(F.conv2d, F.grad.conv2d_weight, 2, 'weight')

    def test_grad_conv3d_input(self):
        self.run_grad_conv_test(F.conv3d, F.grad.conv3d_input, 3, 'input')

    def test_grad_conv3d_weight(self):
        self.run_grad_conv_test(F.conv3d, F.grad.conv3d_weight, 3, 'weight')

    @unittest.skipIf(not torch._nnpack_available(), "NNPACK unavailable")
    def test_nnpack_conv(self):
        for kern, inp_size in [(3, 6), (3, 7), (4, 9)]:
            for batch, padding, chan_in, chan_out in \
                    product([1, 2], [0, 1, 2], [2], [3]):

                for has_bias in [True, False]:
                    input_shape = [batch, chan_in]
                    weight_shape = [chan_out, chan_in]
                    for _ in range(2):
                        input_shape.append(inp_size)
                        weight_shape.append(kern)

                    input = torch.randn(input_shape, requires_grad=True, dtype=torch.float)
                    weight = torch.randn(weight_shape, requires_grad=True, dtype=torch.float)
                    if has_bias:
                        bias = torch.randn([chan_out], requires_grad=True, dtype=torch.float)
                    output = torch._nnpack_spatial_convolution(input, weight, padding=padding, bias=bias)
                    output_expected = torch.nn.functional.conv2d(input, weight, padding=padding, bias=bias)
                    self.assertAlmostEqual(output, output_expected, delta=3e-4)

                    gradient_o = torch.randn(output.shape, dtype=torch.float)

                    grads = torch.autograd.grad(output, [input, weight], gradient_o)
                    grads_expected = torch.autograd.grad(output_expected, [input, weight], gradient_o)
                    for gr, gr_expected in zip(grads, grads_expected):
                        self.assertAlmostEqual(gr, gr_expected, delta=3e-4)

    def test_fold_invalid_arg(self):
        # input wrong dimension

        fold = nn.Fold(output_size=(4, 5), kernel_size=(2, 3))
        with self.assertRaisesRegex(NotImplementedError, r"Only 3D input Tensors are supported"):
            fold(torch.randn(1, 5))

        # input.size(1) not divisible by \prod(kernel_size)

        fold = nn.Fold(output_size=(4, 5), kernel_size=(2, 3))
        with self.assertRaisesRegex(RuntimeError, r"be divisible by the product of kernel_size"):
            fold(torch.randn(1, 5, 9))

        with self.assertRaisesRegex(RuntimeError, r"be divisible by the product of kernel_size"):
            fold(torch.randn(1, 19, 9))

        # input.size(2) not matching the total number of sliding blocks

        with self.assertRaisesRegex(RuntimeError, r"match the calculated number of sliding blocks"):
            fold = nn.Fold(output_size=(4, 5), kernel_size=(2, 3))
            fold(torch.randn(1, 6, 10))

        with self.assertRaisesRegex(RuntimeError, r"match the calculated number of sliding blocks"):
            fold = nn.Fold(output_size=(4, 5), kernel_size=(2, 3), stride=(2, 2))
            fold(torch.randn(1, 6, 5))

        with self.assertRaisesRegex(RuntimeError, r"match the calculated number of sliding blocks"):
            fold = nn.Fold(output_size=(4, 5), kernel_size=(2, 3), stride=(2, 2), dilation=(1, 2), padding=(2, 0))
            fold(torch.randn(1, 6, 5))  # should be 4 * 1 = 4 sliding blocks

    def test_unfold_invalid_arg(self):
        # input wrong dimension

        unfold = nn.Unfold(kernel_size=(2, 3))
        with self.assertRaisesRegex(NotImplementedError, r"Only 4D input Tensors are supported"):
            unfold(torch.randn(1, 5, 2))

        # calculated output shape is too small

        with self.assertRaisesRegex(RuntimeError, r"too small \(non-positive\)"):
            unfold = nn.Unfold(kernel_size=(2, 3))
            unfold(torch.randn(1, 2, 2, 2))

        with self.assertRaisesRegex(RuntimeError, r"too small \(non-positive\)"):
            unfold = nn.Unfold(kernel_size=(5, 3), padding=(1, 1))
            unfold(torch.randn(1, 2, 2, 3))

        with self.assertRaisesRegex(RuntimeError, r"too small \(non-positive\)"):
            unfold = nn.Unfold(kernel_size=(1, 3), padding=(1, 1), dilation=(1, 2))
            unfold(torch.randn(1, 2, 2, 2))

    def test_softmin(self):
        x = torch.randn(2, 16)
        self.assertEqual(F.softmin(x, 1), F.softmax(-x, 1))
        self.assertEqual(F.softmin(x, 0), F.softmax(-x, 0))

    def test_log_softmax(self):
        x_small = torch.ones(1, 2, dtype=torch.float32)
        x_big = x_small + 1e16
        self.assertEqual(F.log_softmax(x_small, -1), F.log_softmax(x_big, -1))

    def test_adaptive_log_softmax(self):
        # args validation
        with self.assertRaises(ValueError):
            _ = nn.AdaptiveLogSoftmaxWithLoss(16, 20, [5, 15, 15], div_value=2.)

        with self.assertRaises(ValueError):
            _ = nn.AdaptiveLogSoftmaxWithLoss(16, 20, [5, 15, 10], div_value=2.)

        with self.assertRaises(ValueError):
            _ = nn.AdaptiveLogSoftmaxWithLoss(16, 20, [5, 10, 25], div_value=2.)

        with self.assertRaisesRegex(ValueError, "cutoffs should be a sequence of unique,"):
            _ = nn.AdaptiveLogSoftmaxWithLoss(16, 20, [5, 10, 20], div_value=2.)

        # not raise
        _ = nn.AdaptiveLogSoftmaxWithLoss(16, 20, [5, 10, 19], div_value=2.)

        # input shapes
        with self.assertRaisesRegex(RuntimeError, r"Input and target should have the same size"):
            asfm = nn.AdaptiveLogSoftmaxWithLoss(16, 20, [5, 10, 15], div_value=2.)
            x = torch.randn(2, 16)
            y = torch.tensor([0, 5, 10])
            asfm(x, y)

        # out-of-bound targets
        with self.assertRaisesRegex(RuntimeError, r"Target values should be in"):
            asfm = nn.AdaptiveLogSoftmaxWithLoss(16, 20, [5, 10, 15], div_value=2.)
            x = torch.randn(2, 16)
            y = torch.tensor([0, 20])
            asfm(x, y)

        # cluster sizes
        asfm = nn.AdaptiveLogSoftmaxWithLoss(16, 20, [5, 10, 15], div_value=2.)
        x = torch.randn(2, 16)
        y = torch.tensor([0, 17])

        self.assertEqual(asfm.head.weight.size(), (5 + 3, 16))   # 5 targets in head, 3 clusters, dimensionality 16
        self.assertEqual(asfm.tail[0][1].weight.size(), (5, 8))  # 5 targets in this cluster, dimensionality 8
        self.assertEqual(asfm.tail[1][1].weight.size(), (5, 4))
        self.assertEqual(asfm.tail[2][1].weight.size(), (5, 2))

        self.assertEqual(asfm(x, y).output.size(), (2, ))

        # log_probs actually returns log_proba
        asfm = nn.AdaptiveLogSoftmaxWithLoss(8, 4, [2], div_value=2.)
        x = torch.randn(4, 8)
        logprob_out = asfm.log_prob(x)

        self.assertEqual(torch.exp(logprob_out).data.sum(1), torch.ones(4))

        # forward returns the same thing as log_probs
        for v in [0, 1, 2, 3]:
            y = torch.full((4,), v, dtype=torch.long)
            out, loss = asfm(x, y)

            self.assertEqual(out, logprob_out.gather(1, y.unsqueeze(1)).squeeze())
            self.assertEqual(loss, F.nll_loss(logprob_out, y))

        # predict
        x = torch.randn(64, 8).abs_()

        # argmax in shortlist
        asfm = nn.AdaptiveLogSoftmaxWithLoss(8, 10, [4, 8], div_value=2., head_bias=True)
        asfm.head.weight.data.abs_()
        asfm.head.bias.data.abs_()
        asfm.head.weight.data[asfm.shortlist_size:, :].zero_()

        out = asfm.predict(x)
        self.assertEqual(out, asfm.log_prob(x).argmax(dim=1))

        # argmax outside of shortlist
        asfm = nn.AdaptiveLogSoftmaxWithLoss(8, 10, [4, 8], div_value=2., head_bias=True)
        asfm.head.weight.data.abs_()
        asfm.head.bias.data.abs_()
        asfm.head.weight.data[:asfm.shortlist_size, :].zero_()

        out = asfm.predict(x)
        self.assertEqual(out, asfm.log_prob(x).argmax(dim=1))

        # half of the argmax in shortlist, half in clusters
        asfm = nn.AdaptiveLogSoftmaxWithLoss(8, 10, [4, 8], div_value=2., head_bias=True)
        asfm.head.weight.data.abs_()
        asfm.head.bias.data.abs_()

        x[:32, :asfm.shortlist_size].zero_()
        x[32:, asfm.shortlist_size:].zero_()

        asfm.head.weight.data[:asfm.shortlist_size, asfm.shortlist_size:].zero_()
        asfm.head.weight.data[asfm.shortlist_size:, :asfm.shortlist_size].zero_()

        out = asfm.predict(x)
        self.assertEqual(out, asfm.log_prob(x).argmax(dim=1))


class TestNNInit(TestCase):
    def setUp(self):
        super(TestNNInit, self).setUp()
        random.seed(123)

    def _is_normal(self, tensor, mean, std):
        samples = tensor.view(-1).tolist()
        p_value = stats.kstest(samples, 'norm', args=(mean, std))[1]
        return p_value > 0.0001

    def _is_uniform(self, tensor, a, b):
        samples = tensor.view(-1).tolist()
        p_value = stats.kstest(samples, 'uniform', args=(a, (b - a)))[1]
        return p_value > 0.0001

    def _create_random_nd_tensor(self, dims, size_min, size_max):
        size = [random.randint(size_min, size_max) for _ in range(dims)]
        tensor = torch.zeros(size)
        return tensor

    def _random_float(self, a, b):
        return (b - a) * random.random() + a

    def test_calculate_gain_linear(self):
        for fn in ['linear', 'conv1d', 'conv2d', 'conv3d', 'conv_transpose2d', 'conv_transpose2d', 'conv_transpose3d']:
            gain = init.calculate_gain(fn)
            self.assertEqual(gain, 1)

    def test_calculate_gain_nonlinear(self):
        for fn in ['sigmoid', 'tanh', 'relu', 'leaky_relu']:
            gain = init.calculate_gain(fn)
            if fn == 'sigmoid':
                self.assertEqual(gain, 1)
            elif fn == 'tanh':  # 5 / 3
                self.assertEqual(gain, 1.6666666666666667)
            elif fn == 'relu':  # sqrt(2)
                self.assertEqual(gain, 1.4142135623730951)
            elif fn == 'leaky_relu':  # sqrt(2 / 1 + slope^2))
                self.assertEqual(gain, 1.4141428569978354)

    def test_calculate_gain_leaky_relu(self):
        for param in [None, 0, 0.01, 10]:
            gain = init.calculate_gain('leaky_relu', param)
            if param is None:  # Default slope is 0.01
                self.assertEqual(gain, 1.4141428569978354)
            elif param == 0:  # No slope = same gain as normal ReLU
                self.assertEqual(gain, 1.4142135623730951)
            elif param == 0.01:
                self.assertEqual(gain, 1.4141428569978354)
            elif param == 10:
                self.assertEqual(gain, 0.14071950894605836)

    def test_calculate_gain_leaky_relu_only_accepts_numbers(self):
        for param in [True, [1], {'a': 'b'}]:
            with self.assertRaises(ValueError):
                init.calculate_gain('leaky_relu', param)

    def test_calculate_gain_only_accepts_valid_nonlinearities(self):
        for n in [2, 5, 25]:
            # Generate random strings of lengths that definitely aren't supported
            random_string = ''.join([random.choice(string.ascii_lowercase) for i in range(n)])
            with self.assertRaises(ValueError):
                init.calculate_gain(random_string)

    @unittest.skipIf(not TEST_SCIPY, "Scipy not found.")
    def test_uniform(self):
        for dims in [1, 2, 4]:
            input_tensor = self._create_random_nd_tensor(dims, size_min=30, size_max=50)
            a = self._random_float(-3, 3)
            b = a + self._random_float(1, 5)
            init.uniform_(input_tensor, a=a, b=b)
            assert self._is_uniform(input_tensor, a, b)

    @unittest.skipIf(not TEST_SCIPY, "Scipy not found.")
    def test_normal(self):
        for dims in [1, 2, 4]:
            input_tensor = self._create_random_nd_tensor(dims, size_min=30, size_max=50)
            mean = self._random_float(-3, 3)
            std = self._random_float(1, 5)
            init.normal_(input_tensor, mean=mean, std=std)

            assert self._is_normal(input_tensor, mean, std)

    def test_constant(self):
        for dims in [1, 2, 4]:
            input_tensor = self._create_random_nd_tensor(dims, size_min=1, size_max=5)
            val = self._random_float(1, 10)
            init.constant_(input_tensor, val)

            self.assertEqual(input_tensor, input_tensor.clone().fill_(val))

    def test_ones_and_zeros(self):
        for init_fn_, val in zip([init.ones_, init.zeros_], [1, 0]):
            for dims in [1, 2, 4]:
                input_tensor = self._create_random_nd_tensor(dims, size_min=1, size_max=5)
                init_fn_(input_tensor)

                self.assertEqual(input_tensor, input_tensor.clone().fill_(val))

    def test_eye(self):
        input_tensor = self._create_random_nd_tensor(2, size_min=1, size_max=5)
        init.eye_(input_tensor)

        # Check every single element
        for i in range(input_tensor.size(0)):
            for j in range(input_tensor.size(1)):
                if i == j:
                    assert input_tensor[i][j] == 1
                else:
                    assert input_tensor[i][j] == 0

    def test_eye_only_works_on_2d_inputs(self):
        for dims in [1, 3]:
            with self.assertRaises(ValueError):
                tensor = self._create_random_nd_tensor(dims, size_min=1, size_max=3)
                init.eye_(tensor)

    def test_max_unpool(self):
        # Test 1D
        output, indices = F.max_pool1d(torch.randn([1, 1, 4]), 2, stride=2, return_indices=True)
        self.assertEqual(F.max_unpool1d(output, indices, 2), F.max_unpool1d(output, indices, 2, stride=2))

        # Test list / tuple passed as argument to max_unpool1d
        input = torch.randn([1, 1, 5])
        output, indices = F.max_pool1d(input, 2, stride=2, return_indices=True)
        self.assertEqual(F.max_unpool1d(output, indices, 2, stride=2, output_size=input.shape),
                         F.max_unpool1d(output, indices, 2, stride=2, output_size=input.size()))

        # Test 2D
        output, indices = F.max_pool2d(torch.randn([1, 1, 4, 4]), 2, stride=2, return_indices=True)
        self.assertEqual(F.max_unpool2d(output, indices, 2), F.max_unpool2d(output, indices, 2, stride=2))

        # Test 3D
        output, indices = F.max_pool3d(torch.randn([4, 4, 4, 4, 4]), 2, stride=2, return_indices=True)
        self.assertEqual(F.max_unpool3d(output, indices, 2), F.max_unpool3d(output, indices, 2, stride=2))

    def test_dirac_properties(self):
        for dims in [3, 4, 5]:
            input_tensor = self._create_random_nd_tensor(dims, size_min=1, size_max=5)
            init.dirac_(input_tensor)

            c_out, c_in = input_tensor.size(0), input_tensor.size(1)
            min_d = min(c_out, c_in)
            # Check number of nonzeros is equivalent to smallest dim
            assert torch.nonzero(input_tensor).size(0) == min_d
            # Check sum of values (can have precision issues, hence assertEqual) is also equivalent
            self.assertEqual(input_tensor.sum(), min_d)

    def test_dirac_identity(self):
        batch, in_c, out_c, size, kernel_size = 8, 3, 4, 5, 3
        # Test 1D
        input_var = torch.randn(batch, in_c, size)
        filter_var = torch.zeros(out_c, in_c, kernel_size)
        init.dirac_(filter_var)
        output_var = F.conv1d(input_var, filter_var)
        input_tensor, output_tensor = input_var.data, output_var.data  # Variables do not support nonzero
        self.assertEqual(input_tensor[:, :, 1:-1], output_tensor[:, :in_c, :])  # Assert in_c outputs are preserved
        assert torch.nonzero(output_tensor[:, in_c:, :]).numel() == 0  # Assert extra outputs are 0

        # Test 2D
        input_var = torch.randn(batch, in_c, size, size)
        filter_var = torch.zeros(out_c, in_c, kernel_size, kernel_size)
        init.dirac_(filter_var)
        output_var = F.conv2d(input_var, filter_var)
        input_tensor, output_tensor = input_var.data, output_var.data
        self.assertEqual(input_tensor[:, :, 1:-1, 1:-1], output_tensor[:, :in_c, :, :])
        assert torch.nonzero(output_tensor[:, in_c:, :, :]).numel() == 0

        # Test 3D
        input_var = torch.randn(batch, in_c, size, size, size)
        filter_var = torch.zeros(out_c, in_c, kernel_size, kernel_size, kernel_size)
        init.dirac_(filter_var)
        output_var = F.conv3d(input_var, filter_var)
        input_tensor, output_tensor = input_var.data, output_var.data
        self.assertEqual(input_tensor[:, :, 1:-1, 1:-1, 1:-1], output_tensor[:, :in_c, :, :])
        assert torch.nonzero(output_tensor[:, in_c:, :, :, :]).numel() == 0

    def test_dirac_only_works_on_3_4_5d_inputs(self):
        for dims in [1, 2, 6]:
            with self.assertRaises(ValueError):
                tensor = self._create_random_nd_tensor(dims, size_min=1, size_max=3)
                init.dirac_(tensor)

    def test_xavier_uniform_errors_on_inputs_smaller_than_2d(self):
        for dims in [0, 1]:
            tensor = self._create_random_nd_tensor(dims, size_min=1, size_max=1)
            with self.assertRaises(ValueError):
                init.xavier_uniform_(tensor)

    def test_xavier_normal_errors_on_inputs_smaller_than_2d(self):
        for dims in [0, 1]:
            tensor = self._create_random_nd_tensor(dims, size_min=1, size_max=1)
            with self.assertRaises(ValueError):
                init.xavier_normal_(tensor)

    @unittest.skipIf(not TEST_SCIPY, "Scipy not found.")
    def test_xavier_uniform(self):
        for use_gain in [True, False]:
            for dims in [2, 4]:
                input_tensor = self._create_random_nd_tensor(dims, size_min=20, size_max=25)
                gain = 1

                if use_gain:
                    gain = self._random_float(0.1, 2)
                    init.xavier_uniform_(input_tensor, gain=gain)
                else:
                    init.xavier_uniform_(input_tensor)

                fan_in = input_tensor.size(1)
                fan_out = input_tensor.size(0)
                if input_tensor.dim() > 2:
                    fan_in *= input_tensor[0, 0].numel()
                    fan_out *= input_tensor[0, 0].numel()

                expected_std = gain * math.sqrt(2.0 / (fan_in + fan_out))
                bounds = expected_std * math.sqrt(3)
                assert self._is_uniform(input_tensor, -bounds, bounds)

    @unittest.skipIf(not TEST_SCIPY, "Scipy not found.")
    def test_xavier_normal(self):
        for use_gain in [True, False]:
            for dims in [2, 4]:
                input_tensor = self._create_random_nd_tensor(dims, size_min=20, size_max=25)
                gain = 1

                if use_gain:
                    gain = self._random_float(0.1, 2)
                    init.xavier_normal_(input_tensor, gain=gain)
                else:
                    init.xavier_normal_(input_tensor)

                fan_in = input_tensor.size(1)
                fan_out = input_tensor.size(0)
                if input_tensor.dim() > 2:
                    fan_in *= input_tensor[0, 0].numel()
                    fan_out *= input_tensor[0, 0].numel()

                expected_std = gain * math.sqrt(2.0 / (fan_in + fan_out))
                assert self._is_normal(input_tensor, 0, expected_std)

    def test_kaiming_uniform_errors_on_inputs_smaller_than_2d(self):
        for dims in [0, 1]:
            with self.assertRaises(ValueError):
                tensor = self._create_random_nd_tensor(dims, size_min=1, size_max=1)
                init.kaiming_uniform_(tensor)

    def test_kaiming_normal_errors_on_inputs_smaller_than_2d(self):
        for dims in [0, 1]:
            with self.assertRaises(ValueError):
                tensor = self._create_random_nd_tensor(dims, size_min=1, size_max=1)
                init.kaiming_normal_(tensor)

    @unittest.skipIf(not TEST_SCIPY, "Scipy not found.")
    def test_kaiming_uniform(self):
        for use_a in [True, False]:
            for dims in [2, 4]:
                for mode in ['fan_in', 'fan_out']:
                    input_tensor = self._create_random_nd_tensor(dims, size_min=20, size_max=25)
                    if use_a:
                        a = self._random_float(0.1, 2)
                        init.kaiming_uniform_(input_tensor, a=a, mode=mode)
                    else:
                        a = 0
                        init.kaiming_uniform_(input_tensor, mode=mode)

                    fan_in = input_tensor.size(1)
                    fan_out = input_tensor.size(0)
                    if input_tensor.dim() > 2:
                        fan_in *= input_tensor[0, 0].numel()
                        fan_out *= input_tensor[0, 0].numel()

                    if mode == 'fan_in':
                        n = fan_in
                    else:
                        n = fan_out

                    expected_std = math.sqrt(2.0 / ((1 + a**2) * n))
                    bounds = expected_std * math.sqrt(3.0)
                    assert self._is_uniform(input_tensor, -bounds, bounds)

    @unittest.skipIf(not TEST_SCIPY, "Scipy not found.")
    def test_kaiming_normal(self):
        for use_a in [True, False]:
            for dims in [2, 4]:
                for mode in ['fan_in', 'fan_out']:
                    input_tensor = self._create_random_nd_tensor(dims, size_min=20, size_max=25)
                    if use_a:
                        a = self._random_float(0.1, 2)
                        init.kaiming_normal_(input_tensor, a=a, mode=mode)
                    else:
                        a = 0
                        init.kaiming_normal_(input_tensor, mode=mode)

                    fan_in = input_tensor.size(1)
                    fan_out = input_tensor.size(0)
                    if input_tensor.dim() > 2:
                        fan_in *= input_tensor[0, 0].numel()
                        fan_out *= input_tensor[0, 0].numel()

                    if mode == 'fan_in':
                        n = fan_in
                    else:
                        n = fan_out

                    expected_std = math.sqrt(2.0 / ((1 + a**2) * n))
                    assert self._is_normal(input_tensor, 0, expected_std)

    def test_sparse_only_works_on_2d_inputs(self):
        for dims in [1, 3]:
            with self.assertRaises(ValueError):
                sparsity = self._random_float(0.1, 0.9)
                tensor = self._create_random_nd_tensor(dims, size_min=1, size_max=3)
                init.sparse_(tensor, sparsity)

    @unittest.skipIf(not TEST_SCIPY, "Scipy not found.")
    def test_sparse_default_std(self):
        for use_random_std in [True, False]:
            input_tensor = self._create_random_nd_tensor(2, size_min=30, size_max=35)
            rows, cols = input_tensor.size(0), input_tensor.size(1)
            sparsity = self._random_float(0.1, 0.2)

            std = 0.01  # default std
            if use_random_std:
                std = self._random_float(0.01, 0.2)
                init.sparse_(input_tensor, sparsity=sparsity, std=std)
            else:
                init.sparse_(input_tensor, sparsity=sparsity)

            for col_idx in range(input_tensor.size(1)):
                column = input_tensor[:, col_idx]
                assert column[column == 0].nelement() >= math.ceil(sparsity * rows)

            assert self._is_normal(input_tensor[input_tensor != 0], 0, std)

    @skipIfNoLapack
    def test_orthogonal(self):
        for use_gain in [True, False]:
            for tensor_size in [[3, 4], [4, 3], [20, 2, 3, 4], [2, 3, 4, 5]]:
                input_tensor = torch.zeros(tensor_size)
                gain = 1.0

                if use_gain:
                    gain = self._random_float(0.1, 2)
                    init.orthogonal_(input_tensor, gain=gain)
                else:
                    init.orthogonal_(input_tensor)

                rows, cols = tensor_size[0], reduce(mul, tensor_size[1:])
                flattened_tensor = input_tensor.view(rows, cols)
                if rows > cols:
                    self.assertEqual(torch.mm(flattened_tensor.t(), flattened_tensor),
                                     torch.eye(cols) * gain ** 2, prec=1e-6)
                else:
                    self.assertEqual(torch.mm(flattened_tensor, flattened_tensor.t()),
                                     torch.eye(rows) * gain ** 2, prec=1e-6)

    def test_deprecation(self):
        x = torch.randn(3, 3)

        def fn():
            init.normal(x)
        self.assertWarnsRegex(fn, 'deprecated', 'methods not suffixed with underscore should be deprecated')


def add_test(test, decorator=None):
    def add(test_name, fn):
        if hasattr(TestNN, test_name):
            raise RuntimeError('Found two tests with the same name: ' + test_name)
        if decorator is not None:
            fn = decorator(fn)
        setattr(TestNN, test_name, fn)

    test_name = test.get_name()
    add(test_name, lambda self, test=test: test(self))
    cuda_test_name = test_name + '_cuda'
    # With dtype enable, it's good enough to test against three floating types
    kwargs = {}
    if 'extra_args' in get_function_arglist(test.test_cuda):
        kwargs['extra_args'] = test.extra_args

    if 'dtype' in get_function_arglist(test.test_cuda):
        add(cuda_test_name + '_float', lambda self,
            test=test, kwargs=kwargs: test.test_cuda(self, dtype=torch.float, **kwargs))
        add(cuda_test_name + '_double', lambda self,
            test=test, kwargs=kwargs: test.test_cuda(self, dtype=torch.double, **kwargs))

        def test_half(self, test=test, kwargs=kwargs):
            test.test_cuda(self, dtype=torch.half, **kwargs)
        if getattr(test, 'check_half', True):
            add(cuda_test_name + '_half', test_half)
    else:
        add(cuda_test_name, lambda self, test=test, kwargs=kwargs: test.test_cuda(self, **kwargs))


new_criterion_tests = [
    dict(
        module_name='BCEWithLogitsLoss',
        input_fn=lambda: torch.rand(15, 10).clamp_(1e-2, 1 - 1e-2),
        target_fn=lambda: torch.randn(15, 10).gt(0).double(),
    ),
    dict(
        module_name='BCEWithLogitsLoss',
        constructor_args=(torch.rand(10),),
        input_fn=lambda: torch.rand(15, 10).clamp_(1e-2, 1 - 1e-2),
        target_fn=lambda: torch.randn(15, 10).gt(0).double(),
        desc='weights',
    ),
    dict(
        module_name='BCEWithLogitsLoss',
        constructor_args=(torch.rand(()),),
        input_fn=lambda: torch.rand(()).clamp_(1e-2, 1 - 1e-2),
        target_fn=lambda: torch.randn(()).gt(0).double(),
        desc='scalar_weights'
    ),
    dict(
        module_name='NLLLoss',
        input_size=(2, 3, 5, 5),
        target_fn=lambda: torch.rand(2, 5, 5).mul(3).floor().long(),
        reference_fn=lambda i, t, m:
            loss_reference_fns['NLLLossNd'](i, t, reduction=get_reduction(m)),
        check_sum_reduction=True,
        desc='2d',
    ),
    dict(
        module_name='NLLLoss',
        constructor_args_fn=lambda: (torch.rand(3),),
        input_size=(2, 3, 5, 5),
        target=torch.rand(2, 5, 5).mul(3).floor().long(),
        reference_fn=lambda i, t, m:
            loss_reference_fns['NLLLossNd'](i, t, weight=get_weight(m)),
        desc='2d_weights',
    ),
    dict(
        module_name='NLLLoss',
        constructor_args=(None, None, 1),
        input_size=(2, 3, 5, 5),
        target_fn=lambda: torch.rand(2, 5, 5).mul(3).floor().long(),
        reference_fn=lambda i, t, m:
            loss_reference_fns['NLLLossNd'](i, t, ignore_index=1),
        desc='2d_ignore_index',
    ),
    dict(
        module_name='NLLLoss',
        input_size=(2, 3, 5, 5, 2, 2),
        target_fn=lambda: torch.rand(2, 5, 5, 2, 2).mul(3).floor().long(),
        reference_fn=lambda i, t, m:
            loss_reference_fns['NLLLossNd'](i, t, reduction=get_reduction(m)),
        check_sum_reduction=True,
        desc='higher_dim',
    ),
    dict(
        module_name='NLLLoss',
        input_size=(2, 3, 5),
        target_fn=lambda: torch.rand(2, 5).mul(3).floor().long(),
        reference_fn=lambda i, t, m:
            loss_reference_fns['NLLLossNd'](i, t, reduction=get_reduction(m)),
        check_sum_reduction=True,
        desc='dim_is_3',
    ),
    dict(
        module_name='PoissonNLLLoss',
        input_size=(2, 3, 4, 5),
        target_fn=lambda: torch.randn(2, 3, 4, 5).floor_().abs_(),
        desc='no_full_loss',  # without sterling approx
    ),
    dict(
        module_name='PoissonNLLLoss',
        constructor_args=(False,),
        input_fn=lambda: torch.randn(2, 3, 4, 5).abs_().add_(0.001),
        target_fn=lambda: torch.randn(2, 3, 4, 5).floor_().abs_(),
        desc='full_loss',  # with sterling approx
    ),
    dict(
        module_name='L1Loss',
        input_size=(),
        target_size=(),
        reference_fn=lambda i, t, _: 1. / i.numel() * (i - t).abs().sum(),
        desc='scalar',
    ),
    dict(
        module_name='KLDivLoss',
        input_fn=lambda: torch.rand(()).log(),
        target_fn=lambda: torch.rand(()),
        reference_fn=lambda i, t, m:
            kldivloss_reference(i, t, get_reduction(m)),
        check_sum_reduction=True,
        desc='scalar',
    ),
    dict(
        module_name='MSELoss',
        input_size=(),
        target_size=(),
        reference_fn=lambda i, t, m: ((i - t).abs().pow(2).sum() /
                                      (i.numel() if get_reduction(m) == 'mean' else 1)),
        check_sum_reduction=True,
        desc='scalar'
    ),
    dict(
        module_name='MSELoss',
        input_fn=lambda: torch.ones(5, 68, 64, 64, dtype=torch.float) / 10,
        target_fn=lambda: torch.zeros(5, 68, 64, 64, dtype=torch.float),
        reference_fn=lambda i, t, m: ((i - t).abs().pow(2).sum() /
                                      (i.numel() if get_reduction(m) == 'mean' else 1)),
        check_forward_only=True,
        desc='prec',
    ),
    dict(
        module_name='BCELoss',
        constructor_args_fn=lambda: (torch.rand(()),),
        input_fn=lambda: torch.rand(()).clamp_(1e-2, 1 - 1e-2),
        target_fn=lambda: torch.rand(()).gt(0).double(),
        reference_fn=lambda i, t, m: -((t * i.log() + (1 - t) * (1 - i).log()) * get_weight(m)).sum() /
            (i.numel() if get_reduction(m) == 'mean' else 1),
        desc='scalar_weights',
        check_gradgrad=False,
    ),
    dict(
        module_name='HingeEmbeddingLoss',
        constructor_args=(0.5,),
        input_size=(),
        target_fn=lambda: torch.randn(()).gt(0).double().mul_(2).sub(1),
        desc='scalar_margin',
        check_sum_reduction=True,
    ),
    dict(
        module_name='SmoothL1Loss',
        input_size=(),
        target_size=(),
        check_sum_reduction=True,
        reference_fn=lambda i, t, m:
            smoothl1loss_reference(i, t, reduction=get_reduction(m)),
        desc='scalar',
    ),
    dict(
        module_name='MultiLabelSoftMarginLoss',
        constructor_args=(torch.rand(10),),
        input_fn=lambda: torch.randn(5, 10),
        target_fn=lambda: torch.rand(5, 10).mul(2).floor(),
        reference_fn=lambda i, t, m: -((t * i.sigmoid().log() + (1 - t) * (-i).sigmoid().log()) * get_weight(m)).sum() /
            (i.numel() if get_reduction(m) == 'mean' else i.size(1) if get_reduction(m) == 'sum' else 1),
        desc='weights',
        check_sum_reduction=True,
        check_gradgrad=False,
    ),
    dict(
        module_name='CTCLoss',
        constructor_args=(14,),  # blank=14
        extra_args=([50, 50, 50], [30, 25, 20]),  # input_lengths, target_lengths
        input_fn=lambda: torch.randn(50, 3, 15).log_softmax(2),
        target_fn=lambda: torch.randint(0, 14, (3, 30), dtype=torch.long),
        reference_fn=lambda i, t, il, tl, m:
            ctcloss_reference(i, t, il, tl, blank=14, reduction=get_reduction(m)),
        check_sum_reduction=True,
        check_gradgrad=False,
        check_half=False,
    ),
    dict(
        module_name='CTCLoss',
        desc='1d_target',
        constructor_args=(14,),  # blank=14
        extra_args=([50, 50, 50], [30, 25, 20]),  # input_lengths, target_lengths
        input_fn=lambda: torch.randn(50, 3, 15).log_softmax(2),
        target_fn=lambda: torch.randint(0, 14, (3, 30), dtype=torch.long),
        reference_fn=lambda i, t, il, tl, m:
            ctcloss_reference(i, t, il, tl, blank=14, reduction=get_reduction(m)),
        check_sum_reduction=True,
        check_gradgrad=False,
        check_half=False,
    ),
    dict(
        module_name='CTCLoss',
        desc='2d_int_target',
        constructor_args=(0,),  # blank=0
        extra_args=([50, 50, 50], [30, 25, 20]),  # input_lengths, target_lengths
        input_fn=lambda: torch.randn(50, 3, 15).log_softmax(2),
        target_fn=lambda: torch.randint(1, 15, (3, 30), dtype=torch.int),
        reference_fn=lambda i, t, il, tl, m:
            ctcloss_reference(i, t, il, tl, blank=0, reduction=get_reduction(m)),
        check_sum_reduction=True,
        check_gradgrad=False,
        check_half=False,
        convert_target=False,
    ),
    dict(
        module_name='CTCLoss',
        desc='2d_lengths_tensors',
        constructor_args=(0,),  # blank=0
        extra_args=(torch.tensor([50, 50, 50]), torch.tensor([30, 25, 20])),  # input_lengths, target_lengths
        input_fn=lambda: torch.randn(50, 3, 15).log_softmax(2),
        target_fn=lambda: torch.randint(1, 15, (3, 30), dtype=torch.int),
        reference_fn=lambda i, t, il, tl, m:
            ctcloss_reference(i, t, il, tl, blank=0, reduction=get_reduction(m)),
        check_sum_reduction=True,
        check_gradgrad=False,
        check_half=False,
        convert_target=False,
    ),
]


for test_params in module_tests + new_module_tests:
    # TODO: CUDA is not implemented yet
    if 'constructor' not in test_params:
        name = test_params.pop('module_name')
        test_params['constructor'] = getattr(nn, name)
    decorator = test_params.pop('decorator', None)
    test = NewModuleTest(**test_params)
    add_test(test, decorator)
    if 'check_eval' in test_params:
        # create a new test that is identical but that sets module.training to False
        desc = test_params.get('desc', None)
        test_params['desc'] = 'eval' if desc is None else desc + '_eval'

        def gen_eval_constructor(constructor):
            def eval_constructor(*args, **kwargs):
                cons = constructor(*args, **kwargs)
                cons.training = False
                return cons
            eval_constructor.__name__ = constructor.__name__
            return eval_constructor

        test_params['constructor'] = gen_eval_constructor(test_params['constructor'])
        test = NewModuleTest(**test_params)
        add_test(test, decorator)

for test_params in criterion_tests + new_criterion_tests:
    name = test_params.pop('module_name')
    test_params['constructor'] = getattr(nn, name)
    test = NewCriterionTest(**test_params)
    decorator = test_params.pop('decorator', None)
    add_test(test, decorator)
    if 'check_sum_reduction' in test_params:
        desc = test_params.get('desc', None)
        test_params['desc'] = 'sum_reduction' if desc is None else desc + '_sum_reduction'

        def gen_sum_reduction_constructor(constructor):
            def sum_reduction_constructor(*args, **kwargs):
                cons = constructor(*args, reduction='sum', **kwargs)
                return cons
            sum_reduction_constructor.__name__ = constructor.__name__
            return sum_reduction_constructor

        test_params['constructor'] = gen_sum_reduction_constructor(test_params['constructor'])
        test = NewCriterionTest(**test_params)
        add_test(test, decorator)


class UnpoolingNet(nn.Module):
    def __init__(self, pool, unpool):
        super(UnpoolingNet, self).__init__()
        self.pool = pool
        self.unpool = unpool

    def forward(self, input):
        return self.unpool(*self.pool(input))


add_test(NewModuleTest(
    constructor=lambda: UnpoolingNet(
        nn.MaxPool1d(2, return_indices=True),
        nn.MaxUnpool1d(2)),
    input_size=(1, 1, 4),
    fullname='MaxUnpool1d_net',))
add_test(NewModuleTest(
    constructor=lambda: UnpoolingNet(
        nn.MaxPool2d(2, return_indices=True),
        nn.MaxUnpool2d(2)),
    input_size=(1, 1, 2, 4),
    fullname='MaxUnpool2d_net',))
add_test(NewModuleTest(
    constructor=lambda: UnpoolingNet(
        nn.MaxPool3d(2, return_indices=True),
        nn.MaxUnpool3d(2)),
    input_size=(1, 1, 2, 4, 6),
    fullname='MaxUnpool3d_net',
    check_gradgrad=False,))


class _AdaptiveLogSoftmaxWithLoss(nn.AdaptiveLogSoftmaxWithLoss):
    def __call__(self, input):
        t = torch.tensor([0, 1, 4, 8]).to(input.device)
        return nn.AdaptiveLogSoftmaxWithLoss.__call__(self, input, t).output

add_test(NewModuleTest(
    constructor=lambda: _AdaptiveLogSoftmaxWithLoss(16, 10, [2, 6]),
    input_size=(4, 16),
    fullname='AdaptiveLogSoftmax'))


# The following are helpers for TestNN.test_affine_*
if torch.cuda.is_available():
    def device_():
        return ['cpu', 'cuda']
else:
    def device_():
        return ['cpu']


def angle_rad_():
    return [r * math.pi * 2 for r in [0.0, 0.5, 0.25, 0.125, random.random()]]


def axis_vector_():
    t = (random.random(), random.random(), random.random())
    l = sum(x ** 2 for x in t) ** 0.5

    return [(1.0, 0.0, 0.0), (0.0, 1.0, 0.0), (0.0, 0.0, 1.0), tuple(x / l for x in t)]


def input_size2d_():
    return [[1, 1, 3, 5], [1, 1, 3, 3], [1, 1, 4, 4], [1, 1, 3, 4]]


def output_size2d_():
    return [[1, 1, 5, 3], [1, 1, 3, 5], [1, 1, 4, 3], [1, 1, 5, 5], [1, 1, 6, 6]]


def input_size2dsq_():
    return [[1, 1, 2, 2], [1, 1, 3, 3], [1, 1, 4, 4], [1, 1, 6, 6]]


def output_size2dsq_():
    return [[1, 1, 2, 2], [1, 1, 3, 3], [1, 1, 4, 4], [1, 1, 5, 5], [1, 1, 6, 6]]


def input_size3d_():
    return [[1, 1, 2, 2, 2], [1, 1, 2, 3, 4], [1, 1, 3, 3, 3], [1, 1, 4, 4, 4], [1, 1, 3, 4, 5]]


def input_size3dsq_():
    return [[1, 1, 2, 2, 2], [1, 1, 3, 3, 3], [1, 1, 4, 4, 4], [1, 1, 6, 6, 6]]


def output_size3dsq_():
    return [[1, 1, 2, 2, 2], [1, 1, 3, 3, 3], [1, 1, 4, 4, 4], [1, 1, 5, 5, 5], [1, 1, 6, 6, 6]]


def output_size3d_():
    return [[1, 1, 2, 2, 2], [1, 1, 3, 3, 3], [1, 1, 3, 4, 5], [1, 1, 4, 3, 2], [1, 1, 5, 5, 5], [1, 1, 6, 6, 6]]


def _buildEquivalentAffineTransforms2d(device, input_size, output_size, angle_rad):
    input_center = [(x - 1) / 2.0 for x in input_size]
    output_center = [(x - 1) / 2.0 for x in output_size]

    s = math.sin(angle_rad)
    c = math.cos(angle_rad)

    intrans_ary = np.array([
        [1, 0, input_center[2]],
        [0, 1, input_center[3]],
        [0, 0, 1],
    ], dtype=np.float64)

    inscale_ary = np.array([
        [input_center[2], 0, 0],
        [0, input_center[3], 0],
        [0, 0, 1],
    ], dtype=np.float64)

    rotation_ary = np.array([
        [c, -s, 0],
        [s, c, 0],
        [0, 0, 1],
    ], dtype=np.float64)

    outscale_ary = np.array([
        [1.0 / output_center[2], 0, 0],
        [0, 1.0 / output_center[3], 0],
        [0, 0, 1],
    ], dtype=np.float64)

    outtrans_ary = np.array([
        [1, 0, -output_center[2]],
        [0, 1, -output_center[3]],
        [0, 0, 1],
    ], dtype=np.float64)

    reorder_ary = np.array([
        [0, 1, 0],
        [1, 0, 0],
        [0, 0, 1],
    ], dtype=np.float64)

    transform_ary = np.dot(np.dot(np.dot(np.dot(
        intrans_ary,
        inscale_ary),
        rotation_ary.T),
        outscale_ary),
        outtrans_ary)
    grid_ary = np.dot(np.dot(np.dot(reorder_ary, rotation_ary.T), outscale_ary), outtrans_ary)

    transform_tensor = torch.from_numpy((rotation_ary)).to(device, torch.float32)
    transform_tensor = transform_tensor[:2].unsqueeze(0)

    return transform_tensor, transform_ary, grid_ary


def _buildEquivalentAffineTransforms3d(device, input_size, output_size, angle_rad, axis_vector):
    input_center = [(x - 1) / 2.0 for x in input_size]
    output_center = [(x - 1) / 2.0 for x in output_size]

    s = math.sin(angle_rad)
    c = math.cos(angle_rad)
    c1 = 1 - c

    intrans_ary = np.array([
        [1, 0, 0, input_center[2]],
        [0, 1, 0, input_center[3]],
        [0, 0, 1, input_center[4]],
        [0, 0, 0, 1],
    ], dtype=np.float64)

    inscale_ary = np.array([
        [input_center[2], 0, 0, 0],
        [0, input_center[3], 0, 0],
        [0, 0, input_center[4], 0],
        [0, 0, 0, 1],
    ], dtype=np.float64)

    l, m, n = axis_vector
    scipyRotation_ary = np.array([
        [l * l * c1 + c, m * l * c1 - n * s, n * l * c1 + m * s, 0],
        [l * m * c1 + n * s, m * m * c1 + c, n * m * c1 - l * s, 0],
        [l * n * c1 - m * s, m * n * c1 + l * s, n * n * c1 + c, 0],
        [0, 0, 0, 1],
    ], dtype=np.float64)

    z, y, x = axis_vector
    torchRotation_ary = np.array([
        [x * x * c1 + c, y * x * c1 - z * s, z * x * c1 + y * s, 0],
        [x * y * c1 + z * s, y * y * c1 + c, z * y * c1 - x * s, 0],
        [x * z * c1 - y * s, y * z * c1 + x * s, z * z * c1 + c, 0],
        [0, 0, 0, 1],
    ], dtype=np.float64)

    outscale_ary = np.array([
        [1.0 / output_center[2], 0, 0, 0],
        [0, 1.0 / output_center[3], 0, 0],
        [0, 0, 1.0 / output_center[4], 0],
        [0, 0, 0, 1],
    ], dtype=np.float64)

    outtrans_ary = np.array([
        [1, 0, 0, -output_center[2]],
        [0, 1, 0, -output_center[3]],
        [0, 0, 1, -output_center[4]],
        [0, 0, 0, 1],
    ], dtype=np.float64)

    reorder_ary = np.array([
        [0, 0, 1, 0],
        [0, 1, 0, 0],
        [1, 0, 0, 0],
        [0, 0, 0, 1],
    ], dtype=np.float64)

    transform_ary = np.dot(np.dot(np.dot(np.dot(
        intrans_ary,
        inscale_ary),
        np.linalg.inv(scipyRotation_ary)),
        outscale_ary),
        outtrans_ary)
    grid_ary = np.dot(np.dot(np.dot(reorder_ary, np.linalg.inv(scipyRotation_ary)), outscale_ary), outtrans_ary)

    transform_tensor = torch.from_numpy((torchRotation_ary)).to(device, torch.float32)
    transform_tensor = transform_tensor[:3].unsqueeze(0)

    return transform_tensor, transform_ary, grid_ary
# end TestNN.test_affine_* helpers


if __name__ == '__main__':
    run_tests()<|MERGE_RESOLUTION|>--- conflicted
+++ resolved
@@ -1577,7 +1577,31 @@
         with self.assertRaises(TypeError):
             net.to(cpu, torch.tensor(3, dtype=torch.long), non_blocking=True)
 
-<<<<<<< HEAD
+    def test_module_apply_inplace_op(self):
+        def add_one_inplace(t):
+            return t.add_(1.0)
+
+        # Test that applying an in-place operation to a module would bump
+        # the module's parameters' version counter.
+        m = nn.Linear(20, 10)
+        pvm = m.weight.mul(m.weight)
+        m_weight_version_saved = m.weight._version
+        m = m._apply(add_one_inplace)
+        self.assertGreater(m.weight._version, m_weight_version_saved)
+        with self.assertRaisesRegex(RuntimeError, "modified by an inplace operation"):
+            pvm.backward(torch.randn(10, 20))
+
+        # Test that applying an in-place operation to a module would bump
+        # the module's parameters' gradients' version counter.
+        m = nn.Linear(20, 10)
+        m.weight.grad = torch.randn(10, 20).requires_grad_()
+        pgm = m.weight.grad.mul(m.weight.grad)
+        m_weight_grad_version_saved = m.weight.grad._version
+        m = m._apply(add_one_inplace)
+        self.assertGreater(m.weight.grad._version, m_weight_grad_version_saved)
+        with self.assertRaisesRegex(RuntimeError, "modified by an inplace operation"):
+            pgm.backward(torch.randn(10, 20))
+
     def test_overwrite_module_params_on_conversion(self):
         torch.__future__.set_overwrite_module_params_on_conversion(False)
 
@@ -1716,33 +1740,6 @@
         self.assertNotEqual(weight_ref.device, m.weight.device)
         self.assertNotEqual(weight_grad_ref.device, m.weight.grad.device)
 
-=======
-    def test_module_apply_inplace_op(self):
-        def add_one_inplace(t):
-            return t.add_(1.0)
-
-        # Test that applying an in-place operation to a module would bump
-        # the module's parameters' version counter.
-        m = nn.Linear(20, 10)
-        pvm = m.weight.mul(m.weight)
-        m_weight_version_saved = m.weight._version
-        m = m._apply(add_one_inplace)
-        self.assertGreater(m.weight._version, m_weight_version_saved)
-        with self.assertRaisesRegex(RuntimeError, "modified by an inplace operation"):
-            pvm.backward(torch.randn(10, 20))
-
-        # Test that applying an in-place operation to a module would bump
-        # the module's parameters' gradients' version counter.
-        m = nn.Linear(20, 10)
-        m.weight.grad = torch.randn(10, 20).requires_grad_()
-        pgm = m.weight.grad.mul(m.weight.grad)
-        m_weight_grad_version_saved = m.weight.grad._version
-        m = m._apply(add_one_inplace)
-        self.assertGreater(m.weight.grad._version, m_weight_grad_version_saved)
-        with self.assertRaisesRegex(RuntimeError, "modified by an inplace operation"):
-            pgm.backward(torch.randn(10, 20))
-
->>>>>>> 4b1df5c1
     def test_type(self):
         l = nn.Linear(10, 20)
         net = nn.Module()
