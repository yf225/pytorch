# Owner(s): ["oncall: pt2"]

# Copyright (c) Facebook, Inc. and its affiliates.
# All rights reserved.
#
# This source code is licensed under the BSD-style license found in the
# LICENSE file in the root directory of this source tree.

from typing import Union, Callable, List, Any, Optional, Dict
from unittest.mock import patch
from torch.testing._internal.common_utils import (
    TestCase,
    run_tests,
    IS_ARM64,
    IS_MACOS,
    IS_WINDOWS,
    IS_X86,
    compare_equal_outs_and_grads,
    outs_and_grads,
    skipIfRocm,
)
from torch.testing._internal.two_tensor import TwoTensor, TwoTensorMode
import copy
import torch
import torch._dynamo as torchdynamo
import torch.nn as nn
import torch.utils._pytree as pytree
import unittest
import warnings
import itertools
from contextlib import nullcontext
from functools import partial
from torch.nn.utils.rnn import PackedSequence
from torch.testing._internal.common_device_type import instantiate_device_type_tests, toleranceOverride, tol
from torch.testing._internal.common_methods_invocations import op_db
from torch.testing._internal.common_modules import module_db, modules
from torch.testing._internal.common_utils import parametrize, instantiate_parametrized_tests
from torch.testing._internal.optests import _test_aot_autograd_forwards_backwards_helper, aot_autograd_check
from torch.testing._internal.hop_db import hop_db
from torch._higher_order_ops.out_dtype import out_dtype
from functorch import (
    grad, vjp, vmap, jacrev,
    make_fx
)
from torch._functorch.aot_autograd import aot_module_simplified, aot_export_module, aot_export_joint_simple
from functorch.compile import (
    nnc_jit, compiled_function, compiled_module,
    min_cut_rematerialization_partition, aot_function, aot_module,
    nop, default_partition, default_decompositions,
    memory_efficient_fusion, get_aot_compilation_context, make_boxed_compiler
)
from functorch.experimental import control_flow
from torch._decomp import decomposition_table

from torch.testing._internal.common_device_type import ops
from common_utils import (
    decorate,
    xfail,
    skip,
    skipOps,
    decorateForModules,
)
from torch._subclasses.fake_tensor import DynamicOutputShapeException, FakeTensorMode
from torch.fx.experimental.proxy_tensor import is_sym_node
from torch.fx.experimental.symbolic_shapes import ShapeEnv, GuardOnDataDependentSymNode

USE_TORCHVISION = False
try:
    import torchvision
    USE_TORCHVISION = True
except ImportError:
    warnings.warn("Couldn't import torchvision. Some of our tests use it, try "
                  "to install it with commands from pytorch.org, post-fixed with "
                  "`--no-deps` to avoid overwriting the pytorch installation",
                  UserWarning)

USE_NETWORKX = False
try:
    import networkx  # noqa: F401
    USE_NETWORKX = True
except ImportError:
    warnings.warn("Some tests use networkx but it was not installed",
                  UserWarning)

# NB: numpy is a testing dependency!

class AOTTestCase(TestCase):
    def setUp(self):
        super().setUp()

class TestPythonKey(AOTTestCase):
    def test_make_fx(self, device):
        def f(x):
            return torch.sin(x)
        inp = torch.randn(3)
        fx_f = make_fx(f)(inp)

        new_inp = torch.randn(3)
        self.assertEqual(fx_f(new_inp), f(new_inp))

    def test_make_fx_grad(self, device):
        def f(x):
            return torch.sin(x).sum()
        inp = torch.randn(3)
        f = grad(f)
        fx_f = make_fx(f)(inp)

        new_inp = torch.randn(3)
        self.assertEqual(fx_f(new_inp), f(new_inp))

    def test_scalar_device(self, device):
        def f(a, b):
            return a + b
        inps = [torch.randn(3, device=device), torch.tensor(5)]
        fx_f = make_fx(f)(*inps)
        self.assertEqual(fx_f(*inps), f(*inps))

    def test_make_fx_vmap(self, device):
        def f(x):
            return torch.sin(x)
        inp = torch.randn(5, 3)
        f = vmap(f)
        fx_f = make_fx(f)(inp)
        new_inp = torch.randn(5, 3)
        self.assertEqual(fx_f(new_inp), f(new_inp))

    def test_make_fx_jacrev(self, device):
        def f(x):
            return x.sin().sum()
        inp = torch.randn(3)
        f = jacrev(jacrev(f))
        fx_f = make_fx(f)(inp)
        new_inp = torch.randn(3)
        self.assertEqual(fx_f(new_inp), f(new_inp))

    def test_make_fx_vjp(self, device):
        def f(x):
            return torch.sin(x).sum()

        primals = torch.randn(3)
        _, vjp_fn = vjp(f, primals)
        cotangent = torch.randn(())
        fx_f = make_fx(vjp_fn)(cotangent, True, True)
        new_cotangent = torch.randn(())
        self.assertEqual(fx_f(new_cotangent, True, True), vjp_fn(new_cotangent))

    def test_make_fx_functionalize(self, device):
        from functorch.experimental import functionalize

        def fn(a):
            a = a * 2
            a.relu_()
            return a

        a = torch.randn(3, device=device)
        symbolic_gm = torch.fx.symbolic_trace(fn)
        includes_method_relu_ = any(
            str(n.target) == "relu_" for n in symbolic_gm.graph.nodes
        )
        self.assertTrue(includes_method_relu_)
        # Also verifies fix for https://github.com/pytorch/pytorch/issues/84570
        gm = make_fx(functionalize(symbolic_gm))(a)
        includes_aten_relu = any(
            n.target == torch.ops.aten.relu.default for n in gm.graph.nodes
        )
        self.assertTrue(includes_aten_relu)

    def test_make_fx_no_decompose(self, device):
        # FIXME
        return self.skipTest("error: maximum recursion reached")

        def f(x):
            return torch.tanh(x).sum()

        fx_f = make_fx(grad(f))(torch.randn(5))
        ops = {i.target for i in fx_f.graph.nodes}

        self.assertEqual(torch.ops.aten.tanh_backward in ops, True)

        fx_f = make_fx(grad(f), decomposition_table)(torch.randn(5))
        ops = {i.target for i in fx_f.graph.nodes}
        self.assertEqual(torch.ops.aten.tanh_backward in ops, False)

    def test_nnc_jit(self, device):
        def f(x):
            return torch.sin(x)

        jit_f = nnc_jit(f)

        inp = torch.randn(3)
        self.assertEqual(jit_f(inp), f(inp))

    def test_nnc_scalar(self, device):
        def f(x):
            return torch.sin(x)

        jit_f = nnc_jit(f)

        inp = torch.randn(())
        self.assertEqual(jit_f(inp), f(inp))

    def test_nnc_pytrees(self, device):
        def f(x):
            return [torch.sin(x[0])]

        jit_f = nnc_jit(f)

        inp = [torch.randn(3)]
        self.assertEqual(jit_f(inp), f(inp))

    def test_external_calls(self, device):
        def f(a, b):
            return torch.mv(a, b)
        jit_f = nnc_jit(f)
        inp = [torch.randn(3, 3), torch.randn(3)]
        self.assertEqual(jit_f(*inp), f(*inp))

    def test_nnc_passthrough(self, device):
        def f(x, y):
            return x + y, y
        inp = (torch.randn(3), torch.randn(3))
        jit_f = nnc_jit(f)
        self.assertEqual(jit_f(*inp), f(*inp))

        def f(x):
            x['a'] = x['a'] * 2
            return x
        inp = ({'a': torch.randn(3), 'b': torch.randn(3)},)
        jit_f = nnc_jit(f)
        self.assertEqual(jit_f(*inp), f(*inp))

    @unittest.skipIf(not USE_TORCHVISION, "test requires torchvision")
    def test_resnet18_backward_trace(self, device):
        mod = torchvision.models.resnet18()

        def f(x):
            out = mod(x)
            out.sum().backward()
            return [a.grad for a in mod.parameters()]

        inp = torch.randn(3, 3, 250, 250, requires_grad=True)
        grads = f(inp)

        mod.zero_grad()
        mod(inp).sum().backward()
        grads2 = [a.grad for a in mod.parameters()]
        self.assertEqual(grads, grads2)

def get_base(t):
    return t._base if t._is_view() else t

def is_in_base(t, maybe_tensors):
    t_base = get_base(t)
    for maybe_tensor in maybe_tensors:
        if isinstance(maybe_tensor, torch.Tensor):
            if t_base is get_base(maybe_tensor):
                return True
    return False

class TestAOTAutograd(AOTTestCase):
    # test_mutation will:
    # - Ensure that inputs are non-leaves, so our graphs can mutate them
    # - try to mutate outputs of the graph (to ensure that autograd meta is set properly on outputs)
    @patch("functorch.compile.config.debug_assert", True)
    def verify_aot_autograd(
        self,
        f,
        inp_: Union[Callable, List[Any]],
        *,
        test_mutation: bool = False,
        only_keep_inference_mutations: bool = False,
        decompositions: Optional[Dict] = None,
        dynamic: bool = False,
        # Only active when inp_ is Callable.
        # TODO: probably consolidate all tests to make inp a Callable.
        make_inputs_subclasses: bool = False,
    ):
        for keep_input_mutations in [True] if only_keep_inference_mutations else [True, False]:
            # Some tests pass in a callable for inp, to generate the inputs
            # (useful if we want to generate complicated aliasing inputs)
            if isinstance(inp_, Callable):
                inp_callable = inp_
                # The callable should return a tuple of f_inputs, f_graph_inputs
                # (The idea is that we might want to compile a function with the graph inputs,
                # but test autograd backprop all the way through the actual inputs)
                with TwoTensorMode() if make_inputs_subclasses else nullcontext():
                    inp_copy, graph_inps_copy = inp_callable()
                    inp, graph_inps = inp_callable()
            else:
                inp_copy = []
                inp = []
                # Our input clones need to mimic when inputs are duplicates of one another
                dupes_map = {}
                for i, x in enumerate(inp_):
                    if x in dupes_map:
                        x_dupe_idx = dupes_map[x]
                        inp_copy.append(inp_copy[x_dupe_idx])
                        inp.append(inp[x_dupe_idx])
                    else:
                        dupes_map[x] = i
                        if not isinstance(x, torch.Tensor):
                            x_copy = x
                            x_copy2 = x
                        else:
                            x_copy = x.clone().detach().requires_grad_(x.requires_grad)
                            x_copy2 = x.clone().detach().requires_grad_(x.requires_grad)
                            if x.requires_grad and not x.is_leaf:
                                x_copy = x_copy.clone()
                                x_copy2 = x_copy2.clone()
                        inp_copy.append(x_copy)
                        inp.append(x_copy2)

                if test_mutation:
                    # For graphs where we mutate inputs, need our test to make sure inputs aren't leaves
                    graph_inps = [x.add(1) for x in inp]
                    graph_inps_copy = [x.add(1) for x in inp_copy]
                else:
                    graph_inps = inp
                    graph_inps_copy = inp_copy
            fw_graph_cell = [None]
            if isinstance(f, nn.Module):
                compiled_f = aot_module(
                    f,
                    fw_compiler=make_boxed_compiler(partial(extract_graph, graph_cell=fw_graph_cell)),
                    bw_compiler=nop,
                    decompositions=decompositions,
                    keep_inference_input_mutations=keep_input_mutations,
                    dynamic=dynamic
                )
            else:
                compiled_f = aot_function(
                    f,
                    fw_compiler=make_boxed_compiler(partial(extract_graph, graph_cell=fw_graph_cell)),
                    bw_compiler=nop,
                    decompositions=decompositions,
                    keep_inference_input_mutations=keep_input_mutations,
                    dynamic=dynamic
                )
            ref_out, ref_grad = outs_and_grads(f, graph_inps, inp)
            test_out, test_grad = outs_and_grads(compiled_f, graph_inps_copy, inp_copy)
            self.assertEqual(ref_grad, test_grad)

            if isinstance(ref_out, torch.Tensor):
                self.assertTrue(isinstance(test_out, torch.Tensor))
                ref_out, test_out = [ref_out], [test_out]
            for ref_o, test_o in zip(ref_out, test_out):
                if isinstance(ref_o, torch.Tensor):
                    self.assertEqual(ref_o.requires_grad, test_o.requires_grad)
                    self.assertEqual(ref_o.is_leaf, test_o.is_leaf)
                    ref_is_view_of_non_interm = is_in_base(ref_o, graph_inps) or is_in_base(ref_o, ref_out)
                    test_is_view_of_non_interm = is_in_base(test_o, graph_inps_copy) or is_in_base(test_o, test_out)
                    self.assertEqual(ref_is_view_of_non_interm, test_is_view_of_non_interm)
                    self.assertEqual(ref_o, test_o)
                    if test_mutation:
                        # This tests that autograd meta is set properly on the output we can
                        # mutate it.
                        ref_o.mul_(2)
                        test_o.mul_(2)
                        self.assertEqual(ref_o, test_o)
            for ref_i, test_i in zip(inp, inp_copy):
                if isinstance(ref_i, torch.Tensor):
                    self.assertEqual(ref_i.requires_grad, test_i.requires_grad)
                self.assertEqual(ref_i, test_i)
        return fw_graph_cell[0]

    def test_non_tensor_and_none_inputs(self):
        # int, None, Tensor
        def f(a, b, c):
            return a * c
        inp = [2, None, torch.ones(3, 3, dtype=torch.float32, requires_grad=True)]
        self.verify_aot_autograd(f, inp)
        inp = [2, None, torch.ones(3, 3, dtype=torch.float32, requires_grad=False)]
        self.verify_aot_autograd(f, inp)

    def test_single_output(self):
        def f(a, b):
            return a + b
        inp = [torch.randn(3, 3, requires_grad=True), torch.randn(3, 3)]
        self.verify_aot_autograd(f, inp)
        inp = [torch.randn(3, 3, requires_grad=False), torch.randn(3, 3)]
        self.verify_aot_autograd(f, inp)

    def test_multi_output(self):
        def f(a, b):
            return a + b, a - b
        inp = [torch.randn(3, 3, requires_grad=True), torch.randn(3, 3)]
        self.verify_aot_autograd(f, inp)
        inp = [torch.randn(3, 3, requires_grad=False), torch.randn(3, 3)]
        self.verify_aot_autograd(f, inp)

    def test_multi_output_list(self):
        def f(a, b):
            return [a + b, a - b]
        inp = [torch.randn(3, 3, requires_grad=True), torch.randn(3, 3)]
        self.verify_aot_autograd(f, inp)
        inp = [torch.randn(3, 3, requires_grad=False), torch.randn(3, 3)]
        self.verify_aot_autograd(f, inp)

    # Test for bug occurring at the intersection of fake tensors & functionalization.
    def test_squeeze_mutation(self):
        def f(a):
            b = a.clone().squeeze(-1)
            b.add_(1.)
            return a + b

        inp = [torch.randn(3, 1, requires_grad=True)]
        self.verify_aot_autograd(f, inp, dynamic=True)
        inp = [torch.randn(3, 1, requires_grad=False)]
        self.verify_aot_autograd(f, inp, dynamic=True)

    def test_complex_linear(self):
        # https://github.com/pytorch/pytorch/issues/93424
        inp = [torch.randn(1, 10, 10, dtype=torch.complex64)]

        class F(torch.nn.Module):
            def __init__(self):
                super().__init__()
                self.linear = nn.Linear(10, 10, dtype=torch.complex64)

            def forward(self, x):
                return self.linear(x).sum().abs()

        self.verify_aot_autograd(F(), inp)

    def test_embedding_bag_view_dynamic(self):
        # Backwards pass tries to wrap a sparse tensor in a FunctionalTensorWrapper;
        # test that this works even though the sparse tensor has no storage.

        class F(torch.nn.Module):
            def __init__(self):
                super().__init__()
                self.emb = torch.nn.EmbeddingBag(100, 8, sparse=True)

            def forward(self, x, y):
                return self.emb(x, y).view(-1)

        x = torch.arange(3)
        y = torch.arange(3)
        self.verify_aot_autograd(F(), [x, y], dynamic=False)
        self.verify_aot_autograd(F(), [x, y], dynamic=True)



    def test_input_mutation_simple(self):
        def f(a):
            a.mul_(2)
            return a * 3
        inp = [torch.ones(3, 3, requires_grad=True)]
        fw_graph = self.verify_aot_autograd(f, inp, test_mutation=True)
        inp = [torch.ones(3, 3, requires_grad=False)]
        self.verify_aot_autograd(f, inp, test_mutation=True)
        # Things to note:
        # - the extra clone is because we need to pass the pre-mutated input to grad(),
        #   but autograd operates above functionalization so we need to manually clone.
        #   Hopefully backends can optimize this easily.
        # - The extra return arg is because the compiled forward returns (mutated inputs + outputs)
        self.assertExpectedInline(fw_graph.code.strip(), """\
def forward(self, primals_1):
    clone = torch.ops.aten.clone.default(primals_1);  primals_1 = None
    mul = torch.ops.aten.mul.Tensor(clone, 2);  clone = None
    mul_1 = torch.ops.aten.mul.Tensor(mul, 3)
    return [mul, mul_1]""")

    def test_input_mutation_set__input_mutation(self):
        def f(a):
            b = torch.arange(9, dtype=a.dtype).reshape(3, 3)
            with torch.no_grad():
                a.set_(b)
            return a * b
        inp = [torch.ones(3, 3, requires_grad=True)]
        self.verify_aot_autograd(f, inp, test_mutation=True)
        inp = [torch.ones(3, 3, requires_grad=False)]
        self.verify_aot_autograd(f, inp, test_mutation=True)

    def test_set__steals_view_chain(self):
        def f(a, b):
            a_ = a.mul(2)
            b_ = b.mul(2)
            b_slice = b_[1].view(3, 3)
            # a_clone should inherit the view chain from b_slice
            a_.set_(b_slice)
            # Also mutates b_,
            a_.view(-1).mul_(2)
            return a_ * b_slice
        inp = [torch.ones(3, 3, requires_grad=False), torch.zeros(3, 9, requires_grad=False)]
        self.verify_aot_autograd(f, inp)

    def test_set__and_data_mutation_good(self):
        def f(a, b):
            # The data mutation happens *after* the set_(). This is ok (see the graph below)
            with torch.no_grad():
                a.set_(b)
            b.mul_(2)
            return a + b
        inp = [torch.ones(3, 3, requires_grad=True), torch.ones(3, 3, requires_grad=True)]
        fw_graph = self.verify_aot_autograd(f, inp, test_mutation=True)
        inp = [torch.ones(3, 3, requires_grad=False), torch.zeros(3, 3, requires_grad=False)]
        self.verify_aot_autograd(f, inp, test_mutation=True)
        # Important things to note:
        # - "return a.set_(b)" desugars into "return b"
        # - Both a and b are recorded as experiencing mutations,
        #   which is why we see "b_updated" (output of the mul) twice in the graph outputs.
        #   a is recorded as both a data mutation and a metadata mutation (due to set_ swapping its storage).
        # - the runtime epilogue for a is "a.set_(mul)"
        # - the runtime epilogue for b is "b.copy_(mul)"
        self.assertExpectedInline(fw_graph.code.strip(), """\
def forward(self, primals_1, primals_2):
    clone = torch.ops.aten.clone.default(primals_2);  primals_2 = None
    mul = torch.ops.aten.mul.Tensor(clone, 2);  clone = None
    add = torch.ops.aten.add.Tensor(mul, mul)
    return [mul, mul, add]""")

    # This is a (hopefully) extremely rare case that is difficult to handle,
    # so we ban it.
    def test_set__and_data_mutation_bad(self):
        def f(a):
            a_view = a.view(-1)
            tmp = torch.ones(3, 3, requires_grad=True)
            # Now, any mutations on either tmp
            # will be tracked as graph input mutations.
            with torch.no_grad():
                a.set_(tmp)
            # BAD: a_view is now detached from every graph input,
            # so we won't recognize that this caused an input mutation!
            a_view.mul_(2)
            return a + tmp
        inp = [torch.ones(3, 3, requires_grad=True)]
        with self.assertRaisesRegex(RuntimeError, "cannot mutate tensors with frozen storage"):
            self.verify_aot_autograd(f, inp, test_mutation=True)

    def test_input_mutation_set__nop(self):
        def f(a):
            b = torch.arange(9, dtype=a.dtype)
            a_old = torch.ops.aten.alias.default(a)
            with torch.no_grad():
                a.set_(b)
                a.set_(a_old)
            return a + b.reshape(3, 3)
        inp = [torch.ones(3, 3, requires_grad=True)]
        fw_graph = self.verify_aot_autograd(f, inp, test_mutation=True)
        inp = [torch.ones(3, 3, requires_grad=False)]
        self.verify_aot_autograd(f, inp, test_mutation=True)
        # Things to note:
        # - There are no set_() calls in the graph (we functionalize a.set_(b) into "b")
        # - There is only **1** graph output. We properly realized that the two set_() calls
        #   undo each other, and so effectively no inputs are mutated.
        self.assertExpectedInline(fw_graph.code.strip(), """\
def forward(self, primals_1):
    arange = torch.ops.aten.arange.default(9, dtype = torch.float32, device = device(type='cpu'), pin_memory = False)
    alias = torch.ops.aten.alias.default(primals_1);  primals_1 = None
    view = torch.ops.aten.view.default(arange, [3, 3]);  arange = None
    add = torch.ops.aten.add.Tensor(alias, view);  alias = view = None
    return [add]""")

    def test_input_mutation_simple_with_none_and_nontensor(self):
        # Tensor, None, int
        def f(a, b, c):
            return a * c
        f_compiled = aot_function(f, nop)
        for req_grad in [True, False]:
            inp = [torch.ones(3, 3, requires_grad=req_grad), None, 3]
            out_ref = f(*inp)
            out_test = f_compiled(*inp)
            self.assertEqual(out_ref, out_test)

    # https://github.com/pytorch/pytorch/issues/93363
    def test_mutates_input_noncontiguous(self):
        def f(a):
            a.add_(1)
            return ()

        f_compiled = aot_function(f, nop)
        ref = torch.ones(4, requires_grad=True) + 0
        ref_view = ref[0::2]

        test = torch.ones(4, requires_grad=True) + 0
        test_view = test[0::2]

        out_ref = f(ref_view)
        out_test = f_compiled(test_view)
        print(ref)
        print(test)
        self.assertEqual(ref, test)

    def test_input_mutation_modifies_autograd_meta_of_aliases(self):
        def f(a):
            a.mul_(2)
            out = a + 1
            return out.detach()

        x_ref = torch.ones(3, 3, requires_grad=True).clone()
        x_ref_view = x_ref.view(3, 3)

        x_test = torch.ones(3, 3, requires_grad=True).clone()
        x_test_view = x_test.view(3, 3)

        f_compiled = aot_function(f, nop, keep_inference_input_mutations=True)
        f(x_ref)
        f_compiled(x_test)
        # f will mutate aliases of the input, including its autograd metadata!
        # y.grad_fn is AsStridedBackward
        self.assertEqual(x_ref_view, x_test_view)
        self.assertEqual(x_ref_view._version, x_test_view._version)
        self.assertEqual(x_ref_view.grad_fn.__class__, x_test_view.grad_fn.__class__)
        # Test the actual gradients are correct
        (x_ref * x_ref_view).sum().backward()
        (x_test * x_test_view).sum().backward()
        self.assertEqual(x_ref.grad, x_test.grad)
        self.assertEqual(x_ref_view.grad, x_test_view.grad)


    def test_outputs_are_aliased(self):
        # Tensor, None, int
        def f(a):
            b = a.mul(2)
            c = b.view(-1)
            return b, c
        f_compiled = aot_function(f, nop)
        for req_grad in [True, False]:
            inp = torch.ones(3, requires_grad=req_grad)
            out_ref = f(inp)
            out_test = f_compiled(inp)
            self.assertEqual(out_ref[0], out_test[0])
            self.assertEqual(out_ref[1], out_test[1])
            # Try mutating one of the outputs, which is aliased.
            out_ref[0].mul_(3)
            out_test[0].mul_(3)
            # Assert that the aliasing relationship was preserved
            self.assertEqual(out_ref[0], out_test[0])
            self.assertEqual(out_ref[1], out_test[1])

    def test_input_mutation_is_output(self):
        def f(a):
            a.mul_(2)
            return a
        inp = [torch.ones(3, 3, requires_grad=True)]
        fw_graph = self.verify_aot_autograd(f, inp, test_mutation=True)
        inp = [torch.ones(3, 3, requires_grad=False)]
        self.verify_aot_autograd(f, inp, test_mutation=True)
        self.assertExpectedInline(fw_graph.code.strip(), """\
def forward(self, primals_1):
    clone = torch.ops.aten.clone.default(primals_1);  primals_1 = None
    mul = torch.ops.aten.mul.Tensor(clone, 2);  clone = None
    return [mul, mul]""")

    def test_input_mutation_multiple(self):
        def f(a, b, c):
            a.mul_(2)
            c.mul_(2)
            return a + b + c

        def create_inp(req_grad):
            return [
                torch.ones(3, 3, requires_grad=req_grad),
                torch.ones(3, 3, requires_grad=req_grad),
                torch.ones(3, 3, requires_grad=req_grad),
            ]

        self.verify_aot_autograd(f, create_inp(False), test_mutation=True)

        fw_graph = self.verify_aot_autograd(f, create_inp(True), test_mutation=True)
        self.assertExpectedInline(fw_graph.code.strip(), """\
def forward(self, primals_1, primals_2, primals_3):
    clone = torch.ops.aten.clone.default(primals_1);  primals_1 = None
    clone_1 = torch.ops.aten.clone.default(primals_3);  primals_3 = None
    mul = torch.ops.aten.mul.Tensor(clone, 2);  clone = None
    mul_1 = torch.ops.aten.mul.Tensor(clone_1, 2);  clone_1 = None
    add = torch.ops.aten.add.Tensor(mul, primals_2);  primals_2 = None
    add_1 = torch.ops.aten.add.Tensor(add, mul_1);  add = None
    return [mul, mul_1, add_1]""")

    def test_input_mutation_return(self):
        def f(a, b):
            return torch.sin(a, out=b)

        inp = [
            torch.randn(3, 3),
            torch.ones(3, 3)
        ]

        fw_graph = self.verify_aot_autograd(
            f, inp, test_mutation=True, only_keep_inference_mutations=True
        )
        self.assertExpectedInline(fw_graph.code.strip(), """\
def forward(self, arg0_1, arg1_1):
    sin = torch.ops.aten.sin.default(arg0_1);  arg0_1 = None
    copy_ = torch.ops.aten.copy_.default(arg1_1, sin);  arg1_1 = sin = None
    return (copy_,)""")

    def test_input_mutation_metadata(self):
        def f(a, b):
            a.transpose_(1, 0)
            return a + b

        def create_inp(req_grad):
            return [
                torch.ones(3, 3, requires_grad=req_grad),
                torch.ones(3, 3, requires_grad=req_grad),
            ]

        self.verify_aot_autograd(f, create_inp(True), test_mutation=True)
        self.verify_aot_autograd(f, create_inp(False), test_mutation=True)

    def test_input_output_aliase_custom_autograd_function(self):

        class Foo(torch.autograd.Function):
            @staticmethod
            def forward(ctx, x):
                return x

            @staticmethod
            def backward(ctx, gx):
                return gx * 0.5

        def f(x):
            return Foo.apply(x)

        inp = [torch.ones(2, 2, requires_grad=True)]
        self.verify_aot_autograd(f, inp, test_mutation=False)

    def test_input_mutation_requires_grad_detach(self):
        # Here, "a" requires grad, and gets mutated, so we append a copy_() to the end of the graph.
        # Its mutation doesn't take part in autograd though, because we mutated a detach'd view.
        # Need to make sure that this copy_() doesn't error, and doesn't participate in autograd either.
        def f(a):
            a.detach().mul_(2)
            return a + 3
        inp = [torch.ones(4, requires_grad=True)]
        self.verify_aot_autograd(f, inp, test_mutation=False)
        inp = [torch.ones(4, requires_grad=True)]
        # test_mutation=True will first do some compute on inp, so it is no longer an autograd leaf
        # by the time it becomes a graph input. Good to test both cases.
        self.verify_aot_autograd(f, inp, test_mutation=True)

    def test_input_mutation_hidden_from_autograd_aliasing(self):
        def f(a):
            a_alias = a.view(-1)
            with torch.no_grad():
                a_alias.mul_(2)
            return a + 1
        inp = [torch.ones(4, requires_grad=True)]
<<<<<<< HEAD
=======
        # The important bit: we detected that the input mutation is safe
        # to include **inside** the graph, since it was under no_grad
        # (so all we need to do is use mark_dirty() on the input to bump the VC)
>>>>>>> ec00daf4
        fw_graph = self.verify_aot_autograd(f, inp, test_mutation=True, only_keep_inference_mutations=True)
        self.assertExpectedInline(fw_graph.code.strip(), """\
def forward(self, primals_1):
    view = torch.ops.aten.view.default(primals_1, [-1])
    mul = torch.ops.aten.mul.Tensor(view, 2);  view = None
    view_1 = torch.ops.aten.view.default(mul, [4]);  mul = None
    add = torch.ops.aten.add.Tensor(view_1, 1)
    copy_ = torch.ops.aten.copy_.default(primals_1, view_1);  primals_1 = view_1 = None
    return [add]""")

    def test_input_mutation_requires_grad_no_grad(self):
        def f(a):
            with torch.no_grad():
                a.mul_(2)
            return a + 3
        inp = [torch.ones(4, requires_grad=True)]
        fw_graph = self.verify_aot_autograd(f, inp, test_mutation=True, only_keep_inference_mutations=True)
        # Even though the input requires_grad, we expect the keep the input mutation in the graph
        # (Even though this is a training graph!)
        self.assertExpectedInline(fw_graph.code.strip(), """\
def forward(self, primals_1):
    mul = torch.ops.aten.mul.Tensor(primals_1, 2)
    add = torch.ops.aten.add.Tensor(mul, 3)
    copy_ = torch.ops.aten.copy_.default(primals_1, mul);  primals_1 = mul = None
    return [add]""")

    def test_input_mutation_requires_grad_no_grad_inference_graph(self):
        def f(a):
            with torch.no_grad():
                a.mul_(2)
                return a + 3
        inp = [torch.ones(4, requires_grad=True)]
        # Even though the input requires_grad, we expect the keep the input mutation in the graph
        fw_graph = self.verify_aot_autograd(f, inp, test_mutation=True, only_keep_inference_mutations=True)

        self.assertExpectedInline(fw_graph.code.strip(), """\
def forward(self, arg0_1):
    mul = torch.ops.aten.mul.Tensor(arg0_1, 2)
    add = torch.ops.aten.add.Tensor(mul, 3)
    copy_ = torch.ops.aten.copy_.default(arg0_1, mul);  arg0_1 = mul = None
    return (add,)""")

    def test_input_mutation_requires_grad_no_grad_detach_mixed(self):
        # Perform a mix of mutations on a:
        # 1 normal, 1 in no_grad, 1 on a detach'd tensor.
        # Only the first should participate in gradient computation.
        def f(a):
            a.detach().mul_(2)
            a.mul_(3)
            with torch.no_grad():
                a.mul_(4)
            return a + 5
        inp = [torch.ones(4, requires_grad=True)]
        fw_graph = self.verify_aot_autograd(f, inp, test_mutation=True)

    def test_input_mutation_metadata2(self):
        def f(a):
            a.transpose_(1, 0)
            a.mul_(2)
            return a + 1
        inp = [torch.ones(3, 3, requires_grad=True)]
        self.verify_aot_autograd(f, inp, test_mutation=True)
        inp = [torch.ones(3, 3, requires_grad=False)]
        self.verify_aot_autograd(f, inp, test_mutation=True)

    def test_input_mutation_batchnorm(self):
        def f(inpt, weight, bias, running_mean, running_var):
            # This is additionally a good test, because the input tensors that we mutate
            # are *also* saved for backwards.
            # This tests that what we save for the backward is actually cloned inputs,
            # and not the original inputs that got mutated.
            return torch._native_batch_norm_legit(inpt, weight, bias, running_mean, running_var, True, 0.5, 1e-5)

        def create_inp(req_grad):
            return [
                torch.ones(2, 5, 5, 5, requires_grad=req_grad),
                torch.ones(5, requires_grad=req_grad),
                torch.ones(5, requires_grad=req_grad),
                torch.ones(5),
                torch.ones(5),
            ]

        from torch._decomp import get_decompositions
        # This simulates what inductor does (running the fw + bw decompositions)
        decompositions = get_decompositions([
            torch.ops.aten._native_batch_norm_legit_functional,
            torch.ops.aten.native_batch_norm_backward,
        ])
        self.verify_aot_autograd(f, create_inp(True), test_mutation=True, decompositions=decompositions)
        self.verify_aot_autograd(f, create_inp(False), test_mutation=True, decompositions=decompositions)

    def test_batchnorm_inference(self):
        inp = [
            torch.ones(2, 5, 5, 5, requires_grad=True),
            torch.ones(5, requires_grad=True),
            torch.ones(5, requires_grad=True),
            torch.ones(5),
            torch.ones(5),
        ]

        m = torch.nn.BatchNorm2d(4, 4)
        m.eval()
        fw_graph_cell = [None]
        inp = torch.ones(4, 4, 4, 4)
        fw_graph_cell = [None]
        compiled_m = aot_module(
            m,
            fw_compiler=partial(extract_graph, graph_cell=fw_graph_cell),
            bw_compiler=nop,
            keep_inference_input_mutations=True,
        )
        inp = torch.ones(4, 4, 4, 4)
        with torch.no_grad():
            out = compiled_m(inp)
        # expectation: there are no copy_() calls in the decomposed batch norm when running under training=False (eval mode)
        code = fw_graph_cell[0].code.strip()
        self.assertTrue("copy_" not in str(code))

    def test_input_output_view_simple(self):
        def f(a):
            return a.view(-1)
        inp = [torch.ones(2, 2, requires_grad=False).add(1)]
        self.verify_aot_autograd(f, inp, test_mutation=True)
        inp = [torch.ones(2, 2, requires_grad=True).add(1)]
        fw_graph = self.verify_aot_autograd(f, inp, test_mutation=True)
        # Outputs that alias inputs are pulled out of the graph entirely, so we don't compile anything here
        self.assertExpectedInline(fw_graph.code.strip(), """\
def forward(self, primals_1):
    view = torch.ops.aten.view.default(primals_1, [-1]);  primals_1 = None
    return [view]""")

    def test_input_output_view_mutate_multiple(self):
        def f(a, b, c):
            a.mul_(2)
            c.mul_(3)
            return b.view(2, 2), c.view(2, 2)

        def create_inp(req_grad):
            return [
                torch.ones(2, 2, requires_grad=req_grad).add(1),
                torch.ones(2, 2, requires_grad=req_grad).add(1),
                torch.ones(2, 2, requires_grad=req_grad).add(1),
            ]

        self.verify_aot_autograd(f, create_inp(False), test_mutation=True)
        fw_graph = self.verify_aot_autograd(f, create_inp(True), test_mutation=True)
        # The original function returned two outputs, both of which aliased inputs.
        # We expect two outputs in the functional graph, a_updated and c_updated.
        # The actual aliased outputs themselves aren't in the compiled forward graph;
        # Instead, they're generated outside of  the graph.
        self.assertExpectedInline(fw_graph.code.strip(), """\
def forward(self, primals_1, primals_2, primals_3):
    clone = torch.ops.aten.clone.default(primals_1);  primals_1 = None
    clone_1 = torch.ops.aten.clone.default(primals_3);  primals_3 = None
    mul = torch.ops.aten.mul.Tensor(clone, 2);  clone = None
    mul_1 = torch.ops.aten.mul.Tensor(clone_1, 3);  clone_1 = None
    view = torch.ops.aten.view.default(primals_2, [2, 2]);  primals_2 = None
    view_2 = torch.ops.aten.view.default(mul_1, [2, 2])
    return [mul, mul_1, view, view_2]""")

    def test_input_output_view_metadata_mutate_multiple(self):
        def f(a, b, c):
            b.mul_(3)
            c.t_()
            return a.view(2, 2), b.view(2, 2), c.view(2, 2)

        def create_inp(req_grad):
            return [
                torch.ones(2, 2, requires_grad=req_grad).add(1),
                torch.ones(2, 2, requires_grad=req_grad).add(1),
                torch.ones(2, 2, requires_grad=req_grad).add(1),
            ]

        self.verify_aot_autograd(f, create_inp(False), test_mutation=True)
        fw_graph = self.verify_aot_autograd(f, create_inp(True), test_mutation=True)
        # Important thing to check here: of the three inputs:
        # Only the b.mul_(3) should show up in the graph (we functionalize it and return it).
        # Everything else that does not show up in the graph includes:
        # - The metadata mutation on c (we do it outside the graph)
        # - All 3 original fw outputs, which are aliases of inputs (we regenerate them outside of the graph)
        self.assertExpectedInline(fw_graph.code.strip(), """\
def forward(self, primals_1, primals_2, primals_3):
    clone = torch.ops.aten.clone.default(primals_2);  primals_2 = None
    view = torch.ops.aten.view.default(primals_3, [2, 2]);  primals_3 = None
    mul = torch.ops.aten.mul.Tensor(clone, 3);  clone = None
    t = torch.ops.aten.t.default(view);  view = None
    view_1 = torch.ops.aten.view.default(primals_1, [2, 2]);  primals_1 = None
    view_3 = torch.ops.aten.view.default(t, [2, 2])
    view_4 = torch.ops.aten.view.default(mul, [2, 2])
    return [mul, t, view_1, view_4, view_3]""")

    def test_input_mutation_and_output_view(self):
        def f(a):
            a.add_(1)
            return a.view(-1)
        inp = [torch.ones(2, 2, requires_grad=False).add(1)]
        self.verify_aot_autograd(f, inp, test_mutation=True)
        inp = [torch.ones(2, 2, requires_grad=True).add(1)]
        fw_graph = self.verify_aot_autograd(f, inp, test_mutation=True)
        # Here, total # of outputs is 1 because:
        # - num_mutated_inps = 1 (a_updated)
        # - num_fw_outputs = 0 (the output is an alias of the input, so we move it outside the compiled fw)
        self.assertExpectedInline(fw_graph.code.strip(), """\
def forward(self, primals_1):
    clone = torch.ops.aten.clone.default(primals_1);  primals_1 = None
    add = torch.ops.aten.add.Tensor(clone, 1);  clone = None
    view_1 = torch.ops.aten.view.default(add, [-1])
    return [add, view_1]""")


    def test_input_mutation_output_view_multiple(self):
        def f(a, b, c, d):
            b.transpose_(1, 0)
            c.add_(1)
            return d + 1, b.diagonal(), a + c

        def create_inp(req_grad):
            return [
                torch.arange(4, requires_grad=req_grad, dtype=torch.float32).view(2, 2).add(1),
                torch.arange(4, requires_grad=req_grad, dtype=torch.float32).view(2, 2).add(1),
                torch.ones(2, 2, requires_grad=req_grad).add(1),
                torch.ones(2, 2, requires_grad=req_grad).add(1),
            ]

        self.verify_aot_autograd(f, create_inp(False), test_mutation=True)
        fw_graph = self.verify_aot_autograd(f, create_inp(True), test_mutation=True)
        self.assertExpectedInline(fw_graph.code.strip(), """\
def forward(self, primals_1, primals_2, primals_3, primals_4):
    view = torch.ops.aten.view.default(primals_2, [2, 2]);  primals_2 = None
    clone = torch.ops.aten.clone.default(primals_3);  primals_3 = None
    transpose = torch.ops.aten.transpose.int(view, 1, 0);  view = None
    add = torch.ops.aten.add.Tensor(clone, 1);  clone = None
    add_1 = torch.ops.aten.add.Tensor(primals_4, 1);  primals_4 = None
    diagonal = torch.ops.aten.diagonal.default(transpose)
    add_2 = torch.ops.aten.add.Tensor(primals_1, add);  primals_1 = None
    return [transpose, add, add_1, diagonal, add_2]""")

    def test_output_aliases_intermediate_single(self):
        def f(a):
            out = torch.mul(a, 3)
            return out.view(-1)
        inp = [torch.ones(3, 3, requires_grad=False)]
        self.verify_aot_autograd(f, inp, test_mutation=True)
        inp = [torch.ones(3, 3, requires_grad=True)]
        fw_graph = self.verify_aot_autograd(f, inp, test_mutation=True)
        # In AOTAutograd, we are obligated to make the compiled forward directly return `out`,
        # and reconstruct `out.view(-1)` as a fresh output.
        self.assertExpectedInline(fw_graph.code.strip(), """\
def forward(self, primals_1):
    mul = torch.ops.aten.mul.Tensor(primals_1, 3);  primals_1 = None
    view = torch.ops.aten.view.default(mul, [-1]);  mul = None
    return [view]""")

    def test_output_aliases_input_multi_output_view_should_raise_autograd_error(self):
        def f1(a):
            return list(a.unbind(0))

        f1_compiled = aot_function(f1, nop)

        inp1 = torch.ones(3, 3, requires_grad=True).clone()
        inp2 = torch.ones(3, 3, requires_grad=True).clone()
        inp3 = torch.ones(3, 3, requires_grad=True).clone()

        with self.assertRaisesRegex(RuntimeError, "Such functions do not allow the output views"):
            out_test1 = f1_compiled(inp1)
            # This raises a runtime error from autograd in eager mode
            out_test1[0].mul_(2)

        with self.assertRaisesRegex(RuntimeError, "Such functions do not allow the output views"):
            out_test2 = f1_compiled(inp2)
            inp2.mul_(2)
            # In eager mode, if we mutate a tensor, any multi-output-view aliases
            # get their grad_fn replaced with error nodes, so accessing grad_fn should error
            grad_fn = out_test2[0].grad_fn

        with self.assertRaisesRegex(RuntimeError, "Such functions do not allow the output views"):
            out_test3 = f1_compiled(inp3)
            out_test1[0].detach().mul_(2)
            # The above case also applies to detached aliases (they turn the multi-output-view
            # alias's grad_fns into error nodes)
            grad_fn = out_test2[0].grad_fn


    def test_output_aliases_input_multi_output_view(self):
        # All aliased outs are from multi-output views, so AOTAutograd will hide the aliasing from autograd.
        def f1(a):
            return list(a.unbind(0))

        inp = torch.ones(3, 3, requires_grad=True)
        inp_ref = torch.ones(3, 3, requires_grad=True)
        f1_compiled = aot_function(f1, nop)

        out_ref = f1(inp_ref)
        out_test = f1_compiled(inp)
        # Assert that we get CompiledFunctionBackward in the backward graph,
        # and not AsStridedBackward. No view-regeneration necessary for this mult-output view case.
        # See Note: [AOTAutograd: differentiable outputs that alias each other from a multi-output view call]
        self.assertTrue(all('CompiledFunctionBackward' in str(o.grad_fn) for o in out_test))

        sum(out_ref).sum().backward()
        sum(out_test).sum().backward()
        self.assertEqual(inp_ref.grad, inp.grad)

        # Several of the outputs are from multi-output views.
        # However: they are part of the same alias set as "a", and "a.view(out.shape)",
        # which are both user-visible.
        # AOTAutograd will not try to be smart here and hide the aliasing relationships from autograd.
        # Instead, it will perform its "output aliases input" logic, and regenerate all aliases.
        def f3(a):
            return *list(a.unbind(0)), a.view(a.shape)

        inp = torch.ones(3, 3, requires_grad=True)
        inp_ref = torch.ones(3, 3, requires_grad=True)
        f3_compiled = aot_function(f3, nop)

        inp_ref_clone = inp_ref.clone()
        inp_clone = inp.clone()
        out_ref = f3(inp_ref_clone)
        out_test = f3_compiled(inp_clone)
        self.assertTrue(all('UnbindBackward' in str(o.grad_fn) for o in out_test[:3]))

        # The last output is not from a multi-output view, so autograd will let us mutate it.
        out_ref[-1].mul_(2)
        out_test[-1].mul_(2)
        # Also mutate the input, which should affect the aliased output.
        inp_ref_clone.view(-1).mul_(3)
        inp_clone.view(-1).mul_(3)
        # Do backward
        (inp_ref + out_ref[-1]).sum().backward()
        (inp + out_test[-1]).sum().backward()
        self.assertEqual(inp_ref.grad, inp.grad)


    def test_output_aliases_intermediate_multi_output_view(self):
        # All aliased outs are from multi-output views, so AOTAutograd will hide the aliasing from autograd.
        def f1(a):
            out = torch.mul(a, 3)
            return list(out.unbind(0))

        inp = torch.ones(3, 3, requires_grad=True)
        inp_ref = torch.ones(3, 3, requires_grad=True)
        f1_compiled = aot_function(f1, nop)

        out_ref = f1(inp_ref)
        out_test = f1_compiled(inp)
        # Assert that we get CompiledFunctionBackward in the backward graph,
        # and not AsStridedBackward. No view-regeneration necessary for this mult-output view case.
        # See Note: [AOTAutograd: differentiable outputs that alias each other from a multi-output view call]
        self.assertTrue(all('CompiledFunctionBackward' in str(o.grad_fn) for o in out_test))

        sum(out_ref).sum().backward()
        sum(out_test).sum().backward()
        self.assertEqual(inp_ref.grad, inp.grad)

        # All aliased outs but one are from multi-output views, so AOTAutograd will hide the aliasing from autograd.
        def f2(a):
            out = torch.mul(a, 3)
            return *list(out.unbind(0)), out

        inp = torch.ones(3, 3, requires_grad=True)
        inp_ref = torch.ones(3, 3, requires_grad=True)
        f2_compiled = aot_function(f2, nop)

        out_ref = f2(inp_ref)
        out_test = f2_compiled(inp)
        # Assert that we get CompiledFunctionBackward in the backward graph,
        # and not AsStridedBackward. No view-regeneration necessary for this mult-output view case.
        # See Note: [AOTAutograd: differentiable outputs that alias each other from a multi-output view call]
        self.assertTrue(all('CompiledFunctionBackward' in str(o.grad_fn) for o in out_test))

        # The last output is not from a multi-output view, so autograd will let us mutate it.
        out_ref[-1].mul_(2)
        out_test[-1].mul_(2)
        out_ref[-1].sum().backward()
        out_test[-1].sum().backward()
        self.assertEqual(inp_ref.grad, inp.grad)

        # All aliased outs but one are from multi-output views, so AOTAutograd will hide the aliasing from autograd.
        def f3(a):
            out = torch.mul(a, 3)
            return *list(out.unbind(0)), out.view(out.shape)

        inp = torch.ones(3, 3, requires_grad=True)
        inp_ref = torch.ones(3, 3, requires_grad=True)
        f3_compiled = aot_function(f3, nop)

        out_ref = f3(inp_ref)
        out_test = f3_compiled(inp)
        # Assert that we get CompiledFunctionBackward in the backward graph,
        # and not AsStridedBackward. No view-regeneration necessary for this mult-output view case.
        # See Note: [AOTAutograd: differentiable outputs that alias each other from a multi-output view call]
        self.assertTrue(all('CompiledFunctionBackward' in str(o.grad_fn) for o in out_test))

        # The last output is not from a multi-output view, so autograd will let us mutate it.
        out_ref[-1].mul_(2)
        out_test[-1].mul_(2)
        out_ref[-1].sum().backward()
        out_test[-1].sum().backward()
        self.assertEqual(inp_ref.grad, inp.grad)

        # There are 5 outputs that all alias each other.
        # 3 of them come from multi-output views, but the other 3 are "ordinary" aliases.
        # Therefore, AOTAutograd will not attempt the multi-output-view optimization,
        # and apply the intermediate_base logic to all aliases.
        # (In theory we could probably get AOTAutograd to only apply the intermediate base
        # logic to the last 2 outputs and not the first 3. We should probably
        # just do the graph partitioning defined in this doc instead though).
        # https://docs.google.com/document/d/1DlfFq8TKbuAn2zyJxLfoW-X1qkkm5PLdHFtySo03QAk/edit
        def f4(a):
            out = torch.mul(a, 3)
            # also return the graph intermediate directly,
            # which will force AOTAutograd to do the "intermediate base" logic.
            # (Why? The user can mutate "out", which should change the autograd metadata
            #  of the other aliased outputs)
            return *list(out.unbind(0)), out, out.view(out.shape)

        inp = torch.ones(3, 3, requires_grad=True)
        inp_ref = torch.ones(3, 3, requires_grad=True)
        f4_compiled = aot_function(f4, nop)

        out_ref = f4(inp_ref)
        out_test = f4_compiled(inp)
        # Mutate the last output of f4 (autograd will allow this, since it is not a multi-output view,
        # as long as *only* the non-multi-output views participate in the backward)
        # Note: We could probably try to hide **only** the multi-output views from autograd here
        # and only do the intermediate base logic for the last two aliases.
        # Longer term solution of graph partitioning is probably cleaner though (see the note).
        out_ref[-1].mul_(2)
        out_test[-1].mul_(2)

        out_ref_sum = out_ref[-1] + out_ref[-2]
        out_test_sum = out_test[-1] + out_test[-2]
        out_ref_sum.sum().backward()
        out_test_sum.sum().backward()
        self.assertEqual(inp_ref.grad, inp.grad)


    def test_output_aliases_intermediate_mutation_linear(self):
        def f(x):
            return (x + 1).view(-1)

        inp = [torch.ones(3, 3, requires_grad=True)]
        # use inductor's decomps (which will e.g. turn _unsafe_view() into view())
        from torch._inductor.decomposition import decompositions
        f_compiled = aot_function(f, nop, decompositions=decompositions)

        out_ref = f(*inp)
        out_test = f_compiled(*inp)

        out_ref.mul_(2)
        out_test.mul_(2)
        self.assertEqual(out_ref, out_test)

    def test_output_aliases_intermediate_no_grad(self):
        def f(a, b):
            out = torch.mul(a, 3)
            # First output is an alias of an intermediate that doesn't require grad
            return out.view(-1), b.add(1)
        inp = [torch.ones(3, 3), torch.ones(3, 3, requires_grad=False)]
        self.verify_aot_autograd(f, inp, test_mutation=True)
        inp = [torch.ones(3, 3), torch.ones(3, 3, requires_grad=True)]
        fw_graph = self.verify_aot_autograd(f, inp, test_mutation=True)
        # important bit: we don't bother generating an intermediate base as an output in the graph,
        # because the intermediate base itself didn't require gradients.
        # (the only problematic case is when both the base and the aliasesed output require gradients).
        self.assertExpectedInline(fw_graph.code.strip(), """\
def forward(self, primals_1, primals_2):
    mul = torch.ops.aten.mul.Tensor(primals_1, 3);  primals_1 = None
    view = torch.ops.aten.view.default(mul, [-1]);  mul = None
    add = torch.ops.aten.add.Tensor(primals_2, 1);  primals_2 = None
    return [view, add]""")

    def test_output_aliases_intermediate_returned_multiple_times(self):
        def f(a):
            out = torch.mul(a, 3)
            out_view = out.view(-1)
            return out, out_view, out
        inp = [torch.ones(3, 3, requires_grad=False)]
        self.verify_aot_autograd(f, inp, test_mutation=True)
        inp = [torch.ones(3, 3, requires_grad=True)]
        fw_graph = self.verify_aot_autograd(f, inp, test_mutation=True)

    def test_output_aliases_intermediate_multiple(self):
        def f(a):
            out = torch.mul(a, 3)
            # AOTAutograd should manually generate these two output views in the epilogue.
            return out.view(-1), out.view(-1)
        inp = [torch.ones(3, 3, requires_grad=False)]
        self.verify_aot_autograd(f, inp, test_mutation=True)
        inp = [torch.ones(3, 3, requires_grad=True)]
        fw_graph = self.verify_aot_autograd(f, inp, test_mutation=True)
        self.assertExpectedInline(fw_graph.code.strip(), """\
def forward(self, primals_1):
    mul = torch.ops.aten.mul.Tensor(primals_1, 3);  primals_1 = None
    view = torch.ops.aten.view.default(mul, [-1])
    view_1 = torch.ops.aten.view.default(mul, [-1])
    return [view, view_1, mul]""")

    def test_output_aliases_intermediate_and_returned(self):
        def f(a):
            out = torch.mul(a, 3)
            # AOTAutograd should manually generate the first output (a view of an intermediate)
            # but not the second (which is itself the intermediate for the first)
            return out.view(-1), out
        inp = [torch.ones(3, 3, requires_grad=False)]
        self.verify_aot_autograd(f, inp, test_mutation=True)
        inp = [torch.ones(3, 3, requires_grad=True)]
        fw_graph = self.verify_aot_autograd(f, inp, test_mutation=True)
        self.assertExpectedInline(fw_graph.code.strip(), """\
def forward(self, primals_1):
    mul = torch.ops.aten.mul.Tensor(primals_1, 3);  primals_1 = None
    view = torch.ops.aten.view.default(mul, [-1])
    return [view, mul]""")

    def test_output_aliases_intermediate_and_returned_flipped(self):
        def f(a):
            out = torch.mul(a, 3)
            # AOTAutograd should manually generate the first output (a view of an intermediate)
            # but not the second (which is itself the intermediate for the first)
            return out, out.view(-1)
        inp = [torch.ones(3, 3, requires_grad=False)]
        self.verify_aot_autograd(f, inp, test_mutation=True)
        inp = [torch.ones(3, 3, requires_grad=True)]
        fw_graph = self.verify_aot_autograd(f, inp, test_mutation=True)
        self.assertExpectedInline(fw_graph.code.strip(), """\
def forward(self, primals_1):
    mul = torch.ops.aten.mul.Tensor(primals_1, 3);  primals_1 = None
    view = torch.ops.aten.view.default(mul, [-1])
    return [mul, view]""")

    def test_output_aliases_intermediate_and_returned_different_grad(self):
        def f(a):
            out = torch.mul(a, 3)
            # AOTAutograd should manually generate the first output (a view of an intermediate)
            # but not the second (which is itself the intermediate for the first)
            return out.view(-1), out, out[0].detach()
        inp = [torch.ones(3, 3, requires_grad=False)]
        self.verify_aot_autograd(f, inp, test_mutation=True)
        inp = [torch.ones(3, 3, requires_grad=True)]
        fw_graph = self.verify_aot_autograd(f, inp, test_mutation=True)
        self.assertExpectedInline(fw_graph.code.strip(), """\
def forward(self, primals_1):
    mul = torch.ops.aten.mul.Tensor(primals_1, 3);  primals_1 = None
    view = torch.ops.aten.view.default(mul, [-1])
    select = torch.ops.aten.select.int(mul, 0, 0)
    detach = torch.ops.aten.detach.default(select);  select = None
    detach_1 = torch.ops.aten.detach.default(detach);  detach = None
    detach_2 = torch.ops.aten.detach.default(detach_1);  detach_1 = None
    return [view, mul, detach_2]""")

    def test_output_aliases_intermediate_inplace_view(self):
        def f(a):
            out = torch.mul(a, 3)
            out.t_()
            return out
        inp = [torch.ones(2, 4, requires_grad=True)]

        # TODO: fix this test.
        # See https://github.com/pytorch/pytorch/issues/90507
        # self.verify_aot_autograd(f, inp, test_mutation=True)

    def test_output_aliases_intermediate_inplace_view_with_detach(self):
        def f(a):
            out = torch.mul(a, 3)
            out.t_()
            out.detach_()
            # Thanks to the detach_() AOT Autograd doesn't need to do anything.
            # `out` will show up as having OutputType.non_alias,
            # and ._is_view() == False
            return out, a + 1
        inp = [torch.ones(2, 4, requires_grad=False)]
        self.verify_aot_autograd(f, inp, test_mutation=True)
        inp = [torch.ones(2, 4, requires_grad=True)]
        fw_graph = self.verify_aot_autograd(f, inp, test_mutation=True)
        self.assertExpectedInline(fw_graph.code.strip(), """\
def forward(self, primals_1):
    mul = torch.ops.aten.mul.Tensor(primals_1, 3)
    t = torch.ops.aten.t.default(mul);  mul = None
    add = torch.ops.aten.add.Tensor(primals_1, 1);  primals_1 = None
    return [t, add]""")


    def test_output_aliases_intermediate_inplace_view_and_view(self):
        def f(a):
            out = torch.mul(a, 3)
            out_view = out.unsqueeze(0)
            out.t_()
            out_view2 = out.unsqueeze(0)
            return out_view, out, out_view2
        inp = [torch.ones(2, 4, requires_grad=True)]

        # TODO: fix this test.
        # See <github issue link>
        # self.verify_aot_autograd(f, inp, test_mutation=True)

    def test_output_aliases_intermediate_multiple_mixed(self):
        def f(a):
            out1 = torch.mul(a, 3)
            out2 = torch.mul(a, 4)
            # AOTAutograd should manually generate these two output views in the epilogue.
            return out1.view(-1), out2.transpose(1, 0), out1.transpose(1, 0)
        inp = [torch.ones(3, 3, requires_grad=False)]
        self.verify_aot_autograd(f, inp, test_mutation=True)
        inp = [torch.ones(3, 3, requires_grad=True)]
        fw_graph = self.verify_aot_autograd(f, inp, test_mutation=True)
        self.assertExpectedInline(fw_graph.code.strip(), """\
def forward(self, primals_1):
    mul = torch.ops.aten.mul.Tensor(primals_1, 3)
    mul_1 = torch.ops.aten.mul.Tensor(primals_1, 4);  primals_1 = None
    view = torch.ops.aten.view.default(mul, [-1])
    transpose = torch.ops.aten.transpose.int(mul_1, 1, 0);  mul_1 = None
    transpose_1 = torch.ops.aten.transpose.int(mul, 1, 0)
    return [view, transpose, transpose_1, mul]""")

    def test_output_all_alias_types(self):
        # There are 3 types of aliasing that require us to return metadata in the compiled fw:
        # (1) outputs that are views of inputs
        # (2) outputs that are views of intermediates
        # (3) inputs that get metadata mutations
        # test all 3 of them here
        def f(a):
            a.transpose_(1, 0)
            tmp = a.mul(2)
            return tmp.squeeze(), tmp.transpose(1, 0), a.unsqueeze(0)

        def inp_callable(req_grad):
            x = torch.ones(1, 2, 4, requires_grad=req_grad).clone()
            return [(x,), (x,)]

        self.verify_aot_autograd(f, partial(inp_callable, req_grad=False), test_mutation=True)
        fw_graph = self.verify_aot_autograd(f, partial(inp_callable, req_grad=True), test_mutation=True)
        # TODO: make this test run with dynamic shapes so it is more meaningful
        # metadata output order: (a_updated_meta, out1_meta, out2_meta, out3_meta)
        self.assertExpectedInline(fw_graph.code.strip(), """\
def forward(self, primals_1):
    view = torch.ops.aten.view.default(primals_1, [1, 2, 4]);  primals_1 = None
    transpose = torch.ops.aten.transpose.int(view, 1, 0);  view = None
    mul = torch.ops.aten.mul.Tensor(transpose, 2)
    squeeze = torch.ops.aten.squeeze.default(mul)
    transpose_1 = torch.ops.aten.transpose.int(mul, 1, 0)
    unsqueeze = torch.ops.aten.unsqueeze.default(transpose, 0)
    return [transpose, squeeze, transpose_1, unsqueeze, mul]""")

    @parametrize("req_grad", [False, True])
    def test_subclass_metadata_mutation(self, req_grad):
        def f(a):
            a.transpose_(1, 0)
            tmp = a.mul(2)
            return tmp.transpose(1, 0)

        def inp_callable(req_grad):
            x = torch.ones(1, 2, 4, requires_grad=req_grad).clone()
            return [(x,), (x,)]

        # See https://github.com/pytorch/pytorch/issues/114975
        with self.assertRaisesRegex(RuntimeError, "Metadata mutations are currently not allowed on tensor subclasses"):
            self.verify_aot_autograd(f, partial(inp_callable, req_grad=req_grad), test_mutation=True, make_inputs_subclasses=True)

    def test_input_data_and_metadata_mutation(self):
        def f(a):
            a.t_()
            a[0].mul_(2)
            return a.view(a.shape)
        inp = [torch.ones(3, 3, requires_grad=False)]
        self.verify_aot_autograd(f, inp, test_mutation=True)
        inp = [torch.ones(3, 3, requires_grad=True)]
        fw_graph = self.verify_aot_autograd(f, inp, test_mutation=True)
        self.assertExpectedInline(fw_graph.code.strip(), """\
def forward(self, primals_1):
    clone = torch.ops.aten.clone.default(primals_1);  primals_1 = None
    t = torch.ops.aten.t.default(clone)
    select = torch.ops.aten.select.int(t, 0, 0);  t = None
    mul = torch.ops.aten.mul.Tensor(select, 2);  select = None
    t_1 = torch.ops.aten.t.default(clone);  clone = None
    select_scatter = torch.ops.aten.select_scatter.default(t_1, mul, 0, 0);  t_1 = mul = None
    t_2 = torch.ops.aten.t.default(select_scatter);  select_scatter = None
    t_4 = torch.ops.aten.t.default(t_2)
    t_6 = torch.ops.aten.t.default(t_2);  t_2 = None
    view_1 = torch.ops.aten.view.default(t_6, [3, 3]);  t_6 = None
    return [t_4, view_1]""")

    def test_view_and_inplace_view(self):
        def f(a, b):
            a.t_()
            return b.view(b.shape), a.view(a.shape)

        def create_inp(req_grad):
            return [
                torch.ones(3, 3, requires_grad=req_grad),
                torch.ones(3, 3, requires_grad=req_grad)
            ]

        self.verify_aot_autograd(f, create_inp(False), test_mutation=True)
        fw_graph = self.verify_aot_autograd(f, create_inp(True), test_mutation=True)
        self.assertExpectedInline(fw_graph.code.strip(), """\
def forward(self, primals_1, primals_2):
    view = torch.ops.aten.view.default(primals_1, [3, 3]);  primals_1 = None
    t = torch.ops.aten.t.default(view);  view = None
    view_1 = torch.ops.aten.view.default(primals_2, [3, 3]);  primals_2 = None
    view_2 = torch.ops.aten.view.default(t, [3, 3])
    return [t, view_1, view_2]""")

    def test_view_detach(self):
        def f(a):
            tmp = a.detach()
            a.mul_(2)
            return a, tmp
        inp = [torch.ones(3, 3, requires_grad=True)]
        self.verify_aot_autograd(f, inp, test_mutation=True)
        inp = [torch.ones(3, 3, requires_grad=False)]
        self.verify_aot_autograd(f, inp, test_mutation=True)

    def test_input_inplace_requires_grad_true(self):
        def f(a, b):
            a.requires_grad_(True)
            return a.mul(3), b.mul(4)
        inp = [
            # First inp doesnt require grad, but we switch it on
            torch.ones(3, 3, requires_grad=False),
            torch.ones(3, 3, requires_grad=True),
        ]

        fw_graph = self.verify_aot_autograd(f, inp, test_mutation=True)
        self.assertExpectedInline(fw_graph.code.strip(), """\
def forward(self, primals_1, primals_2):
    mul = torch.ops.aten.mul.Tensor(primals_1, 3);  primals_1 = None
    mul_1 = torch.ops.aten.mul.Tensor(primals_2, 4);  primals_2 = None
    return [mul, mul_1]""")

    # This is a torture test:
    # a and b get turned into a synthetic base in the compiled graph
    # One gets a data mutation, the other gets a metadata mutation.
    # We need to make sure that the metadata mutation gets propagated
    # back to the original input.
    def test_input_data_and_metadata_mutation_aliases_other_input(self):
        # a and b are aliased
        def f(a, b):
            a.mul_(2)
            b.t_()
            return a.mul(b)

        def inp_callable(req_grad):
            base = torch.ones(2, 2, requires_grad=req_grad)
            # Note: in our test, the add() is important because we need the graph inputs to be non-leaves so we can mutate them.
            x = base.add(1)
            inp1 = x[0]
            inp2 = x[0]
            return [base], [inp1, inp2]

        self.verify_aot_autograd(f, partial(inp_callable, req_grad=False), test_mutation=True)
        self.verify_aot_autograd(f, partial(inp_callable, req_grad=True), test_mutation=True)
        with self.assertRaisesRegex(RuntimeError, "Encountered aliased inputs that are mutated in the graph, but"):
            self.verify_aot_autograd(f, partial(inp_callable, req_grad=False), test_mutation=True, make_inputs_subclasses=True)
        with self.assertRaisesRegex(RuntimeError, "Encountered aliased inputs that are mutated in the graph, but"):
            self.verify_aot_autograd(f, partial(inp_callable, req_grad=True), test_mutation=True, make_inputs_subclasses=True)

    # https://github.com/pytorch/pytorch/issues/106456
    def test_input_mutation_noncontiguous(self):
        def f(a):
            a.mul_(2)
            return a + 1

        def inp_callable(req_grad):
            base = torch.ones(2, 2, requires_grad=req_grad)
            x = base.add(1)
            # create a non-contiguous view to pass as an input to the compiler
            inp = x[:, 0]
            return [base], [inp]

        self.verify_aot_autograd(f, partial(inp_callable, req_grad=False), test_mutation=True)
        self.verify_aot_autograd(f, partial(inp_callable, req_grad=True), test_mutation=True)
        with self.assertRaisesRegex(
            RuntimeError,
            "Mutations on non-contiguous inputs are currently not allowed on tensor subclasses"
        ):
            self.verify_aot_autograd(f, partial(inp_callable, req_grad=False), test_mutation=True, make_inputs_subclasses=True)
        with self.assertRaisesRegex(
            RuntimeError,
            "Mutations on non-contiguous inputs are currently not allowed on tensor subclasses"
        ):
            self.verify_aot_autograd(f, partial(inp_callable, req_grad=True), test_mutation=True, make_inputs_subclasses=True)

    # Mutations in the backward are allowed as long as the mutated object does not require grad
    def test_backward_mutation_data(self):
        class BwMutation(torch.autograd.Function):
            @staticmethod
            def forward(ctx, x):
                ctx.save_for_backward(x)
                return x.clone()

            @staticmethod
            def backward(ctx, grad_output):
                x, = ctx.saved_tensors
                # bw mutation
                x.mul_(2)
                return grad_output.clone()

        def f(a, b):
            out = BwMutation.apply(b)
            return a * out

        inp_no_grad = [
            torch.ones(3, 3, requires_grad=True),
            torch.ones(3, 3, requires_grad=False),
        ]

        # Mutation on buffer that does not require grad during the backward is allowed
        self.verify_aot_autograd(f, inp_no_grad, test_mutation=True)

        inp_grad = [
            torch.ones(3, 3, requires_grad=True),
            torch.ones(3, 3, requires_grad=True),
        ]
        with self.assertRaisesRegex(AssertionError, "input that requires_grad and was mutated in the backward"):
            self.verify_aot_autograd(f, inp_grad, test_mutation=True)

    def test_backward_mutation_metadata(self):
        class BwMutation(torch.autograd.Function):
            @staticmethod
            def forward(ctx, a, b):
                ctx.save_for_backward(b)
                return a.clone(), b.clone()

            @staticmethod
            def backward(ctx, grad_a, grad_b):
                b, = ctx.saved_tensors
                # bw metadata mutation
                b.transpose_(1, 0)
                return grad_a.clone(), grad_b.clone()

        def f(a, b):
            a_, b_ = BwMutation.apply(a, b)
            out = a_ * b_
            return out

        inp_no_grad = [
            torch.ones(3, 3, requires_grad=True),
            torch.ones(3, 3, requires_grad=False),
        ]

        with self.assertRaisesRegex(AssertionError, "input that had its metadata mutated in the backward"):
            self.verify_aot_autograd(f, inp_no_grad, test_mutation=True)

    def test_backward_mutation_on_grad_out(self):
        class BwMutation(torch.autograd.Function):
            @staticmethod
            def forward(ctx, x):
                return x.clone()

            @staticmethod
            def backward(ctx, grad_output):
                grad_output.mul_(2)
                return grad_output.clone()

        def f(a, b):
            tmp = a * b
            out = BwMutation.apply(tmp)
            return out

        inp_grad = [
            torch.ones(3, 3, requires_grad=True),
            torch.ones(3, 3, requires_grad=True),
        ]
        f_compiled = aot_function(f, nop)
        with self.assertRaisesRegex(AssertionError, "input to the backward that was mutated during the backward"):
            out = f_compiled(*inp_grad)

    # Partially addresses https://github.com/pytorch/pytorch/issues/106457
    def test_input_mutation_false_aliasing(self):
        def f(a, b):
            a.mul_(3)
            b.mul_(2)
            return a.clone().view(-1) + b.clone().view(-1)

        # No overlap, contiguous
        def inp_callable1(req_grad):
            base = torch.ones(4, 4, requires_grad=req_grad)
            x = base.add(1)
            # create two views that share storage, but are actually non-overlapping
            a = x[0:2]
            b = x[2:4]
            return [base], [a, b]

        fw_graph = self.verify_aot_autograd(f, partial(inp_callable1, req_grad=False), test_mutation=True)
        self.verify_aot_autograd(f, partial(inp_callable1, req_grad=True), test_mutation=True)
        self.verify_aot_autograd(f, partial(inp_callable1, req_grad=False), test_mutation=True, make_inputs_subclasses=True)
        # Input mutations on subclasses with training graphs fail backward guards today.
        with self.assertRaisesRegex(AssertionError, "attempted to compile the backward with incorrect subclass metadata"):
            self.verify_aot_autograd(f, partial(inp_callable1, req_grad=True), test_mutation=True, make_inputs_subclasses=True)

        # Important characteristic: the graph takes in 2 inputs!
        # That shows that we didn't try to run our complicated synthetic base logic,
        # because we successfully detected false aliasing across the two inputs.
        self.assertExpectedInline(fw_graph.code.strip(), """\
def forward(self, arg0_1, arg1_1):
    mul = torch.ops.aten.mul.Tensor(arg0_1, 3);  arg0_1 = None
    mul_1 = torch.ops.aten.mul.Tensor(arg1_1, 2);  arg1_1 = None
    clone = torch.ops.aten.clone.default(mul)
    view = torch.ops.aten.view.default(clone, [-1]);  clone = None
    clone_1 = torch.ops.aten.clone.default(mul_1)
    view_1 = torch.ops.aten.view.default(clone_1, [-1]);  clone_1 = None
    add = torch.ops.aten.add.Tensor(view, view_1);  view = view_1 = None
    return (mul, mul_1, add)""")

        # No overlap, non-contiguous: first tensor ends before second tensor start
        def inp_callable2(req_grad):
            base = torch.ones(256, requires_grad=req_grad)
            x = base.add(1)
            a = x.as_strided((4, 4), (8, 1), storage_offset=0)
            b = x.as_strided((4, 4), (8, 1), storage_offset=28)
            return [base], [a, b]

        # No overlap, non-contiguous: tensors are perfectly interleaved
        def inp_callable3(req_grad):
            base = torch.ones(4, 4, requires_grad=req_grad)
            x = base.add(1)
            a = x[:, 0:2]
            b = x[:, 2:4]
            return [base], [a, b]

        # No overlap, non-contiguous
        def inp_callable4(req_grad):
            base = torch.ones(256, requires_grad=req_grad)
            x = base.add(1)
            a = x.as_strided((4, 4), (9, 1), storage_offset=0)
            b = x.as_strided((4, 4), (9, 1), storage_offset=22)
            return [base], [a, b]

        # No overlap, non-contiguous
        def inp_callable5(req_grad):
            base = torch.ones(256, requires_grad=req_grad)
            x = base.add(1)
            a = x.as_strided((4, 4), (9, 1), storage_offset=0)
            b = x.as_strided((4, 4), (9, 1), storage_offset=23)
            return [base], [a, b]

        # No overlap, non-contiguous
        def inp_callable6(req_grad):
            base = torch.ones(256, requires_grad=req_grad)
            x = base.add(1)
            # a's last element is at offset 195 (24 total elements)
            a = x.as_strided((2, 4, 3), (110, 24, 4), storage_offset=5)
            # b's first element is at offset 196: no overlap
            b = x[196:196 + a.numel()]
            return [base], [a, b]

        # overlap! non-contiguous
        def inp_callable_overlap1(req_grad):
            base = torch.ones(256, requires_grad=req_grad)
            x = base.add(1)
            a = x.as_strided((4, 4), (9, 1), storage_offset=0)
            b = x.as_strided((4, 4), (9, 1), storage_offset=24)
            return [base], [a, b]

        # overlap! non-contiguous
        def inp_callable_overlap2(req_grad):
            base = torch.ones(256, requires_grad=req_grad)
            x = base.add(1)
            a = x.as_strided((4, 4), (9, 1), storage_offset=0)
            b = x.as_strided((4, 4), (9, 1), storage_offset=25)
            return [base], [a, b]

        # overlap! non-contiguous
        def inp_callable_overlap3(req_grad):
            base = torch.ones(256, requires_grad=req_grad)
            x = base.add(1)
            # a's last element is at offset 195 (24 total elements)
            a = x.as_strided((2, 4, 3), (110, 24, 4), storage_offset=5)
            # b's first element is at offset 195: overlap!
            b = x[195:195 + a.numel()]
            return [base], [a, b]

        fw_graph2 = self.verify_aot_autograd(f, partial(inp_callable2, req_grad=False), test_mutation=True)
        fw_graph3 = self.verify_aot_autograd(f, partial(inp_callable3, req_grad=False), test_mutation=True)
        fw_graph4 = self.verify_aot_autograd(f, partial(inp_callable4, req_grad=False), test_mutation=True)
        fw_graph5 = self.verify_aot_autograd(f, partial(inp_callable5, req_grad=False), test_mutation=True)
        fw_graph6 = self.verify_aot_autograd(f, partial(inp_callable6, req_grad=False), test_mutation=True)

        fw_graph_overlap1 = self.verify_aot_autograd(f, partial(inp_callable_overlap2, req_grad=False), test_mutation=True)
        fw_graph_overlap2 = self.verify_aot_autograd(f, partial(inp_callable_overlap1, req_grad=False), test_mutation=True)

        # All non-overlap graphs should be the same since we detected false aliasing
        self.assertEqual(str(fw_graph.code), str(fw_graph2.code))
        self.assertEqual(str(fw_graph.code), str(fw_graph3.code))
        self.assertEqual(str(fw_graph.code), str(fw_graph4.code))
        self.assertEqual(str(fw_graph.code), str(fw_graph5.code))
        self.assertEqual(str(fw_graph.code), str(fw_graph6.code))

        # All overlap graphs should be the same since we detected real aliasing
        self.assertNotEqual(str(fw_graph.code), str(fw_graph_overlap1.code))
        self.assertNotEqual(str(fw_graph.code), str(fw_graph_overlap2.code))
        self.assertTrue('as_strided_scatter' in str(fw_graph_overlap1.code))
        self.assertTrue('as_strided_scatter' in str(fw_graph_overlap2.code))


    @unittest.skipIf(not torch.cuda.is_available(), "CUDA is unavailable")
    def test_mem_leak_from_save_for_bw(self):
        # See a full diagnosis at this issue: https://github.com/pytorch/pytorch/issues/94990
        # Note [Detaching saved tensors in AOTAutograd]
        # This program creates a ref-cycle. Long term, we should fix this ref cycle
        # (since it can arise, naturally albeit rarely, from uses of autograd.Function).
        # But AOTAutograd makes it more likely to show up from tracing user programs,
        # so we deal with it by manually detaching the tensors that we save for backward.
        # This is completely wrong and would give wrong results if we were to do double backward.
        # Fortunately today, double backward is explicitly banned in AOTAutograd.
        def f(a, b):
            add = a + a
            split = torch.functional.split(add, [4, 4], dim=1)
            getitem_2 = split[1]
            unsqueeze = getitem_2.unsqueeze(-1)
            mul = unsqueeze * b
            return (getitem_2, mul)

        f_compiled = aot_function(f, nop)
        inps = [
            torch.ones(8, 8, device='cuda', requires_grad=True),
            torch.ones(1, 4, 1, device='cuda', requires_grad=True),
        ]
        mem_before = torch.cuda.memory_allocated()
        f_compiled(*inps)
        mem_after = torch.cuda.memory_allocated()
        self.assertTrue(mem_after == mem_before)

    def test_output_aliases_multiple_inputs_get_correct_one(self):
        # a and b are aliased, but have different shapes
        # The first output should view off the first input, the 2nd output should view off the 2nd input
        def f(a, b):
            return a.view(a.shape), b.view(b.shape)

        def inp_callable(req_grad):
            base = torch.ones(2, 2, requires_grad=req_grad)
            # Note: in our test, the add() is important because we need the graph inputs to be non-leaves so we can mutate them.
            x = base.mul(2)
            inp1 = x.view(-1)
            inp2 = x[0]
            return [base], [inp1, inp2]

        self.verify_aot_autograd(f, partial(inp_callable, req_grad=False), test_mutation=True)
        self.verify_aot_autograd(f, partial(inp_callable, req_grad=True), test_mutation=True)
        self.verify_aot_autograd(f, partial(inp_callable, req_grad=False), test_mutation=True, make_inputs_subclasses=True)
        self.verify_aot_autograd(f, partial(inp_callable, req_grad=True), test_mutation=True, make_inputs_subclasses=True)

    def test_input_mutation_aliases_other_input(self):
        def f(a, b):
            a.add_(1)
            return a + b

        def inp_callable(req_grad):
            base = torch.ones(4, 2, requires_grad=req_grad)
            # Note: in our test, the add() is important because we need the graph inputs to be non-leaves so we can mutate them.
            x = base.add(1)
            inp1 = x[0]
            inp2 = x[0]
            return [base], [inp1, inp2]

        self.verify_aot_autograd(f, partial(inp_callable, req_grad=False), test_mutation=True)
        fw_graph = self.verify_aot_autograd(f, partial(inp_callable, req_grad=True), test_mutation=True)
        # Important parts of the graph:
        # - the compiled graph takes in a base, and we generate a and b (the views) off of the base
        # - clone() is still in the graph, because we need to call grad() on the original (non-mutated) inputs
        # - We re-generate the views *after* the clone, to preserve view relationships.
        self.assertExpectedInline(fw_graph.code.strip(), """\
def forward(self, primals_1):
    clone = torch.ops.aten.clone.default(primals_1);  primals_1 = None
    as_strided = torch.ops.aten.as_strided.default(clone, [2], [1], 0)
    add = torch.ops.aten.add.Tensor(as_strided, 1);  as_strided = None
    as_strided_scatter = torch.ops.aten.as_strided_scatter.default(clone, add, [2], [1], 0);  clone = add = None
    as_strided_2 = torch.ops.aten.as_strided.default(as_strided_scatter, [2], [1], 0)
    as_strided_5 = torch.ops.aten.as_strided.default(as_strided_scatter, [2], [1], 0)
    add_1 = torch.ops.aten.add.Tensor(as_strided_2, as_strided_5);  as_strided_2 = as_strided_5 = None
    return [as_strided_scatter, add_1]""")  # noqa: B950

    def test_input_mutation_aliases_other_input2(self):
        def f(a, b):
            a.add_(1)
            return a + b

        def inp_callable(req_grad):
            base = torch.ones(2, 2, requires_grad=req_grad)
            x = base.add(1)
            inp1 = x[0]
            # Here, one of the aliased inputs is the base itself
            inp2 = x
            return [base], [inp1, inp2]

        self.verify_aot_autograd(f, partial(inp_callable, req_grad=False), test_mutation=True)
        fw_graph = self.verify_aot_autograd(f, partial(inp_callable, req_grad=True), test_mutation=True)
        self.assertExpectedInline(fw_graph.code.strip(), """\
def forward(self, primals_1):
    clone = torch.ops.aten.clone.default(primals_1);  primals_1 = None
    as_strided = torch.ops.aten.as_strided.default(clone, [2], [1], 0)
    add = torch.ops.aten.add.Tensor(as_strided, 1);  as_strided = None
    as_strided_scatter = torch.ops.aten.as_strided_scatter.default(clone, add, [2], [1], 0);  clone = add = None
    as_strided_2 = torch.ops.aten.as_strided.default(as_strided_scatter, [2], [1], 0)
    as_strided_5 = torch.ops.aten.as_strided.default(as_strided_scatter, [2, 2], [2, 1], 0)
    add_1 = torch.ops.aten.add.Tensor(as_strided_2, as_strided_5);  as_strided_2 = as_strided_5 = None
    return [as_strided_scatter, add_1]""")  # noqa: B950

    def test_input_mutation_aliases_and_output_alias(self):
        def f(a, b):
            # Here, we need to take care:that because and b are aliased
            # since a and b are aliased, we generate a view off of "updated b"
            a.add_(1)
            return b.view(b.shape)

        def inp_callable(req_grad):
            base = torch.ones(2, 2, requires_grad=req_grad)
            x = base.add(1)
            return [base], [x.view(-1), x.view(-1)]

        self.verify_aot_autograd(f, partial(inp_callable, req_grad=False), test_mutation=True)
        fw_graph = self.verify_aot_autograd(f, partial(inp_callable, req_grad=True), test_mutation=True)
        self.assertExpectedInline(fw_graph.code.strip(), """\
def forward(self, primals_1):
    clone = torch.ops.aten.clone.default(primals_1);  primals_1 = None
    as_strided = torch.ops.aten.as_strided.default(clone, [4], [1], 0)
    add = torch.ops.aten.add.Tensor(as_strided, 1);  as_strided = None
    as_strided_scatter = torch.ops.aten.as_strided_scatter.default(clone, add, [4], [1], 0);  clone = add = None
    as_strided_8 = torch.ops.aten.as_strided.default(as_strided_scatter, [4], [1], 0)
    view_1 = torch.ops.aten.view.default(as_strided_8, [4]);  as_strided_8 = None
    return [as_strided_scatter, view_1]""")  # noqa: B950

    def test_input_aliased_with_mutation_output_alias(self):
        def f(a, b, c):
            # a and c alias
            c.mul_(2)
            # The main thing we're testing here is that
            # (1) We need to reconstruct c.view(-1) from the 3rd input to the forward
            # (2) But we need to be careful to do this *before* converting aliased inputs into synthetic bases.
            #     The original fw takes in 3 args, but the compiled fw takes in only 2 args.
            return b.add(1), c.view(-1)

        def inp_callable(req_grad):
            base1 = torch.ones(2, 2, requires_grad=req_grad)
            base2 = torch.ones(2, 2, requires_grad=req_grad)
            x = base1.add(1)
            y = base2.add(1)
            return [base1, base2], [x.view(-1), y, x.view(-1)]

        self.verify_aot_autograd(f, partial(inp_callable, req_grad=False), test_mutation=True)
        fw_graph = self.verify_aot_autograd(f, partial(inp_callable, req_grad=True), test_mutation=True)
        self.assertExpectedInline(fw_graph.code.strip(), """\
def forward(self, primals_1, primals_2):
    clone = torch.ops.aten.clone.default(primals_1);  primals_1 = None
    as_strided_1 = torch.ops.aten.as_strided.default(clone, [4], [1], 0)
    mul = torch.ops.aten.mul.Tensor(as_strided_1, 2);  as_strided_1 = None
    as_strided_scatter = torch.ops.aten.as_strided_scatter.default(clone, mul, [4], [1], 0);  clone = mul = None
    add = torch.ops.aten.add.Tensor(primals_2, 1);  primals_2 = None
    as_strided_7 = torch.ops.aten.as_strided.default(as_strided_scatter, [4], [1], 0)
    view_1 = torch.ops.aten.view.default(as_strided_7, [-1]);  as_strided_7 = None
    return [as_strided_scatter, add, view_1]""")  # noqa: B950

    def test_input_metadata_mutation_aliases(self):
        def f(a, b):
            # a and b alias, and we do a metadata mutation on a
            # Since we're not mutating data, then b isn't affected at all.
            # We expect aot autograd to not bother with constructing a synthetic base.
            a.t_()
            return a + b

        def inp_callable(req_grad):
            base = torch.ones(2, 2, requires_grad=req_grad)
            x = base.add(1)
            return [base], [x.view(-1), x.view(-1)]

        self.verify_aot_autograd(f, partial(inp_callable, req_grad=False), test_mutation=True)
        fw_graph = self.verify_aot_autograd(f, partial(inp_callable, req_grad=True), test_mutation=True)
        # Expectation: fwd() takes in 2 args, and we don't construct a synthetic base.
        self.assertExpectedInline(fw_graph.code.strip(), """\
def forward(self, primals_1, primals_2):
    t = torch.ops.aten.t.default(primals_1);  primals_1 = None
    add = torch.ops.aten.add.Tensor(t, primals_2);  t = primals_2 = None
    return [add]""")

    def test_input_mutation_aliases_and_none_require_gradients(self):
        def f(a, b, c):
            # a and b alias, but neither require gradients (so they don't have a _base)
            # aot autograd should construct the synthetic base from `torch.Tensor(a.storage())`
            a.mul_(2)
            return b + 1, c + 1

        def inp_callable(req_grad):
            base = torch.ones(2, 2)
            c_arg = torch.ones(2, 2, requires_grad=req_grad)
            x = base.add(1)
            return [base, c_arg], [x.view(-1), x.view(-1), c_arg]

        self.verify_aot_autograd(f, partial(inp_callable, req_grad=False), test_mutation=True)

        with self.assertRaisesRegex(RuntimeError, "is a tensor subclass. This is not supported today"):
            self.verify_aot_autograd(f, partial(inp_callable, req_grad=False), test_mutation=True, make_inputs_subclasses=True)

        fw_graph = self.verify_aot_autograd(f, partial(inp_callable, req_grad=True), test_mutation=True)
        self.assertExpectedInline(fw_graph.code.strip(), """\
def forward(self, primals_1, primals_2):
    as_strided = torch.ops.aten.as_strided.default(primals_1, [4], [1], 0)
    mul = torch.ops.aten.mul.Tensor(as_strided, 2);  as_strided = None
    as_strided_scatter = torch.ops.aten.as_strided_scatter.default(primals_1, mul, [4], [1], 0);  primals_1 = mul = None
    as_strided_3 = torch.ops.aten.as_strided.default(as_strided_scatter, [4], [1], 0)
    add = torch.ops.aten.add.Tensor(as_strided_3, 1);  as_strided_3 = None
    add_1 = torch.ops.aten.add.Tensor(primals_2, 1);  primals_2 = None
    return [as_strided_scatter, add, add_1]""")  # noqa: B950

    def test_input_mutation_aliases_bases_out_of_order(self):
        # This tests our calling convention: if b and d are aliased, then the outer calling convention
        # that we send to the compiled forward becomes:
        # (b_d_base, a, c)
        # Importantly, even though a and c alias in our test, neither inputs are mutated,
        # So we don't need to do the base construction / deconstruction
        def f(a, b, c, d):
            b.add_(1)
            d.unsqueeze_(0)
            return a + c + d, b.view(-1)

        def inp_callable(req_grad):
            base1 = torch.ones(2, 2, requires_grad=req_grad)
            base2 = torch.ones(2, 2, requires_grad=req_grad)
            x1 = base1.add(1)
            x2 = base2.add(1)
            # a and c alias, b and d alias
            return [base1, base2], [x1.view(-1), x2.view(-1), x1.view(-1), x2.view(-1)]

        self.verify_aot_autograd(f, partial(inp_callable, req_grad=False), test_mutation=True)

        with self.assertRaisesRegex(RuntimeError, "Metadata mutations are currently not allowed on tensor subclasses"):
            self.verify_aot_autograd(f, partial(inp_callable, req_grad=False), test_mutation=True, make_inputs_subclasses=True)

        fw_graph = self.verify_aot_autograd(f, partial(inp_callable, req_grad=True), test_mutation=True)
        # 3 graph inputs: (b_d_base, a, c)
        # 2 returns: (b_updated, a+c+d)
        # (there are 2 original fw outs, but one is a view of b so it's not part of the graph)
        # (there are also 2 input mutations, but one is a metadata-only mutation so the compiled forward doesn't return it)
        self.assertExpectedInline(fw_graph.code.strip(), """\
def forward(self, primals_1, primals_2, primals_3):
    clone = torch.ops.aten.clone.default(primals_1);  primals_1 = None
    as_strided = torch.ops.aten.as_strided.default(clone, [4], [1], 0)
    add = torch.ops.aten.add.Tensor(as_strided, 1);  as_strided = None
    as_strided_scatter = torch.ops.aten.as_strided_scatter.default(clone, add, [4], [1], 0);  clone = add = None
    add_1 = torch.ops.aten.add.Tensor(primals_2, primals_3);  primals_2 = primals_3 = None
    as_strided_5 = torch.ops.aten.as_strided.default(as_strided_scatter, [4], [1], 0)
    unsqueeze_1 = torch.ops.aten.unsqueeze.default(as_strided_5, 0);  as_strided_5 = None
    add_2 = torch.ops.aten.add.Tensor(add_1, unsqueeze_1);  add_1 = None
    as_strided_14 = torch.ops.aten.as_strided.default(as_strided_scatter, [4], [1], 0)
    view_2 = torch.ops.aten.view.default(as_strided_14, [-1]);  as_strided_14 = None
    return [as_strided_scatter, add_2, view_2, unsqueeze_1]""")  # noqa: B950

    @unittest.skipIf(not torch.cuda.is_available(), "CUDA is unavailable")
    def test_synthetic_base_base_attribute_is_none(self):
        def f(a, b):
            a.add_(1)
            return a + b

        def inp_callable():
            base = torch.ones(4, 4, device='cuda')
            # detach() so that none of the inputs have a ._base attribute.
            a = base[0].detach()
            b = base[1].detach()
            base2 = torch.ones(2, 2, requires_grad=True)
            return [base], [a, b]

        self.verify_aot_autograd(f, inp_callable, test_mutation=True)


    def test_input_mutation_alias_everything(self):
        # Mondo test that tests a combination of:
        # input is mutated, that aliases another input (so we make a synthetic base)
        # an output is an alias of another output
        # an output is an alias of an intermediate
        # a and c are aliased
        def f(a, b, c):
            c.mul_(2)  # mutates c
            b.t_()  # metadata mutate b
            tmp = a + c
            out1 = tmp.view(-1)
            out2 = b.t()
            out3 = out1.unsqueeze(0)
            # out1 and out3 are aliases of an intermediate, and alias each other!
            # out2 aliases an input, so we don't return it
            return out1, out2, out3

        def inp_callable(req_grad):
            base1 = torch.ones(2, 2, requires_grad=req_grad)
            base2 = torch.ones(2, 2, requires_grad=req_grad)
            # Note: in our test, the add() is important because we need the graph inputs to be non-leaves so we can mutate them.
            base1_ = base1.add(1)
            base2_ = base2.add(1)
            a = base1_.view(-1)
            b = base2_
            c = base1_.view(-1)
            return [base1, base2], [a, b, c]

        self.verify_aot_autograd(f, partial(inp_callable, req_grad=False), test_mutation=True)
        fw_graph = self.verify_aot_autograd(f, partial(inp_callable, req_grad=True), test_mutation=True)
        # Expected:
        # - 2 inputs in the forward: synthetic_base_a_c, b
        # - 1 output in the forward: "tmp"
        #   out2 is an alias of an input, and will be generated off of b outside of the compiled fn
        #   out1 and out3 are aliases of tmp, that we generate outside of the compiled function
        self.assertExpectedInline(fw_graph.code.strip(), """\
def forward(self, primals_1, primals_2):
    clone = torch.ops.aten.clone.default(primals_1);  primals_1 = None
    view = torch.ops.aten.view.default(primals_2, [2, 2]);  primals_2 = None
    as_strided_1 = torch.ops.aten.as_strided.default(clone, [4], [1], 0)
    mul = torch.ops.aten.mul.Tensor(as_strided_1, 2);  as_strided_1 = None
    as_strided_scatter = torch.ops.aten.as_strided_scatter.default(clone, mul, [4], [1], 0);  clone = mul = None
    as_strided_2 = torch.ops.aten.as_strided.default(as_strided_scatter, [4], [1], 0)
    t = torch.ops.aten.t.default(view);  view = None
    as_strided_5 = torch.ops.aten.as_strided.default(as_strided_scatter, [4], [1], 0)
    add = torch.ops.aten.add.Tensor(as_strided_5, as_strided_2);  as_strided_5 = as_strided_2 = None
    view_1 = torch.ops.aten.view.default(add, [-1])
    t_1 = torch.ops.aten.t.default(t)
    unsqueeze = torch.ops.aten.unsqueeze.default(view_1, 0)
    return [as_strided_scatter, t, view_1, t_1, unsqueeze, add]""")  # noqa: B950

    def test_dynamic_shape_output_not_in_bw_graph(self):
        def f(x):
            return [x + 1, x.shape[0]]
        inp = torch.ones(5, requires_grad=True)
        bw_graph_cell = [None]
        compiled_f = aot_function(
            f,
            fw_compiler=nop,
            bw_compiler=partial(extract_graph, graph_cell=bw_graph_cell),
            decompositions={},
            keep_inference_input_mutations=False,
            dynamic=True,
        )
        out = compiled_f(inp)
        out[0].sum().backward()
        # The important bit: the forward fn returns 2 outputs,
        # but one of them is a symint so we should only see
        # 1 grad_output as an input to the backward graph.
        # (Otherwise, autograd will plumb a None as the value of the grad_output,
        # which causes inductor to complain).
        self.assertExpectedInline(bw_graph_cell[0].code.strip(), """\
def forward(self, tangents_1):
    return [tangents_1]""")

    def test_no_grad_input_output(self):
        def f(a, b):
            return a.cos(), b.cos(), a * b

        inp_thunks = [lambda: torch.randn(5, requires_grad=True), lambda: torch.randn(5, requires_grad=False)]
        for inps in itertools.product(inp_thunks, repeat=2):
            inps = [i() for i in inps]
            self.verify_aot_autograd(f, inps)

    def test_some_output_requires_grad_input_doesnt(self):
        def f(a, b):
            a_view = a.view(-1)
            a_view.requires_grad_(True)
            return a_view
        inp = [torch.randn(3, 3), torch.randn(3, 3, requires_grad=True)]
        self.verify_aot_autograd(f, inp)

    def test_some_outputs_dont_require_grad_view(self):
        def f(a, b):
            return a.detach(), b
        inp = [torch.randn(3, 3, requires_grad=True), torch.randn(3, 3, requires_grad=True)]
        self.verify_aot_autograd(f, inp)

    def test_some_outputs_dont_require_grad_non_view(self):
        def f(a, b):
            return a.add(1).detach(), b
        inp = [torch.randn(3, 3, requires_grad=True), torch.randn(3, 3, requires_grad=True)]
        self.verify_aot_autograd(f, inp)

    def test_inner_grad(self):
        def foo(x):
            y = torch.exp(x)
            z = torch.autograd.grad(y, x)
            return z
        inps = [torch.randn((), requires_grad=True)]
        self.verify_aot_autograd(foo, inps)

    def test_grad_context(self):
        def foo(x):
            return x * 2
        inps = [torch.randn((), requires_grad=True)]
        graph_size = None

        def get_graph_size(fx_g, _):
            nonlocal graph_size
            graph_size = len(fx_g.graph.nodes)
            return fx_g

        f = aot_function(foo, nop, get_graph_size)
        with torch.set_grad_enabled(False):
            f(*inps)
        self.assertIsNone(graph_size)

        f = aot_function(foo, nop, get_graph_size)
        with torch.set_grad_enabled(True):
            out = f(*inps)
            self.assertIsNone(graph_size)
            out.sum().backward()
            self.assertTrue(graph_size > 2)

    def test_output_dict(self):
        def f(x):
            return {'a': x, 'b': x}
        inp = [torch.randn(3, 3, requires_grad=True)]
        self.verify_aot_autograd(f, inp)

        def f(x, y):
            return {'a': x, 'b': y + x}
        inp = [torch.randn(3, requires_grad=True), torch.randn(3)]
        self.verify_aot_autograd(f, inp)

        def f(x):
            new_d = {}
            for k in x:
                new_d[k] = x[k] * 2
            return new_d

        a = torch.randn(3, requires_grad=True)
        b = torch.randn(3, requires_grad=True)

        def inp_callable():
            inps = [{'a': a, 'b': b}]
            return inps, inps

        self.verify_aot_autograd(f, inp_callable)

    def test_module(self):
        mod = nn.Sequential(nn.Linear(32, 32), nn.ReLU())
        compiled_mod = compiled_module(mod, nop, nop)
        inp = torch.randn(32, 32)
        ref_out = mod(inp)
        ref_out.sum().backward()
        ref_grads = sorted([(name, p.grad) for name, p in mod.named_parameters()])
        out = compiled_mod(inp)
        out.sum().backward()
        grads = sorted([(name, p.grad) for name, p in mod.named_parameters()])
        self.assertEqual((out, grads), (ref_out, ref_grads))

    def test_batchnorm(self):
        mod = compiled_module(nn.BatchNorm2d(4), nop, nop)
        x = torch.ones(1, 4, 2, 2)
        mod(x).sum().backward()

    def test_list_codegen(self):
        def list_nop(f, _):
            def g(inps):
                return f(*inps)
            g._boxed_call = True
            return g

        def f(a, b, c):
            return a.sin() * b.cos() * c.sin()
        f = aot_function(f, list_nop)
        inp = [torch.randn(5, requires_grad=True) for _ in range(3)]
        f(*inp).sum().backward()

    @patch('torch._functorch.aot_autograd.AOT_COUNTER', new_callable=itertools.count)
    def test_compilation_context(self, counter):
        def f(x):
            return x.sin().sin()
        count = []

        def compiler(fx_g, _):
            context = get_aot_compilation_context()
            count.append((context[0], len(fx_g.graph.nodes)))
            return fx_g

        f = aot_function(f, compiler)
        out = f(torch.randn(5, requires_grad=True))
        f = aot_function(f, compiler)
        f(torch.randn(5))
        out.sum().backward()
        self.assertExpectedInline(str(count), """[(['0_forward'], 4), (['1_inference'], 4), (['0_backward'], 8)]""")

    def test_dupe_arg(self):
        def f(x, y):
            return x + y

        x = torch.randn(3, 3, requires_grad=True)
        self.verify_aot_autograd(f, [x, x])

    def test_dupe_arg_torture(self):
        def f(x, y):
            x.t_()
            y.unsqueeze_(0)
            return x + y

        x = torch.randn(3, 3, requires_grad=True).clone()
        self.verify_aot_autograd(f, [x, x])

    # See https://github.com/pytorch/pytorch/issues/100224
    def test_dupe_arg_returned_as_output(self):
        def f(a, b, a_):
            a[0].add_(1)
            return a_
        f_compiled = aot_function(f, nop)
        a = torch.ones(2)
        b = torch.ones(2)
        out_ref = f(a, b, a)

        a2 = torch.ones(2)
        b2 = torch.ones(2)
        out_test = f_compiled(a2, b2, a2)

        self.assertEqual(out_ref, out_test)
        self.assertEqual(a, a2)

    @patch('torch._functorch.aot_autograd.AOT_COUNTER', new_callable=itertools.count)
    @patch("torch._functorch.config.debug_assert", True)
    def test_invalid_dupe_left_bias(self, counter):
        # This test checks that, just because only the first
        # argument did a metadata mutation, we still correctly
        # switch to strategy 2 (deduplicate)
        # See: https://github.com/pytorch/pytorch/pull/89896#discussion_r1036224447
        class F(torch.nn.Module):
            def forward(self, x, y):
                x.t_()
                return (x + y,)

        x = torch.randn(3, 3, requires_grad=True).clone()
        y = torch.randn(3, 3, requires_grad=True)
        self.verify_aot_autograd(F(), [x, x])

        fxx = aot_module_simplified(F(), (x, x), nop)
        self.assertExpectedRaisesInline(
            AssertionError, lambda: fxx(x, y),
            """At compilation time, graph 2 was compiled under the assumption that input 1 would be a duplicate of input 0, but at runtime this was not the case.  This indicates a guard bug in AOTAutograd or Dynamo, please file a bug to PyTorch."""  # noqa: B950
        )


    @patch('torch._functorch.aot_autograd.AOT_COUNTER', new_callable=itertools.count)
    @patch("torch._functorch.config.debug_assert", True)
    def test_invalid_dupe(self, counter):
        self._test_invalid_dupe(counter, fake=False)

    # See Note: Dynamo recompilation guarding invalid grad for why this test exists
    @patch('torch._functorch.aot_autograd.AOT_COUNTER', new_callable=itertools.count)
    @patch("torch._functorch.config.debug_assert", True)
    def test_invalid_dupe_fake(self, counter):
        self._test_invalid_dupe(counter, fake=True)


    def _test_invalid_dupe(self, counter, fake):
        class F(torch.nn.Module):
            def forward(self, x, y):
                x.unsqueeze_(0)
                y.unsqueeze_(0)
                return (x + y,)

        x = torch.randn(3, 3, requires_grad=True).clone()
        y = torch.randn(3, 3, requires_grad=True).clone()

        if fake:
            shape_env = ShapeEnv()
            fake_mode = FakeTensorMode(shape_env=shape_env)

            fake_x = fake_mode.from_tensor(x)
            fake_y = fake_mode.from_tensor(y)

        if fake:
            fxy = aot_module_simplified(F(), (fake_x, fake_y), nop)
        else:
            fxy = aot_module_simplified(F(), (x, y), nop)

        fxy(x, y)
        x = torch.randn(3, 3, requires_grad=True).clone()
        y = torch.randn(3, 3, requires_grad=True).clone()
        fxy(x, x)  # is ok!

        if fake:
            fxx = aot_module_simplified(F(), (fake_x, fake_x), nop)
        else:
            fxx = aot_module_simplified(F(), (x, x), nop)

        x = torch.randn(3, 3, requires_grad=True).clone()
        y = torch.randn(3, 3, requires_grad=True).clone()
        fxx(x, x)
        # Note This should not raise! Once we have guards in place here,
        # we will have this working correctly, as it should recompile.
        x = torch.randn(3, 3, requires_grad=True).clone()
        y = torch.randn(3, 3, requires_grad=True).clone()
        self.assertExpectedRaisesInline(
            AssertionError, lambda: fxx(x, y),
            """At compilation time, graph 1 was compiled under the assumption that input 1 would be a duplicate of input 0, but at runtime this was not the case.  This indicates a guard bug in AOTAutograd or Dynamo, please file a bug to PyTorch."""  # noqa: B950
        )


    @patch('torch._functorch.aot_autograd.AOT_COUNTER', new_callable=itertools.count)
    @patch("torch._functorch.config.debug_assert", True)
    def test_invalid_requires_grad(self, counter):
        self._test_invalid_requires_grad(counter, fake=False)

    # See Note: Dynamo recompilation guarding invalid grad for why this test exists
    @patch('torch._functorch.aot_autograd.AOT_COUNTER', new_callable=itertools.count)
    @patch("torch._functorch.config.debug_assert", True)
    def test_invalid_requires_grad_fake(self, counter):
        self._test_invalid_requires_grad(counter, fake=True)

    def _test_invalid_requires_grad(self, counter, fake):
        class F(torch.nn.Module):
            def forward(self, x, y):
                return (x + y,)

        x = torch.randn(3, 3, requires_grad=True)
        y = torch.randn(3, 3, requires_grad=True)
        z = torch.randn(3, 3, requires_grad=False)

        if fake:
            shape_env = ShapeEnv()
            fake_mode = FakeTensorMode(shape_env=shape_env)

            fake_x = fake_mode.from_tensor(x)
            fake_y = fake_mode.from_tensor(y)
            fake_z = fake_mode.from_tensor(z)

        if fake:
            fxy = aot_module_simplified(F(), (fake_x, fake_y), nop)
        else:
            fxy = aot_module_simplified(F(), (x, y), nop)

        compare_equal_outs_and_grads(self, F(), fxy, (x, y))
        compare_equal_outs_and_grads(self, F(), fxy, (x, z))

        if fake:
            fxz = aot_module_simplified(F(), (fake_x, fake_z), nop)
        else:
            fxz = aot_module_simplified(F(), (x, z), nop)

        compare_equal_outs_and_grads(self, F(), fxz, (x, z))

        self.assertExpectedRaisesInline(
            AssertionError, lambda: fxz(x, y),
            """At compilation time, graph 1 was compiled under the assumption that input 1 would not require grad, but at runtime this was not the case.  This indicates a guard bug in AOTAutograd or Dynamo, please file a bug to PyTorch."""  # noqa: B950
        )

    def test_custom_autograd(self):
        class CustomFn(torch.autograd.Function):
            @staticmethod
            def forward(ctx, x):
                return x.clone()

            @staticmethod
            def backward(ctx, grad_output):
                return grad_output + 1

        def f(x):
            return CustomFn.apply(x)

        self.verify_aot_autograd(f, [torch.randn(3)])

    @unittest.skipIf(not torch.cuda.is_available(), "CUDA is unavailable")
    def test_autocast_disable_guard(self):
        with torch._C._DisableAutocast():
            x = torch.rand([4, 4]).cuda()
            y = x @ x
            self.assertEqual(y.dtype, torch.float32)

    @unittest.skipIf(not torch.cuda.is_available(), "CUDA is unavailable")
    def test_nonidempotent_amp(self):
        def f(self_s_emb, add_3):
            einsum_2 = torch.functional.einsum('ah,th->t', self_s_emb, add_3)
            log_softmax_2 = einsum_2.log_softmax(-1)
            return (log_softmax_2,)

        args = [torch.rand((1, 256), dtype=torch.float32, device='cuda'), torch.rand((30, 256), dtype=torch.float16, device='cuda')]
        with torch.cuda.amp.autocast(enabled=True):
            self.verify_aot_autograd(f, args)

        args = [e.requires_grad_(True) for e in args]
        with torch.cuda.amp.autocast(enabled=True):
            self.verify_aot_autograd(f, args)

    @unittest.skipIf(not torch.cuda.is_available(), "CUDA is unavailable")
    @unittest.skipIf(not torch.backends.cudnn.is_available(), "CUDNN is unavailable")
    @skipIfRocm  # https://github.com/pytorch/pytorch/issues/96560
    def test_batch_norm_amp(self):
        device = "cuda"
        input_dtype = torch.float16
        param_dtype = torch.float32
        weight, bias = (torch.ones(64, device=device, dtype=param_dtype, requires_grad=True) for _ in range(2))
        running_mean, running_var = (torch.ones(64, device=device, dtype=param_dtype) for _ in range(2))

        def bn(x):
            return torch.ops.aten.cudnn_batch_norm(
                x,
                weight,
                bias,
                running_mean,
                running_var,
                False,
                0.1,
                1e-05,
            )
        inp = torch.ones(torch.Size([16, 64, 112, 112]), dtype=input_dtype, device=device)

        ref = bn(inp)
        cudnn_batch_norm_decomp = torch._decomp.get_decompositions({torch.ops.aten.cudnn_batch_norm})
        aot_fn = make_fx(bn, decomposition_table=cudnn_batch_norm_decomp)(inp)
        res = aot_fn(inp)
        for a, b in zip(ref, res):
            assert torch.allclose(a, b)

    def test_output_op_depending_on_symint(self):
        """
        It won't be obvious from reading this test what it's testing for.  We should probably make it into a more
        focused unit test.

        An issue with the following program was the expand op would end up depending on a symint whose proxy was
        incorrectly associated with one of the grad tensors rather than input tensors.  It broke partitioner logic
        and the net result was aot_function failed to produce a function and threw an exception instead.
        """
        inp = torch.randn(5, requires_grad=True)

        def f(x):
            return x.expand(x.shape)

        # TODO(whc) make this work (test setup is wrong somehow)
        # joint_forward_backward = create_joint_forward_backward(f)
        # out = f(inp)
        # joint_inputs =  ([inp], [out.detach().contiguous()])
        # fx_g = make_fx(joint_forward_backward)(*joint_inputs)
        # TODO: assert outputs of fwd graph trace to correct symint

        # e2e test that fails without symint clone fix
        af = aot_function(f, nop, partition_fn=partial(min_cut_rematerialization_partition, compiler="inductor"), dynamic=True)
        out = af(inp)
        self.assertEqual(out, f(inp))

    def test_inference_mode(self):
        m = torch.nn.Linear(4, 4)
        inp = torch.randn(4, 4)

        aot_mod = aot_module(m, fw_compiler=nop)

        with torch.inference_mode():
            out_ref = m(inp)
            out_test = aot_mod(inp)
        self.assertEqual(out_ref, out_test)

    def test_default_partitioner_saves_symints_not_tensors_for_bw(self):
        """
        In this test, the important thing is that primals_1 is **only** needed in the backward
        in order to grab its sizes.
        We need to assert that what we save for the backward are the tensor's sizes, and not the tensor itself.

        The way this test is set up, it will actually fail if we try to save the input tensor for backward.
        Why?
        b.masked_fill_(c, 0) has a backward that requires knowing a's sizes
        b.masked_fill_(c, 0) **also** mutates a (because b and a are aliased)
        The autograd engine yells at us if we save "a" for backward, and then try to mutate it.
        """
        inp = torch.randn(2, 2, requires_grad=True)

        def f(a):
            b = a[0]
            c = torch.ones_like(b, dtype=torch.bool)
            d = b.masked_fill_(c, 0)
            return d

        compiled_f = aot_function(f, nop, dynamic=True)
        inp_ref = torch.ones(2, 2, requires_grad=True)
        inp_test = torch.ones(2, 2, requires_grad=True)

        out_ref = f(inp_ref.clone())
        out_test = compiled_f(inp_test.clone())

        self.assertEqual(out_ref, out_test)

        out_ref.sum().backward()
        out_test.sum().backward()

        self.assertEqual(inp_ref.grad, inp_test.grad)

    def test_buffer_copied_in_graph(self):
        class MyModel(torch.nn.Module):
            def __init__(self):
                super().__init__()
                self.register_buffer("buf", torch.zeros(1))
                self.w1 = torch.nn.Parameter(torch.zeros(1))
                self.w2 = torch.nn.Parameter(torch.zeros(1))

            def forward(self, x):
                self.buf.add_(1)
                return (self.w1 * x * self.w2).sum() + self.buf.sum()

        model_for_eager = MyModel()
        model_for_compile = copy.deepcopy(model_for_eager)

        fw_graph_cell = [None]
        compiled_f = aot_module(
            model_for_compile,
            fw_compiler=make_boxed_compiler(partial(extract_graph, graph_cell=fw_graph_cell)),
            bw_compiler=nop,
            keep_inference_input_mutations=True,
        )
        inp_ref = torch.ones(1, requires_grad=True)
        inp_test = torch.ones(1, requires_grad=True)

        out_ref = model_for_eager(inp_ref.clone())
        out_test = compiled_f(inp_test.clone())

        self.assertExpectedInline(fw_graph_cell[0].code.strip(), """\
def forward(self, primals_1, primals_2, primals_3, primals_4):
    add = torch.ops.aten.add.Tensor(primals_3, 1)
    mul = torch.ops.aten.mul.Tensor(primals_1, primals_4)
    mul_1 = torch.ops.aten.mul.Tensor(mul, primals_2)
    sum_1 = torch.ops.aten.sum.default(mul_1);  mul_1 = None
    sum_2 = torch.ops.aten.sum.default(add)
    add_1 = torch.ops.aten.add.Tensor(sum_1, sum_2);  sum_1 = sum_2 = None
    copy_ = torch.ops.aten.copy_.default(primals_3, add);  primals_3 = add = None
    return [add_1, primals_1, primals_2, primals_4, mul]""")

        self.assertEqual(out_ref, out_test)

        out_ref.sum().backward()
        out_test.sum().backward()

        eager_grads = [p.grad for _, p in model_for_eager.named_parameters()]
        compile_grads = [p.grad for _, p in model_for_compile.named_parameters()]

        self.assertEqual(eager_grads, compile_grads)
        self.assertEqual(inp_ref.grad, inp_test.grad)

    def test_buffer_copied_in_graph_with_different_shapes(self):
        class MyModel(torch.nn.Module):
            def __init__(self):
                super().__init__()
                self.register_buffer("buf", torch.ones(4, 4))
                self.w = torch.nn.Parameter(torch.Tensor([[4, 5], [1, 2], [6, 7], [8, 9]]))

            def forward(self, x):
                self.buf.add_(1)
                return (self.w @ x).sum() + self.buf.sum()

        model_for_eager = MyModel()
        model_for_compile = copy.deepcopy(model_for_eager)

        fw_graph_cell = [None]
        compiled_f = aot_module(
            model_for_compile,
            fw_compiler=make_boxed_compiler(partial(extract_graph, graph_cell=fw_graph_cell)),
            bw_compiler=nop,
            keep_inference_input_mutations=True,
        )
        inp_ref = torch.ones(2, 4, requires_grad=True)
        inp_test = torch.ones(2, 4, requires_grad=True)

        out_ref = model_for_eager(inp_ref.clone())
        out_test = compiled_f(inp_test.clone())

        self.assertExpectedInline(fw_graph_cell[0].code.strip(), """\
def forward(self, primals_1, primals_2, primals_3):
    add = torch.ops.aten.add.Tensor(primals_2, 1)
    mm = torch.ops.aten.mm.default(primals_1, primals_3)
    sum_1 = torch.ops.aten.sum.default(mm);  mm = None
    sum_2 = torch.ops.aten.sum.default(add)
    add_1 = torch.ops.aten.add.Tensor(sum_1, sum_2);  sum_1 = sum_2 = None
    copy_ = torch.ops.aten.copy_.default(primals_2, add);  primals_2 = add = None
    return [add_1, primals_1, primals_3]""")
        self.assertEqual(out_ref, out_test)

        out_ref.sum().backward()
        out_test.sum().backward()

        eager_grads = [p.grad for _, p in model_for_eager.named_parameters()]
        compile_grads = [p.grad for _, p in model_for_compile.named_parameters()]

        self.assertEqual(eager_grads, compile_grads)

        self.assertEqual(inp_ref.grad, inp_test.grad)

    def test_buffer_batch_norm(self):
        class MyModel(torch.nn.Module):
            def __init__(self):
                super().__init__()
                self.m = torch.nn.BatchNorm1d(100)

            def forward(self, x):
                return self.m(x)

        model_for_eager = MyModel()
        model_for_compile = copy.deepcopy(model_for_eager)

        fw_graph_cell = [None]
        bw_graph_cell = [None]
        compiled_f = aot_module(
            model_for_compile,
            fw_compiler=make_boxed_compiler(partial(extract_graph, graph_cell=fw_graph_cell)),
            bw_compiler=make_boxed_compiler(partial(extract_graph, graph_cell=bw_graph_cell)),
            keep_inference_input_mutations=True,
        )
        inp_ref = torch.ones(20, 100, requires_grad=True)
        inp_test = torch.ones(20, 100, requires_grad=True)

        out_ref = model_for_eager(inp_ref.clone())
        out_test = compiled_f(inp_test.clone())

        self.assertExpectedInline(fw_graph_cell[0].code.strip(), """\
def forward(self, primals_1, primals_2, primals_3, primals_4, primals_5, primals_6):
    add = torch.ops.aten.add.Tensor(primals_5, 1)
    _native_batch_norm_legit_functional = torch.ops.aten._native_batch_norm_legit_functional.default(primals_6, primals_1, primals_2, primals_3, primals_4, True, 0.1, 1e-05);  primals_2 = None
    getitem = _native_batch_norm_legit_functional[0]
    getitem_1 = _native_batch_norm_legit_functional[1]
    getitem_2 = _native_batch_norm_legit_functional[2]
    getitem_3 = _native_batch_norm_legit_functional[3]
    getitem_4 = _native_batch_norm_legit_functional[4];  _native_batch_norm_legit_functional = None
    copy_ = torch.ops.aten.copy_.default(primals_3, getitem_3);  primals_3 = None
    copy__1 = torch.ops.aten.copy_.default(primals_4, getitem_4);  primals_4 = None
    copy__2 = torch.ops.aten.copy_.default(primals_5, add);  primals_5 = add = None
    return [getitem, primals_1, primals_6, getitem_1, getitem_2, getitem_3, getitem_4]""")  # noqa: B950

        self.assertEqual(out_ref, out_test)

        out_ref.sum().backward()
        out_test.sum().backward()

        eager_grads = [p.grad for _, p in model_for_eager.named_parameters()]
        compile_grads = [p.grad for _, p in model_for_compile.named_parameters()]
        self.assertEqual(eager_grads, compile_grads)

        self.assertExpectedInline(bw_graph_cell[0].code.strip(), """\
def forward(self, primals_1, primals_6, getitem_1, getitem_2, getitem_3, getitem_4, tangents_1):
    native_batch_norm_backward = torch.ops.aten.native_batch_norm_backward.default(tangents_1, primals_6, primals_1, getitem_3, getitem_4, getitem_1, getitem_2, True, 1e-05, [True, True, True]);  tangents_1 = primals_6 = primals_1 = getitem_3 = getitem_4 = getitem_1 = getitem_2 = None
    getitem_5 = native_batch_norm_backward[0]
    getitem_6 = native_batch_norm_backward[1]
    getitem_7 = native_batch_norm_backward[2];  native_batch_norm_backward = None
    return [getitem_6, getitem_7, None, None, None, getitem_5]""")  # noqa: B950

        self.assertEqual(inp_ref.grad, inp_test.grad)

    def test_new_inp_requires_grad_now(self):
        def f(x, y):
            return x.add_(y)

        fw_graph_cell = [None]
        bw_graph_cell = [None]
        compiled_f = aot_function(
            f,
            fw_compiler=make_boxed_compiler(partial(extract_graph, graph_cell=fw_graph_cell)),
            bw_compiler=make_boxed_compiler(partial(extract_graph, graph_cell=bw_graph_cell)),
            keep_inference_input_mutations=True,
        )

        inp_ref = (torch.ones(20, 100, requires_grad=False), torch.ones(20, 100, requires_grad=True))
        inp_test = (torch.ones(20, 100, requires_grad=False), torch.ones(20, 100, requires_grad=True))

        out_ref = f(*inp_ref)
        out_test = compiled_f(*inp_test)

        # There is no copy_ method
        self.assertExpectedInline(fw_graph_cell[0].code.strip(), """\
def forward(self, primals_1, primals_2):
    clone = torch.ops.aten.clone.default(primals_1);  primals_1 = None
    add = torch.ops.aten.add.Tensor(clone, primals_2);  clone = primals_2 = None
    return [add, add]""")  # noqa: B950

        self.assertEqual(out_ref, out_test)

        out_ref.sum().backward()
        out_test.sum().backward()

        self.assertExpectedInline(bw_graph_cell[0].code.strip(), """\
def forward(self, tangents_1):
    return [None, tangents_1]""")  # noqa: B950

    def test_real_weights_in_symbolic_mode(self):
        from functorch.experimental import functionalize

        class M(torch.nn.Module):
            def __init__(self):
                super().__init__()
                self.linear = torch.nn.Linear(5, 5)

            def forward(self, x):
                x = self.linear(x)
                return x

        m = M().eval()

        inp = torch.randn(2, 5)

        gm = make_fx(m, tracing_mode="symbolic", _allow_non_fake_inputs=True)(inp)
        self.assertEqual(gm(torch.ones(2, 5)), m(torch.ones(2, 5)))

        gm_functionalized = make_fx(functionalize(gm,), tracing_mode="symbolic", _allow_non_fake_inputs=True)(inp)
        self.assertEqual(gm_functionalized(torch.ones(2, 5)), m(torch.ones(2, 5)))

        inp_count = 0
        for node in gm.graph.nodes:
            if node.op == "placeholder":
                inp_count += 1

        # No more param lifting
        self.assertEqual(inp_count, 1)

        inp_count = 0
        for node in gm_functionalized.graph.nodes:
            if node.op == "placeholder":
                inp_count += 1

        # No more param lifting
        self.assertEqual(inp_count, 1)

        with self.assertRaisesRegex(Exception, "Please convert all Tensors to FakeTensors"):
            make_fx(m, tracing_mode="symbolic", _allow_non_fake_inputs=False)(torch.randn(2, 5))

    def test_real_weights_in_symbolic_mode_with_inplace_ops(self):

        class M(torch.nn.Module):
            def __init__(self):
                super().__init__()
                self.register_buffer("buffer", torch.ones(4, 5))

            def forward(self, x):
                y = self.buffer.add_(3)
                y.resize_([20])
                assert y.shape == self.buffer.shape
                return x.sum() + self.buffer.sum()

        m = M().eval()
        inp = torch.randn(2, 5)
        # inplace mutation on attr is not allowed
        with self.assertRaisesRegex(Exception, "Can't call metadata"):
            make_fx(m, tracing_mode="symbolic", _allow_non_fake_inputs=True)(inp)


def extract_graph(fx_g, _, graph_cell):
    graph_cell[0] = fx_g
    return fx_g


def get_ins_outs(fx_g):
    ins = []
    outs = []
    for n in fx_g.graph.nodes:
        if n.op == 'placeholder':
            ins.append(n)
        elif n.op == 'output':
            outs = tuple(n.args[0])
    return ins, outs


def get_num_ins_outs(fx_g):
    return tuple(len(i) for i in get_ins_outs(fx_g))


def get_fw_bw_graph(f, inps, partitioner=min_cut_rematerialization_partition, dynamic=False):
    fw_graph_cell = [None]
    bw_graph_cell = [None]
    aot_function(f,
                 fw_compiler=partial(extract_graph, graph_cell=fw_graph_cell),
                 bw_compiler=partial(extract_graph, graph_cell=bw_graph_cell),
                 partition_fn=partitioner,
                 decompositions=default_decompositions,
                 dynamic=dynamic)(*inps).sum().backward()
    return (fw_graph_cell[0], bw_graph_cell[0])

class TestMod(torch.nn.Module):
    def __init__(self, fn):
        super().__init__()
        self.p = torch.nn.Parameter(torch.ones(2, requires_grad=True))
        self.fn = fn

    def forward(self, *args):
        return self.fn(self.p, *args)

class TestAOTExport(AOTTestCase):

    def test_aot_export_ban_dropout_mut_pre_dispatch(self):
        def fn(p, x):
            y = torch.ops.aten.dropout.default(x, 0.1, train=False)
            y.add_(1)
            return (y,)

        mod = TestMod(fn)
        inp = torch.randn(2, 2)

        with self.assertRaisesRegex(RuntimeError, "cannot mutate tensors with frozen storage"):
            aot_export_module(mod, [inp], trace_joint=False, pre_dispatch=True)

        gm, _ = aot_export_module(mod, [inp], trace_joint=False, pre_dispatch=False)
        self.assertExpectedInline(str(gm.code).strip(), """\
def forward(self, arg0_1, arg1_1):
    clone = torch.ops.aten.clone.default(arg1_1);  arg1_1 = None
    add = torch.ops.aten.add.Tensor(clone, 1);  clone = None
    return (add,)""")

        fw_graph_cell = [None]
        bw_graph_cell = [None]

        compiled_outs = aot_function(
            fn,
            fw_compiler=partial(extract_graph, graph_cell=fw_graph_cell),
            bw_compiler=partial(extract_graph, graph_cell=bw_graph_cell),
            partition_fn=default_partition,
            decompositions=default_decompositions,
            dynamic=True)(*inp)
        fw_graph = fw_graph_cell[0]
        bw_graph = bw_graph_cell[0]

        self.assertExpectedInline(str(fw_graph.code).strip(), """\
def forward(self, arg0_1, arg1_1):
    clone = torch.ops.aten.clone.default(arg1_1);  arg1_1 = None
    add = torch.ops.aten.add.Tensor(clone, 1);  clone = None
    return (add,)""")


    def test_aot_export_predispatch_func_simple(self):
        def fn(p, x):
            y = x + 2
            with torch.no_grad():
                y.add_(2)
            return (x * 2 + y,)

        mod = TestMod(fn)
        inp = torch.randn(2, 2)

        gm, _ = aot_export_module(mod, [inp], trace_joint=False, pre_dispatch=True)
        self.assertExpectedInline(str(gm.code).strip(), """\
def forward(self, arg0_1, arg1_1):
    add = torch.ops.aten.add.Tensor(arg1_1, 2)
    _set_grad_enabled = torch._C._set_grad_enabled(False)
    add_1 = torch.ops.aten.add.Tensor(add, 2);  add = None
    _set_grad_enabled_1 = torch._C._set_grad_enabled(False)
    mul = torch.ops.aten.mul.Tensor(arg1_1, 2);  arg1_1 = None
    add_2 = torch.ops.aten.add.Tensor(mul, add_1);  mul = add_1 = None
    return (add_2,)""")

    def test_aot_export_predispatch_func_composite_implicit(self):
        def fn(p, x):
            with torch.enable_grad():
                y = x @ x
            y.add_(2)
            return (x.sum() + y.sum(),)

        mod = TestMod(fn)
        inp = torch.randn(2, 2)

        gm, _ = aot_export_module(mod, [inp], trace_joint=False, pre_dispatch=True)
        self.assertExpectedInline(str(gm.code).strip(), """\
def forward(self, arg0_1, arg1_1):
    _set_grad_enabled = torch._C._set_grad_enabled(True)
    matmul = torch.ops.aten.matmul.default(arg1_1, arg1_1)
    _set_grad_enabled_1 = torch._C._set_grad_enabled(False)
    add = torch.ops.aten.add.Tensor(matmul, 2);  matmul = None
    sum_1 = torch.ops.aten.sum.default(arg1_1);  arg1_1 = None
    sum_2 = torch.ops.aten.sum.default(add);  add = None
    add_1 = torch.ops.aten.add.Tensor(sum_1, sum_2);  sum_1 = sum_2 = None
    return (add_1,)""")

    def test_aot_export_predispatch_composite_implicit_inplace(self):
        def fn(x, p):
            return (torch.ops.aten.absolute_.default(x.clone()),)

        mod = TestMod(fn)
        inp = torch.randn(2, 2)

        gm, _ = aot_export_module(mod, [inp], trace_joint=False, pre_dispatch=True)
        self.assertExpectedInline(str(gm.code).strip(), """\
def forward(self, arg0_1, arg1_1):
    clone = torch.ops.aten.clone.default(arg0_1);  arg0_1 = None
    abs_1 = torch.ops.aten.abs.default(clone);  clone = None
    return (abs_1,)""")

    def test_aot_export_predispatch_composite_implicit_linear(self):
        class MM(torch.nn.Module):
            def __init__(self):
                super().__init__()
                self.linear = torch.nn.Linear(2, 2)

            def forward(self, x):
                return (self.linear(x),)

        mod = MM()
        inp = torch.randn(2, 2)

        gm, _ = aot_export_module(mod, [inp], trace_joint=False, pre_dispatch=True)
        self.assertExpectedInline(str(gm.code).strip(), """\
def forward(self, arg0_1, arg1_1, arg2_1):
    linear = torch.ops.aten.linear.default(arg2_1, arg0_1, arg1_1);  arg2_1 = arg0_1 = arg1_1 = None
    return (linear,)""")

    @unittest.expectedFailure
    def test_aot_export_predispatch_outdtype(self):
        class M(torch.nn.Module):
            def __init__(self, weight):
                super().__init__()
                self.weight = weight

            def forward(self, x):
                y = x + 2
                y.add_(5)
                return (out_dtype(
                    torch.ops.aten.mm.default, torch.int32, y, self.weight
                ),)

        weight = torch.randint(-128, 127, (5, 5), dtype=torch.int8)
        mod = M(weight)
        inp = torch.randint(-128, 127, (5, 5), dtype=torch.int8)

        gm, _ = aot_export_module(mod, [inp], trace_joint=False, pre_dispatch=True)
        self.assertExpectedInline(str(gm.code).strip(), """\
def forward(self, arg0_1, arg1_1):
    _set_grad_enabled = torch._C._set_grad_enabled(True)
    mm = torch.ops.aten.mm.default(arg1_1, arg1_1)
    _set_grad_enabled_1 = torch._C._set_grad_enabled(False)
    add = torch.ops.aten.add.Tensor(mm, 2);  mm = None
    sum_1 = torch.ops.aten.sum.default(arg1_1);  arg1_1 = None
    sum_2 = torch.ops.aten.sum.default(add);  add = None
    add_1 = torch.ops.aten.add.Tensor(sum_1, sum_2);  sum_1 = sum_2 = None
    return (add_1,)""")

    def test_aot_export_predispatch_func_view(self):
        def fn(p, x):
            y = x @ x
            y.add_(2)
            return (x.sum() + y.view(1, 4).sum(),)

        mod = TestMod(fn)
        inp = torch.randn(2, 2)

        gm, _ = aot_export_module(mod, [inp], trace_joint=False, pre_dispatch=True)
        self.assertExpectedInline(str(gm.code).strip(), """\
def forward(self, arg0_1, arg1_1):
    matmul = torch.ops.aten.matmul.default(arg1_1, arg1_1)
    add = torch.ops.aten.add.Tensor(matmul, 2);  matmul = None
    sum_1 = torch.ops.aten.sum.default(arg1_1);  arg1_1 = None
    view_1 = torch.ops.aten.view.default(add, [1, 4]);  add = None
    sum_2 = torch.ops.aten.sum.default(view_1);  view_1 = None
    add_1 = torch.ops.aten.add.Tensor(sum_1, sum_2);  sum_1 = sum_2 = None
    return (add_1,)""")

    def test_aot_export_predispatch_buffer_mutation_metadata(self):
        class Foo(torch.nn.Module):
            def __init__(self):
                super().__init__()
                self.register_buffer('foo', torch.zeros(2, 2))

            def forward(self, x):
                self.foo.add_(4)
                return (x.sum() + self.foo.sum(),)

        inp = torch.randn(2, 2)

        gm, graph_sig = aot_export_module(Foo(), [inp], trace_joint=False, pre_dispatch=True)
        self.assertExpectedInline(str(gm.code).strip(), """\
def forward(self, arg0_1, arg1_1):
    add = torch.ops.aten.add.Tensor(arg0_1, 4);  arg0_1 = None
    sum_1 = torch.ops.aten.sum.default(arg1_1);  arg1_1 = None
    sum_2 = torch.ops.aten.sum.default(add)
    add_1 = torch.ops.aten.add.Tensor(sum_1, sum_2);  sum_1 = sum_2 = None
    return (add, add_1)""")
        eager_mod = Foo()
        output_1, output_2 = gm(torch.zeros(2, 2), inp)
        eager_output = eager_mod(inp)
        self.assertTrue(torch.allclose(output_2, eager_output[0]))

        _, output_2 = gm(output_1, inp)
        eager_output = eager_mod(inp)
        self.assertTrue(torch.allclose(output_2, eager_output[0]))
        self.assertTrue("foo" in graph_sig.buffers)
        self.assertTrue(graph_sig.inputs_to_buffers["arg0_1"] == "foo")

    def test_aot_export_predispatch_with_autograd_op(self):
        def foo(p, x):
            with torch.enable_grad():
                y = x + 5
                y.add_(5)
                y.add_(7)
                return (x.cos() + y.sin(),)

        inp = torch.randn(2, 2)
        mod = TestMod(foo)

        gm, _ = aot_export_module(mod, [inp], trace_joint=False, pre_dispatch=True)
        self.assertExpectedInline(str(gm.code).strip(), """\
def forward(self, arg0_1, arg1_1):
    _set_grad_enabled = torch._C._set_grad_enabled(True)
    add = torch.ops.aten.add.Tensor(arg1_1, 5)
    add_1 = torch.ops.aten.add.Tensor(add, 5);  add = None
    add_2 = torch.ops.aten.add.Tensor(add_1, 7);  add_1 = None
    cos = torch.ops.aten.cos.default(arg1_1);  arg1_1 = None
    sin = torch.ops.aten.sin.default(add_2);  add_2 = None
    add_3 = torch.ops.aten.add.Tensor(cos, sin);  cos = sin = None
    _set_grad_enabled_1 = torch._C._set_grad_enabled(False)
    return (add_3,)""")

    @unittest.skipIf(IS_WINDOWS, "Windows isn't supported for this case")
    @unittest.skipIf(not torchdynamo.is_dynamo_supported(), "TorchDynamo is not supported")
    def test_aot_export_predispatch_with_cond_nested(self):
        class M(torch.nn.Module):
            def __init__(self):
                super().__init__()

            def forward(self, x):
                def true_fn(x):
                    y = x.sin()
                    y.add_(5)

                    def true_true_fn(x):
                        y = x.sin()
                        y.add_(7)
                        return y.sin()

                    def true_false_fn(x):
                        return x.cos()

                    return torch.cond(y.cos().shape[0] > 5, true_true_fn, true_false_fn, [y.cos()])

                def false_fn(x):
                    z = x.cos()
                    z.add_(6)
                    return z.sin()

                a = torch.cond(x.shape[0] > 4, true_fn, false_fn, [x])
                return (a + 3, a + 4)

        inp = torch.randn(2, 2)
        gm, _ = aot_export_module(M(), [inp], trace_joint=False, pre_dispatch=True)
        self.assertExpectedInline(str(gm.code).strip(), """\
def forward(self, arg0_1):
    true_graph_0 = self.true_graph_0
    false_graph_0 = self.false_graph_0
    conditional = torch.ops.higher_order.cond(False, true_graph_0, false_graph_0, [arg0_1]);  true_graph_0 = false_graph_0 = arg0_1 = None
    getitem = conditional[0];  conditional = None
    add = torch.ops.aten.add.Tensor(getitem, 3)
    add_1 = torch.ops.aten.add.Tensor(getitem, 4);  getitem = None
    return (add, add_1)""")  # noqa: B950

        self.assertExpectedInline(str(gm.true_graph_0.code).strip(), """\
def forward(self, arg0_1):
    sin = torch.ops.aten.sin.default(arg0_1);  arg0_1 = None
    add = torch.ops.aten.add.Tensor(sin, 5);  sin = None
    cos = torch.ops.aten.cos.default(add)
    cos_1 = torch.ops.aten.cos.default(add);  add = None
    true_graph_0 = self.true_graph_0
    false_graph_0 = self.false_graph_0
    conditional = torch.ops.higher_order.cond(False, true_graph_0, false_graph_0, [cos_1]);  true_graph_0 = false_graph_0 = cos_1 = None
    getitem = conditional[0];  conditional = None
    return (getitem,)""")  # noqa: B950

        self.assertExpectedInline(str(gm.true_graph_0.true_graph_0.code).strip(), """\
def forward(self, arg0_1):
    sin = torch.ops.aten.sin.default(arg0_1);  arg0_1 = None
    add = torch.ops.aten.add.Tensor(sin, 7);  sin = None
    sin_1 = torch.ops.aten.sin.default(add);  add = None
    return (sin_1,)""")

    @unittest.skipIf(IS_WINDOWS, "Windows isn't supported for this case")
    @unittest.skipIf(not torchdynamo.is_dynamo_supported(), "TorchDynamo is not supported")
    def test_aot_export_predispatch_map_1(self):
        class M(torch.nn.Module):
            def __init__(self):
                super().__init__()

            def forward(self, x, y):
                def true_fn(x, r):
                    y = x.sin()
                    y.add_(5)
                    return y.cos() + r.sum()

                def false_fn(x, r):
                    z = x.cos()

                    def f(x, y):
                        a = x.cos()
                        a.add_(5)
                        return a + y

                    return z + control_flow.map(f, z, r).sum() + control_flow.map(f, z, r).sum()

                a = torch.cond(x.shape[0] > 4, true_fn, false_fn, [x, y])
                return (a + 3, a + 4)
        inps = [torch.randn(2, 2), torch.ones(2)]
        gm, _ = aot_export_module(M(), inps, trace_joint=False, pre_dispatch=True)
        self.assertExpectedInline(str(gm.code).strip(), """\
def forward(self, arg0_1, arg1_1):
    true_graph_0 = self.true_graph_0
    false_graph_0 = self.false_graph_0
    conditional = torch.ops.higher_order.cond(False, true_graph_0, false_graph_0, [arg0_1, arg1_1]);  true_graph_0 = false_graph_0 = arg0_1 = arg1_1 = None
    getitem = conditional[0];  conditional = None
    add = torch.ops.aten.add.Tensor(getitem, 3)
    add_1 = torch.ops.aten.add.Tensor(getitem, 4);  getitem = None
    return (add, add_1)""")  # noqa: B950
        self.assertExpectedInline(str(gm.true_graph_0.code).strip(), """\
def forward(self, arg0_1, arg1_1):
    sin = torch.ops.aten.sin.default(arg0_1);  arg0_1 = None
    add = torch.ops.aten.add.Tensor(sin, 5);  sin = None
    cos = torch.ops.aten.cos.default(add);  add = None
    sum_1 = torch.ops.aten.sum.default(arg1_1);  arg1_1 = None
    add_1 = torch.ops.aten.add.Tensor(cos, sum_1);  cos = sum_1 = None
    return (add_1,)""")
        self.assertExpectedInline(str(gm.false_graph_0.code).strip(), """\
def forward(self, arg0_1, arg1_1):
    cos = torch.ops.aten.cos.default(arg0_1);  arg0_1 = None
    select = torch.ops.aten.select.int(cos, 0, 0)
    body_graph_0 = self.body_graph_0
    map_impl = torch.ops.higher_order.map_impl(body_graph_0, [cos], [arg1_1]);  body_graph_0 = None
    getitem = map_impl[0];  map_impl = None
    sum_1 = torch.ops.aten.sum.default(getitem);  getitem = None
    add = torch.ops.aten.add.Tensor(cos, sum_1);  sum_1 = None
    select_1 = torch.ops.aten.select.int(cos, 0, 0)
    body_graph_1 = self.body_graph_1
    map_impl_1 = torch.ops.higher_order.map_impl(body_graph_1, [cos], [arg1_1]);  body_graph_1 = cos = arg1_1 = None
    getitem_1 = map_impl_1[0];  map_impl_1 = None
    sum_2 = torch.ops.aten.sum.default(getitem_1);  getitem_1 = None
    add_1 = torch.ops.aten.add.Tensor(add, sum_2);  add = sum_2 = None
    return (add_1,)""")
        self.assertExpectedInline(str(gm.false_graph_0.body_graph_0.code).strip(), """\
def forward(self, arg0_1, arg1_1):
    cos = torch.ops.aten.cos.default(arg0_1);  arg0_1 = None
    add = torch.ops.aten.add.Tensor(cos, 5);  cos = None
    add_1 = torch.ops.aten.add.Tensor(add, arg1_1);  add = arg1_1 = None
    return (add_1,)""")

    def test_aot_export_predispatch_map_2(self):
        class M(torch.nn.Module):
            def __init__(self):
                super().__init__()

            def forward(self, x, y):
                z = x.cos()

                def f(x, y):
                    a = x.cos()
                    a.add_(5)
                    return a + y

                return (z + control_flow.map(f, z, y).sum(),)

        inps = [torch.randn(2, 2), torch.ones(2)]
        gm, _ = aot_export_module(M(), inps, trace_joint=False, pre_dispatch=True)
        self.assertExpectedInline(str(gm.code).strip(), """\
def forward(self, arg0_1, arg1_1):
    cos = torch.ops.aten.cos.default(arg0_1);  arg0_1 = None
    body_graph_0 = self.body_graph_0
    map_impl = torch.ops.higher_order.map_impl(body_graph_0, [cos], [arg1_1]);  body_graph_0 = arg1_1 = None
    getitem = map_impl[0];  map_impl = None
    sum_1 = torch.ops.aten.sum.default(getitem);  getitem = None
    add = torch.ops.aten.add.Tensor(cos, sum_1);  cos = sum_1 = None
    return (add,)""")  # noqa: B950
        self.assertExpectedInline(str(gm.body_graph_0.code).strip(), """\
def forward(self, arg0_1, arg1_1):
    cos = torch.ops.aten.cos.default(arg0_1);  arg0_1 = None
    add = torch.ops.aten.add.Tensor(cos, 5);  cos = None
    add_1 = torch.ops.aten.add.Tensor(add, arg1_1);  add = arg1_1 = None
    return [add_1]""")

    @unittest.skipIf(IS_WINDOWS, "Windows isn't supported for this case")
    @unittest.skipIf(not torchdynamo.is_dynamo_supported(), "TorchDynamo is not supported")
    def test_aot_export_predispatch_with_cond(self):
        class M(torch.nn.Module):
            def __init__(self):
                super().__init__()

            def forward(self, x):
                def true_fn(x):
                    y = x.sin()
                    z = torch.ops.aten.linear.default(y, torch.randn(2, 2))
                    z.add_(5)
                    return z.cos()

                def false_fn(x):
                    z = x.cos()
                    z.add_(6)
                    return z.sin()

                a = torch.cond(x.shape[0] > 4, true_fn, false_fn, [x])
                return (a + 3, a + 4)

        inp = torch.randn(2, 2)
        gm, _ = aot_export_module(M(), [inp], trace_joint=False, pre_dispatch=True)
        self.assertExpectedInline(str(gm.code).strip(), """\
def forward(self, arg0_1):
    true_graph_0 = self.true_graph_0
    false_graph_0 = self.false_graph_0
    conditional = torch.ops.higher_order.cond(False, true_graph_0, false_graph_0, [arg0_1]);  true_graph_0 = false_graph_0 = arg0_1 = None
    getitem = conditional[0];  conditional = None
    add = torch.ops.aten.add.Tensor(getitem, 3)
    add_1 = torch.ops.aten.add.Tensor(getitem, 4);  getitem = None
    return (add, add_1)""")  # noqa: B950
        self.assertExpectedInline(str(gm.true_graph_0.code).strip(), """\
def forward(self, arg0_1):
    sin = torch.ops.aten.sin.default(arg0_1);  arg0_1 = None
    randn = torch.ops.aten.randn.default([2, 2], device = device(type='cpu'), pin_memory = False)
    linear = torch.ops.aten.linear.default(sin, randn);  sin = randn = None
    add = torch.ops.aten.add.Tensor(linear, 5);  linear = None
    cos = torch.ops.aten.cos.default(add);  add = None
    return (cos,)""")

    def test_aot_export_predispatch_conv_and_bn(self):
        class ConvBatchnorm(torch.nn.Module):
            def __init__(self):
                super().__init__()
                self.conv = torch.nn.Conv2d(1, 3, 1, 1)
                self.bn = torch.nn.BatchNorm2d(3)

            def forward(self, x):
                x = self.conv(x)
                x = self.bn(x)
                return (x,)

        mod = ConvBatchnorm()
        mod.train()
        inp = torch.randn(1, 1, 3, 3)

        gm, _ = aot_export_module(mod, [inp], trace_joint=False, pre_dispatch=True)
        self.assertExpectedInline(str(gm.code).strip(), """\
def forward(self, arg0_1, arg1_1, arg2_1, arg3_1, arg4_1, arg5_1, arg6_1, arg7_1):
    conv2d = torch.ops.aten.conv2d.default(arg7_1, arg0_1, arg1_1);  arg7_1 = arg0_1 = arg1_1 = None
    add = torch.ops.aten.add.Tensor(arg6_1, 1);  arg6_1 = None
    _native_batch_norm_legit_functional = torch.ops.aten._native_batch_norm_legit_functional.default(conv2d, arg2_1, arg3_1, arg4_1, arg5_1, True, 0.1, 1e-05);  conv2d = arg2_1 = arg3_1 = arg4_1 = arg5_1 = None
    getitem = _native_batch_norm_legit_functional[0]
    getitem_3 = _native_batch_norm_legit_functional[3]
    getitem_4 = _native_batch_norm_legit_functional[4];  _native_batch_norm_legit_functional = None
    return (getitem_3, getitem_4, add, getitem)""")  # noqa: B950

    def test_aot_export_predispatch_reshape(self):
        class Reshape(torch.nn.Module):
            def forward(self, x):
                y = x.reshape(4, 4)
                return (y.sum(),)

        mod = Reshape()
        inp = torch.randn(2, 8)

        gm, _ = aot_export_module(mod, [inp], trace_joint=False, pre_dispatch=True)
        self.assertExpectedInline(str(gm.code).strip(), """\
def forward(self, arg0_1):
    view = torch.ops.aten.view.default(arg0_1, [4, 4]);  arg0_1 = None
    sum_1 = torch.ops.aten.sum.default(view);  view = None
    return (sum_1,)""")  # noqa: B950

    def test_aot_export_predispatch_contiguous(self):
        class Cont(torch.nn.Module):
            def forward(self, x):
                y = torch.ops.aten.contiguous.default(x)
                return (y.sum(),)

        mod = Cont()
        inp = torch.randn(2, 8)

        gm, _ = aot_export_module(mod, [inp], trace_joint=False, pre_dispatch=True)
        self.assertExpectedInline(str(gm.code).strip(), """\
def forward(self, arg0_1):
    sum_1 = torch.ops.aten.sum.default(arg0_1);  arg0_1 = None
    return (sum_1,)""")  # noqa: B950

    def test_aot_export_module_joint(self):
        class ConvBatchnormRelu(torch.nn.Module):
            def __init__(self):
                super().__init__()
                self.conv = torch.nn.Conv2d(1, 3, 1, 1)
                self.bn = torch.nn.BatchNorm2d(3)

            def forward(self, x):
                x = self.conv(x)
                x = self.bn(x)
                user_out = torch.nn.functional.relu(x)
                loss = user_out.sum()
                return loss, user_out.detach()

        mod = ConvBatchnormRelu()
        mod.train()
        inp = torch.randn(1, 1, 3, 3)
        o_ref = mod(inp)
        fx_g, signature = aot_export_module(mod, [inp], trace_joint=True, output_loss_index=0)
        # Some important characteristics of the exported graph below:
        # 8 arguments: 2 params from conv, 2 params from batchnorm, 2 buffers from 1 batchnorm, 1 user input
        # 9 outputs: 3 mutated buffers (from batchnorm), 2 user outputs and 4 gradients (since there were 4 parameters)
        for node in fx_g.graph.nodes:
            node.meta.pop("stack_trace", None)
        self.assertExpectedInline(fx_g.print_readable(print_output=False), """\
class <lambda>(torch.nn.Module):
    def forward(self, arg0_1: "f32[3, 1, 1, 1]", arg1_1: "f32[3]", arg2_1: "f32[3]", arg3_1: "f32[3]", arg4_1: "f32[3]", arg5_1: "f32[3]", arg6_1: "i64[]", arg7_1: "f32[1, 1, 3, 3]"):
        # No stacktrace found for following nodes
        convolution: "f32[1, 3, 3, 3]" = torch.ops.aten.convolution.default(arg7_1, arg0_1, arg1_1, [1, 1], [0, 0], [1, 1], False, [0, 0], 1);  arg1_1 = None
        add: "i64[]" = torch.ops.aten.add.Tensor(arg6_1, 1);  arg6_1 = None
        _native_batch_norm_legit_functional = torch.ops.aten._native_batch_norm_legit_functional.default(convolution, arg2_1, arg3_1, arg4_1, arg5_1, True, 0.1, 1e-05);  arg3_1 = arg4_1 = arg5_1 = None
        getitem: "f32[1, 3, 3, 3]" = _native_batch_norm_legit_functional[0]
        getitem_1: "f32[3]" = _native_batch_norm_legit_functional[1]
        getitem_2: "f32[3]" = _native_batch_norm_legit_functional[2]
        getitem_3: "f32[3]" = _native_batch_norm_legit_functional[3]
        getitem_4: "f32[3]" = _native_batch_norm_legit_functional[4];  _native_batch_norm_legit_functional = None
        relu: "f32[1, 3, 3, 3]" = torch.ops.aten.relu.default(getitem);  getitem = None
        detach: "f32[1, 3, 3, 3]" = torch.ops.aten.detach.default(relu)
        detach_1: "f32[1, 3, 3, 3]" = torch.ops.aten.detach.default(relu)
        detach_2: "f32[1, 3, 3, 3]" = torch.ops.aten.detach.default(detach_1);  detach_1 = None
        detach_3: "f32[1, 3, 3, 3]" = torch.ops.aten.detach.default(detach_2);  detach_2 = None
        detach_4: "f32[1, 3, 3, 3]" = torch.ops.aten.detach.default(detach_3);  detach_3 = None
        sum_1: "f32[]" = torch.ops.aten.sum.default(relu)
        detach_5: "f32[1, 3, 3, 3]" = torch.ops.aten.detach.default(relu);  relu = None
        detach_6: "f32[1, 3, 3, 3]" = torch.ops.aten.detach.default(detach_5);  detach_5 = None
        detach_7: "f32[1, 3, 3, 3]" = torch.ops.aten.detach.default(detach_6);  detach_6 = None
        detach_8: "f32[1, 3, 3, 3]" = torch.ops.aten.detach.default(detach_7);  detach_7 = None
        detach_9: "f32[1, 3, 3, 3]" = torch.ops.aten.detach.default(detach_8);  detach_8 = None
        detach_10: "f32[1, 3, 3, 3]" = torch.ops.aten.detach.default(detach_9);  detach_9 = None
        ones_like: "f32[]" = torch.ops.aten.ones_like.default(sum_1, pin_memory = False, memory_format = torch.preserve_format)
        expand: "f32[1, 3, 3, 3]" = torch.ops.aten.expand.default(ones_like, [1, 3, 3, 3]);  ones_like = None
        detach_11: "f32[1, 3, 3, 3]" = torch.ops.aten.detach.default(detach_4);  detach_4 = None
        detach_12: "f32[1, 3, 3, 3]" = torch.ops.aten.detach.default(detach_11);  detach_11 = None
        detach_13: "f32[1, 3, 3, 3]" = torch.ops.aten.detach.default(detach_12);  detach_12 = None
        detach_14: "f32[1, 3, 3, 3]" = torch.ops.aten.detach.default(detach_13);  detach_13 = None
        threshold_backward: "f32[1, 3, 3, 3]" = torch.ops.aten.threshold_backward.default(expand, detach_14, 0);  expand = detach_14 = None
        native_batch_norm_backward = torch.ops.aten.native_batch_norm_backward.default(threshold_backward, convolution, arg2_1, getitem_3, getitem_4, getitem_1, getitem_2, True, 1e-05, [True, True, True]);  threshold_backward = convolution = arg2_1 = getitem_1 = getitem_2 = None
        getitem_5: "f32[1, 3, 3, 3]" = native_batch_norm_backward[0]
        getitem_6: "f32[3]" = native_batch_norm_backward[1]
        getitem_7: "f32[3]" = native_batch_norm_backward[2];  native_batch_norm_backward = None
        convolution_backward = torch.ops.aten.convolution_backward.default(getitem_5, arg7_1, arg0_1, [3], [1, 1], [0, 0], [1, 1], False, [0, 0], 1, [False, True, True]);  getitem_5 = arg7_1 = arg0_1 = None
        getitem_8 = convolution_backward[0]
        getitem_9: "f32[3, 1, 1, 1]" = convolution_backward[1]
        getitem_10: "f32[3]" = convolution_backward[2];  convolution_backward = None
        return (getitem_3, getitem_4, add, sum_1, detach_10, getitem_9, getitem_10, getitem_6, getitem_7)
        """)  # noqa: B950


        self.assertExpectedInline(str(signature.parameters), """['conv.weight', 'conv.bias', 'bn.weight', 'bn.bias']""")
        self.assertExpectedInline(str(signature.buffers), """['bn.running_mean', 'bn.running_var', 'bn.num_batches_tracked']""")
        self.assertExpectedInline(str(signature.user_inputs), """['arg7_1']""")
        self.assertExpectedInline(str(signature.inputs_to_parameters), """{'arg0_1': 'conv.weight', 'arg1_1': 'conv.bias', 'arg2_1': 'bn.weight', 'arg3_1': 'bn.bias'}""")  # noqa: B950
        self.assertExpectedInline(str(signature.inputs_to_buffers), """{'arg4_1': 'bn.running_mean', 'arg5_1': 'bn.running_var', 'arg6_1': 'bn.num_batches_tracked'}""")  # noqa: B950
        self.assertExpectedInline(str(signature.buffers_to_mutate), """{'getitem_3': 'bn.running_mean', 'getitem_4': 'bn.running_var', 'add': 'bn.num_batches_tracked'}""")  # noqa: B950
        self.assertExpectedInline(str(signature.backward_signature.gradients_to_parameters), """{'getitem_9': 'conv.weight', 'getitem_10': 'conv.bias', 'getitem_6': 'bn.weight', 'getitem_7': 'bn.bias'}""")  # noqa: B950
        self.assertExpectedInline(str(signature.backward_signature.gradients_to_user_inputs), """{}""")
        self.assertExpectedInline(str(signature.backward_signature.loss_output), """getitem_3""")

        # Also check the inference graph
        # Main important thing here is that there are 5 total outputs: 3 total mutated buffers (from batchnorm), 2 user outputs.
        fx_g_inference, signature_inference = aot_export_module(mod, [inp], trace_joint=False)
        for node in fx_g_inference.graph.nodes:
            node.meta.pop("stack_trace", None)
        self.assertExpectedInline(fx_g_inference.print_readable(print_output=False), """\
class <lambda>(torch.nn.Module):
    def forward(self, arg0_1: "f32[3, 1, 1, 1]", arg1_1: "f32[3]", arg2_1: "f32[3]", arg3_1: "f32[3]", arg4_1: "f32[3]", arg5_1: "f32[3]", arg6_1: "i64[]", arg7_1: "f32[1, 1, 3, 3]"):
        # No stacktrace found for following nodes
        convolution: "f32[1, 3, 3, 3]" = torch.ops.aten.convolution.default(arg7_1, arg0_1, arg1_1, [1, 1], [0, 0], [1, 1], False, [0, 0], 1);  arg7_1 = arg0_1 = arg1_1 = None
        add: "i64[]" = torch.ops.aten.add.Tensor(arg6_1, 1);  arg6_1 = None
        _native_batch_norm_legit_functional = torch.ops.aten._native_batch_norm_legit_functional.default(convolution, arg2_1, arg3_1, arg4_1, arg5_1, True, 0.1, 1e-05);  convolution = arg2_1 = arg3_1 = arg4_1 = arg5_1 = None
        getitem: "f32[1, 3, 3, 3]" = _native_batch_norm_legit_functional[0]
        getitem_3: "f32[3]" = _native_batch_norm_legit_functional[3]
        getitem_4: "f32[3]" = _native_batch_norm_legit_functional[4];  _native_batch_norm_legit_functional = None
        relu: "f32[1, 3, 3, 3]" = torch.ops.aten.relu.default(getitem);  getitem = None
        sum_1: "f32[]" = torch.ops.aten.sum.default(relu)
        detach: "f32[1, 3, 3, 3]" = torch.ops.aten.detach.default(relu);  relu = None
        detach_1: "f32[1, 3, 3, 3]" = torch.ops.aten.detach.default(detach);  detach = None
        detach_2: "f32[1, 3, 3, 3]" = torch.ops.aten.detach.default(detach_1);  detach_1 = None
        return (getitem_3, getitem_4, add, sum_1, detach_2)
        """)  # noqa: B950
        # Some important characteristics of the exported graph below:
        # 8 arguments: 2 params from conv, 2 params from batchnorm, 2 buffers from 1 batchnorm, 1 user input
        # 9 outputs: 2 mutated buffers (from batchnorm), 2 user outputs and 4 gradients (since there were 4 parameters)

    def test_aot_export_simplified_basic(self):
        def f(x, y):
            return x * y, y * y.detach()

        x = torch.randn(2, requires_grad=True)
        y = torch.randn(2, requires_grad=True)

        f_graph_fw = aot_export_joint_simple(f, [x, y], trace_joint=False)
        out_ref = f(x, y)
        # No calling convention changes necessary to invoke the traced graph
        out_test = f_graph_fw(x, y)
        self.assertEqual(out_ref, out_test)

        # Now test the backward
        x = torch.randn(2, requires_grad=True)
        y = torch.randn(2, requires_grad=True)
        x2 = x.clone().detach().requires_grad_(True)
        y2 = y.clone().detach().requires_grad_(True)
        x3 = x.clone().detach().requires_grad_(True)
        y3 = y.clone().detach().requires_grad_(True)
        f_graph_joint = aot_export_joint_simple(f, [x, y], trace_joint=True)
        num_fw_outputs = 2
        fw_g, bw_g = default_partition(f_graph_joint, [x, y], num_fwd_outputs=num_fw_outputs)
        out_ref2 = f(x2, y2)
        fw_outs = fw_g(x3, y3)
        out_test2, activations = fw_outs[:num_fw_outputs], fw_outs[num_fw_outputs:]
        self.assertEqual(out_ref2, out_test2)

        # Test running the traced backward graph with a mocked-up grad_output
        grad_outs = [torch.ones_like(x) for x in out_ref2]
        grads_ref = torch.autograd.grad(out_ref2, [x2, y2], grad_outputs=grad_outs)
        grads_test = bw_g(*activations, *grad_outs)
        for g_ref, g_test in zip(grads_ref, grads_test):
            self.assertEqual(g_ref, g_test)

    def test_aot_export_metadata_mutation_banned(self):
        def fn(p, x):
            x.t_()
            return (x * 2,)
        mod = TestMod(fn)
        inp = torch.randn(2, 4)
        with self.assertRaisesRegex(
            RuntimeError, "Found an input that received a metadata mutation"
        ):
            aot_export_joint_simple(fn, [mod.p, inp], trace_joint=False)
            aot_export_joint_simple(fn, [mod.p, inp], trace_joint=True)
            aot_export_module(mod, [inp], trace_joint=False)

    def test_aot_export_forward_mutation_no_buffer_mut(self):
        class M(torch.nn.Module):
            def __init__(self):
                super().__init__()
                self.register_buffer("buffer1", torch.ones(6, 4))

            def forward(self, x):
                x.add_(4)
                return (x.cos().sum() + self.buffer1.sum(),)

        mod = M()
        inp = torch.ones(6, 4)
        gm, sig = aot_export_module(mod, [inp], trace_joint=False)
        self.assertExpectedInline(str(gm.code).strip(), """\
def forward(self, arg0_1, arg1_1):
    add = torch.ops.aten.add.Tensor(arg1_1, 4);  arg1_1 = None
    cos = torch.ops.aten.cos.default(add)
    sum_1 = torch.ops.aten.sum.default(cos);  cos = None
    sum_2 = torch.ops.aten.sum.default(arg0_1);  arg0_1 = None
    add_1 = torch.ops.aten.add.Tensor(sum_1, sum_2);  sum_1 = sum_2 = None
    return (add, add_1)""")  # noqa: B950
        self.assertEqual(sig.user_inputs_to_mutate, {"add": "arg1_1"})

    def test_aot_export_forward_mutation_multiple_mut(self):
        class M(torch.nn.Module):
            def __init__(self):
                super().__init__()
                self.register_buffer("buffer1", torch.ones(6, 4))

            def forward(self, x, y):
                y.add_(4)
                self.buffer1.add_(5)
                return (x.cos().sum() + y.sin().sum(), self.buffer1.sum(),)

        mod = M()
        inp = [torch.ones(6, 4), torch.zeros(6, 4)]
        gm, sig = aot_export_module(mod, inp, trace_joint=False)
        self.assertExpectedInline(str(gm.code).strip(), """\
def forward(self, arg0_1, arg1_1, arg2_1):
    add = torch.ops.aten.add.Tensor(arg2_1, 4);  arg2_1 = None
    add_1 = torch.ops.aten.add.Tensor(arg0_1, 5);  arg0_1 = None
    cos = torch.ops.aten.cos.default(arg1_1);  arg1_1 = None
    sum_1 = torch.ops.aten.sum.default(cos);  cos = None
    sin = torch.ops.aten.sin.default(add)
    sum_2 = torch.ops.aten.sum.default(sin);  sin = None
    add_2 = torch.ops.aten.add.Tensor(sum_1, sum_2);  sum_1 = sum_2 = None
    sum_3 = torch.ops.aten.sum.default(add_1)
    return (add_1, add, add_2, sum_3)""")  # noqa: B950
        self.assertEqual(sig.user_inputs_to_mutate, {"add": "arg2_1"})
        self.assertEqual(sig.buffers_to_mutate, {"add_1": "buffer1"})

    def test_aot_export_input_mutation_on_input_requiring_grad_banned(self):
        class M(torch.nn.Module):
            def forward(self, x):
                x.add_(4)
                return (x,)

        mod = M()
        inp = torch.randn(2, requires_grad=True)
        with self.assertRaisesRegex(
            RuntimeError, "Found a graph input that requires gradients, and received a mutation"
        ):
            aot_export_module(mod, [inp], trace_joint=False)

    def test_aot_export_input_mutation_on_parameter_banned(self):
        def fn(p, x):
            p.mul_(2)
            return (p + x,)
        mod = TestMod(fn)
        inp = torch.randn(2)
        with self.assertRaisesRegex(
            RuntimeError, "Found a graph input that requires gradients, and received a mutation"
        ):
            aot_export_joint_simple(fn, [mod.p, inp], trace_joint=False)
            aot_export_joint_simple(fn, [mod.p, inp], trace_joint=True)
            aot_export_module(mod, [inp], trace_joint=False)

    def test_aot_export_synthetic_bases_banned(self):
        def fn(p, x, y):
            x.mul_(2)
            return (x + y,)
        mod = TestMod(fn)
        inp = torch.randn(2)
        inp2 = inp.view(-1)
        with self.assertRaisesRegex(
            RuntimeError, "Encountered aliased inputs that are mutated"
        ):
            aot_export_joint_simple(fn, [mod.p, inp, inp2], trace_joint=False)
            aot_export_joint_simple(fn, [mod.p, inp, inp2], trace_joint=True)
            aot_export_module(mod, [inp, inp2], trace_joint=False)

    def test_aot_export_input_dupes_banned(self):
        def fn(p, x, y):
            x.mul_(2)
            return (x + y,)
        mod = TestMod(fn)
        inp = torch.randn(2)
        with self.assertRaisesRegex(
            RuntimeError, "Encountered duplicated inputs that are mutated in the graph"
        ):
            aot_export_joint_simple(fn, [mod.p, inp, inp], trace_joint=False)
            aot_export_joint_simple(fn, [mod.p, inp, inp], trace_joint=True)
            aot_export_module(mod, [inp, inp], trace_joint=False)

    def test_aot_export_multiple_outputs_require_grad_banned(self):
        def fn(p, x):
            out = p * x
            return out, out.sum()
        mod = TestMod(fn)
        inp = torch.randn(2)
        with self.assertRaisesRegex(
            RuntimeError, "Found an output of the forward that requires gradients, that was not"
        ):
            aot_export_module(mod, [inp], trace_joint=True, output_loss_index=1)

    @unittest.skipIf(IS_WINDOWS, "Windows isn't supported for this case")
    @unittest.skipIf(not torch._dynamo.is_dynamo_supported(), "Cond needs dynamo to run")
    def test_aot_export_with_torch_cond(self):
        class M(torch.nn.Module):
            def __init__(self):
                super().__init__()

            def forward(self, x):
                def true_fn(x):
                    y = x + 4
                    y.add_(5)
                    return x.cos()

                def false_fn(x):
                    y = x + 5
                    y.add_(6)
                    return x.sin()

                a = torch.cond(x.shape[0] > 4, true_fn, false_fn, [x])
                return (a + 3, a + 4)

        inp = torch.randn(3, 4)
        gm, _ = aot_export_module(M(), (inp,), trace_joint=False)
        self.assertExpectedInline(gm.code.strip(), """\
def forward(self, arg0_1):
    true_graph_0 = self.true_graph_0
    false_graph_0 = self.false_graph_0
    conditional = torch.ops.higher_order.cond(False, true_graph_0, false_graph_0, [arg0_1]);  true_graph_0 = false_graph_0 = arg0_1 = None
    getitem = conditional[0];  conditional = None
    add = torch.ops.aten.add.Tensor(getitem, 3)
    add_1 = torch.ops.aten.add.Tensor(getitem, 4);  getitem = None
    return (add, add_1)""")  # noqa: B950

        self.assertExpectedInline(gm.true_graph_0.code.strip(), """\
def forward(self, arg0_1):
    add = torch.ops.aten.add.Tensor(arg0_1, 4)
    add_1 = torch.ops.aten.add.Tensor(add, 5);  add = None
    cos = torch.ops.aten.cos.default(arg0_1);  arg0_1 = None
    return (cos,)""")

        self.assertExpectedInline(gm.false_graph_0.code.strip(), """\
def forward(self, arg0_1):
    add = torch.ops.aten.add.Tensor(arg0_1, 5)
    add_1 = torch.ops.aten.add.Tensor(add, 6);  add = None
    sin = torch.ops.aten.sin.default(arg0_1);  arg0_1 = None
    return (sin,)""")

    def test_aot_export_simplified_pytrees_banned(self):
        def fn(inps):
            return (inps[0] + inps[1],)
        inp1 = torch.randn(2)
        inp2 = torch.randn(2)
        inps = [inp1, inp2]
        with self.assertRaisesRegex(
            RuntimeError, "aot_export_joint_simple requires individual inputs not to be pytrees"
        ):
            aot_export_joint_simple(fn, [inps], trace_joint=False)
            aot_export_joint_simple(fn, [inps], trace_joint=True)

    def test_aot_export_functionalized_rng_banned(self):
        def fn(p, x):
            return (p + x,)
        mod = TestMod(fn)
        inp = torch.randn(2)
        with patch("functorch.compile.config.functionalize_rng_ops", True), self.assertRaisesRegex(
            RuntimeError, "Functionalized RNG is not currently supported in the aot_export"
        ):
            aot_export_joint_simple(fn, [mod.p, inp], trace_joint=False)
            aot_export_joint_simple(fn, [mod.p, inp], trace_joint=True)
            aot_export_module(mod, [inp], trace_joint=False)


class TestPartitioning(AOTTestCase):
    @unittest.skipIf(not USE_NETWORKX, "networkx not available")
    def test_recompute_partitioning(self):
        def fn(a, b):
            return torch.sin(torch.sin(a)) + b

        # Reference calculation
        ref_a = torch.rand(10, 10, requires_grad=True)
        ref_b = torch.rand(10, 10, requires_grad=True)
        ref = fn(ref_a, ref_b)
        ref.sum().backward()

        # Compiled function calculation
        res_a = ref_a.clone().detach().requires_grad_(True)
        res_b = ref_b.clone().detach().requires_grad_(True)

        def compile_fn(x, _):
            return x

        compiled_fn = compiled_function(fn, compile_fn, compile_fn, min_cut_rematerialization_partition)
        res = compiled_fn(res_a, res_b)
        res.sum().backward()
        assert torch.allclose(ref, res, atol=1e-3, rtol=1e-3)
        assert torch.allclose(ref_a.grad, res_a.grad, atol=1e-3, rtol=1e-3)
        assert torch.allclose(ref_b.grad, res_b.grad, atol=1e-3, rtol=1e-3)

    def test_meta_tensor_inplace_op(self):
        # Following module results in inplace ops while tracing. The test checks
        # that the meta tensor information is stored for inplace ops.
        class MockModule(torch.nn.Module):
            def __init__(self):
                super().__init__()
                self.weight = torch.nn.Parameter(torch.randn(3072, 768, requires_grad=True))
                self.bias = torch.nn.Parameter(torch.randn(3072, requires_grad=True))

            def forward(self, add_4):
                linear_4 = torch.nn.functional.linear(add_4, self.weight, bias=self.bias)
                gelu = torch.nn.functional.gelu(linear_4)
                return gelu

        def check_meta_tensor(fx_g, _):
            for node in fx_g.graph.nodes:
                if node.op != 'output':
                    assert 'tensor_meta' in node.meta
            return fx_g

        inp0 = torch.randn(16, 128, 768, requires_grad=True)
        inputs = [inp0, ]
        mod = MockModule().to(device="cpu")
        aot_mod = aot_module(mod, fw_compiler=check_meta_tensor)
        aot_mod(*inputs)

    def test_default_partitioner_getitem(self):
        mod = nn.LayerNorm([10])

        def f(x, mod_weight, mod_bias):
            return torch.nn.functional.layer_norm(x, [10], mod_weight, mod_bias, eps=1e-6)

        fw_graph, bw_graph = get_fw_bw_graph(f, [torch.randn(3, 10, requires_grad=True), mod.weight, mod.bias],
                                             partitioner=default_partition)
        self.assertEqual(get_num_ins_outs(fw_graph), (3, 6))
        self.assertEqual(get_num_ins_outs(bw_graph), (6, 3))

    @unittest.skipIf(not USE_NETWORKX, "networkx not available")
    def test_min_cut_partitioner_save_shape(self):

        def f(x):
            s = x.sum(dim=1)
            return s

        inp = [torch.ones([10, 10], requires_grad=True)]
        fw_graph, bw_graph = get_fw_bw_graph(f, inp, dynamic=True)
        _, fw_output = get_ins_outs(fw_graph)
        self.assertEqual(get_num_ins_outs(fw_graph), (1, 3))
        self.assertEqual(get_num_ins_outs(bw_graph), (3, 1))
        self.assertEqual(str(fw_output[0]), "sum_1")
        # make sure we don't do the suboptimal thing of saving the bigger primals input to sum,
        # rather than saving the sizes of the primals input for use in backward expand
        self.assertEqual(str(fw_output[1]), "sym_size_int")
        self.assertEqual(str(fw_output[2]), "sym_size_int_1")

        inp = [
            torch.randn(10, requires_grad=True),
            torch.randn((3, 10), requires_grad=True),
            torch.randn((2, 10), requires_grad=True),
        ]

        def f(a, b, c):
            # tried to test what happens if we save a size tuple in the graph;
            # turns out we never will due to how we trace, but this is probably
            # still a good test case for various size manipulations
            sb = torch.ops.aten.sym_size(b)
            sc = c.size()
            x = sb[0] + sc[0]
            a_sz = (x, a.size(0))
            return torch.cat([a.expand(a_sz), b, c])
        fw_graph, bw_graph = get_fw_bw_graph(f, inp, dynamic=True)
        self.assertEqual(get_num_ins_outs(fw_graph), (3, 4))
        self.assertEqual(get_num_ins_outs(bw_graph), (4, 3))
        _, outs = get_ins_outs(fw_graph)
        self.assertTrue(all(is_sym_node(n) for n in outs[1:]))

    def test_default_partitioner_output_tensor_shape_tensor(self):

        inp = [
            torch.randn(10, requires_grad=True),
            torch.randn((3, 10), requires_grad=True),
            torch.randn((2, 10), requires_grad=True),
            torch.randn((10, 1), requires_grad=True),
        ]

        def f(a, b, c, d):
            # Try to force symints intermixed with outputs in the function's returns
            sb = b.size()
            sc = c.size()
            x = sb[0] + sc[0]
            a_sz = (x, a.size(0))
            cat = torch.cat([a.expand(a_sz), b, c])
            mm = torch.mm(cat, d)
            mm2 = torch.mm(mm, a.view(mm.size(1), a.size(0)))  # this saves 4 new ints for backward. why?
            # and what do i have to do to make it save a tensor for backward?
            return cat, sb, c, mm2

        fw_graph_cell = [None]
        bw_graph_cell = [None]
        compiled_outs = aot_function(
            f,
            fw_compiler=partial(extract_graph, graph_cell=fw_graph_cell),
            bw_compiler=partial(extract_graph, graph_cell=bw_graph_cell),
            partition_fn=default_partition,
            decompositions=default_decompositions,
            dynamic=True)(*inp)
        fw_graph = fw_graph_cell[0]
        (compiled_outs[0].sum() + compiled_outs[2].sum()).backward()
        bw_graph = bw_graph_cell[0]

        # in the fwd graph, 13 outs because:
        # - 5 original outputs (sb is a tuple, gets expanded to 2 symints)
        # - 8 saved outputs for backward: 5 tensors, 3 symints
        self.assertEqual(get_num_ins_outs(fw_graph), (4, 13))
        # in the bwd graph, 10 inputs (grad outs) because:
        # - The fwd graph had 13 outputs
        # - 1 was a view of an input, which gets regenerated outside of the graph
        #   and doesn't participate in the backward
        # - 2 user outs were symints (b.size()), which don't get tangents in the backward
        self.assertEqual(get_num_ins_outs(bw_graph), (10, 4))
        _, fw_graph_out_nodes = get_ins_outs(fw_graph)
        self.assertEqual(
            # fw outputs include b.size() which expands to 2 symints,
            #
            # TODO(whc)- are the saved-tensors/saved-symints correct here?
            # i just made the test pass based on what default partition did
            # Of the 5 original forward outputs, the 4th (c) is an input,
            # which won't show up in the compiled forward graph
            [False, True, True, False, False] + [False] * 4 + [True] * 4,
            [is_sym_node(n) for n in fw_graph_out_nodes]
        )

        real_outs = f(*inp)
        self.assertEqual(compiled_outs, real_outs)
        self.assertTrue(isinstance(real_outs[1], torch.Size))

        # TODO(whc) we should learn to return torch.Sizes
        self.assertFalse(isinstance(compiled_outs[1], torch.Size))

    @unittest.skipIf(not USE_NETWORKX, "networkx not available")
    def test_min_cut_partitioner_output_tensor_shape_tensor(self):

        inp = [
            torch.randn(10, requires_grad=True),
            torch.randn((3, 10), requires_grad=True),
            torch.randn((2, 10), requires_grad=True),
            torch.randn((10, 1), requires_grad=True),
        ]

        def f(a, b, c, d):
            # Try to force symints intermixed with outputs in the function's returns
            sb = b.size()
            sc = c.size()
            x = sb[0] + sc[0]
            a_sz = (x, a.size(0))
            cat = torch.cat([a.expand(a_sz), b, c])
            mm = torch.mm(cat, d)
            mm2 = torch.mm(mm, a.view(mm.size(1), a.size(0)))  # this saves 4 new ints for backward. why?
            # and what do i have to do to make it save a tensor for backward?
            return cat, sb, c, mm2

        fw_graph_cell = [None]
        bw_graph_cell = [None]
        compiled_outs = aot_function(
            f,
            fw_compiler=partial(extract_graph, graph_cell=fw_graph_cell),
            bw_compiler=partial(extract_graph, graph_cell=bw_graph_cell),
            partition_fn=min_cut_rematerialization_partition,
            decompositions=default_decompositions,
            dynamic=True)(*inp)
        fw_graph = fw_graph_cell[0]
        (compiled_outs[0].sum() + compiled_outs[2].sum()).backward()
        bw_graph = bw_graph_cell[0]

        self.assertEqual(get_num_ins_outs(fw_graph), (4, 12))
        self.assertEqual(get_num_ins_outs(bw_graph), (9, 4))
        _, fw_graph_out_nodes = get_ins_outs(fw_graph)
        self.assertEqual(
            # fw outputs include b.size() which expands to 2 symints,
            # then 4 tensors (transposes of matricies used for mm) are saved
            # finally 3 symints are saved
            [False, True, True, False, False] + [False] * 4 + [True] * 3,
            [is_sym_node(n) for n in fw_graph_out_nodes]
        )

        real_outs = f(*inp)
        self.assertEqual(compiled_outs, real_outs)
        self.assertTrue(isinstance(real_outs[1], torch.Size))

        # TODO(whc) we should learn to return torch.Sizes
        self.assertFalse(isinstance(compiled_outs[1], torch.Size))

    @unittest.skipIf(not USE_NETWORKX, "networkx not available")
    def test_min_cut_partitioner(self):
        def f(x):
            return x.cos().cos().cos()

        fw_graph, bw_graph = get_fw_bw_graph(f, [torch.randn(3, requires_grad=True)])
        self.assertEqual(get_num_ins_outs(fw_graph), (1, 2))
        self.assertEqual(get_num_ins_outs(bw_graph), (2, 1))

        def f(a, b, c, d):
            x = a + b + c + d
            return x.cos().cos()

        fw_graph, bw_graph = get_fw_bw_graph(f, [torch.randn(3, requires_grad=True) for _ in range(4)])
        self.assertEqual(get_num_ins_outs(fw_graph), (4, 2))
        self.assertEqual(get_num_ins_outs(bw_graph), (2, 4))

    @unittest.skipIf(not USE_NETWORKX, "networkx not available")
    def test_min_cut_partitioner_recomputable_ops(self):
        def f(x):
            return x * x * x

        recomputable_ops = []
        partition_fn = partial(min_cut_rematerialization_partition, recomputable_ops=recomputable_ops)

        fw_graph, bw_graph = get_fw_bw_graph(f, [torch.randn(3, requires_grad=True)], partition_fn)
        # Expected forward graph:
        # opcode         name       target           args                        kwargs
        # -------------  ---------  ---------------  --------------------------  --------
        # placeholder    primals_1  primals_1        ()                          {}
        # call_function  mul        aten.mul.Tensor  (primals_1, primals_1)      {}
        # call_function  mul_1      aten.mul.Tensor  (mul, primals_1)            {}
        # output         output     output           ([mul_1, primals_1, mul],)  {}
        self.assertEqual(get_num_ins_outs(fw_graph), (1, 3))
        # Expected backward graph:
        # opcode         name        target           args                     kwargs
        # -------------  ----------  ---------------  -----------------------  --------
        # placeholder    primals_1   primals_1        ()                       {}
        # placeholder    mul         mul              ()                       {}
        # placeholder    tangents_1  tangents_1       ()                       {}
        # call_function  mul_2       aten.mul.Tensor  (tangents_1, mul)        {}
        # call_function  mul_3       aten.mul.Tensor  (tangents_1, primals_1)  {}
        # call_function  mul_4       aten.mul.Tensor  (mul_3, primals_1)       {}
        # call_function  add         aten.add.Tensor  (mul_2, mul_4)           {}
        # call_function  add_1       aten.add.Tensor  (add, mul_4)             {}
        # output         output      output           ([add_1],)               {}
        self.assertEqual(get_num_ins_outs(bw_graph), (3, 1))

        recomputable_ops = [torch.ops.aten.mul]
        partition_fn = partial(min_cut_rematerialization_partition, recomputable_ops=recomputable_ops)
        fw_graph, bw_graph = get_fw_bw_graph(f, [torch.randn(3, requires_grad=True)], partition_fn)
        # Expected forward graph:
        # opcode         name       target           args                    kwargs
        # -------------  ---------  ---------------  ----------------------  --------
        # placeholder    primals_1  primals_1        ()                      {}
        # call_function  mul        aten.mul.Tensor  (primals_1, primals_1)  {}
        # call_function  mul_1      aten.mul.Tensor  (mul, primals_1)        {}
        # output         output     output           ([mul_1, primals_1],)   {}
        self.assertEqual(get_num_ins_outs(fw_graph), (1, 2))
        # Expected backward graph:
        # opcode         name        target           args                     kwargs
        # -------------  ----------  ---------------  -----------------------  --------
        # placeholder    primals_1   primals_1        ()                       {}
        # placeholder    tangents_1  tangents_1       ()                       {}
        # call_function  mul         aten.mul.Tensor  (primals_1, primals_1)   {} # RECOMPUTED
        # call_function  mul_2       aten.mul.Tensor  (tangents_1, mul)        {}
        # call_function  mul_3       aten.mul.Tensor  (tangents_1, primals_1)  {}
        # call_function  mul_4       aten.mul.Tensor  (mul_3, primals_1)       {}
        # call_function  add         aten.add.Tensor  (mul_2, mul_4)           {}
        # call_function  add_1       aten.add.Tensor  (add, mul_4)             {}
        # output         output      output           ([add_1],)               {}
        self.assertEqual(get_num_ins_outs(bw_graph), (2, 1))

    def test_contiguous(self):
        # The test simulates the condition where transpose followed by view
        # happens in the backward pass.
        # https://discuss.pytorch.org/t/error-on-transpose-and-view/434
        def f(x):
            return x.view(2, 3).t()

        inp = torch.randn(6, requires_grad=True)
        out = aot_function(f, nop)(inp)
        torch.autograd.grad(out, inp, torch.randn(3, 2))

    def test_preserve_random(self):
        def fn(x):
            return torch.nn.functional.dropout(x, 0.5) + x

        x = torch.randn(4)

        torch.manual_seed(0)
        ref = fn(x)

        torch.manual_seed(0)
        aot_fn = aot_function(fn, nop)
        res = aot_fn(x)

        assert torch.allclose(ref, res)

    # https://github.com/pytorch/pytorch/issues/110666
    def test_generate_gives_inference_graph(self):
        # We expect this to give an inference graph
        def generate(x):
            with torch.no_grad():
                return torch.mul(x, x)

        inference_graph_cell = [None]
        inference_compiler = make_boxed_compiler(partial(extract_graph, graph_cell=inference_graph_cell))
        aot_fn = aot_function(generate, nop, inference_compiler=inference_compiler)
        # Even though x requires grad, we should still get an inference graph
        x = torch.randn(4, requires_grad=True)
        res = aot_fn(x)
        self.assertTrue(inference_graph_cell[0] is not None)


    @unittest.skipIf(not torch.cuda.is_available(), "CUDA is unavailable")
    @unittest.skipIf(not USE_TORCHVISION, "test requires torchvision")
    def test_autocast(self):
        mod = torchvision.models.resnet18().cuda()
        mod.train()

        x = torch.randn(16, 3, 32, 32, device="cuda")
        aot_mod = memory_efficient_fusion(mod)

        # Ensure that AOT Autograd works with AMP
        with torch.cuda.amp.autocast(True):
            res = aot_mod(x)
        res.sum().backward()


class TestAOTDispatch(AOTTestCase):

    # Tests to add cases for (non-exhaustive list, mostly for my notes):
    # - subclass / mode introduced in the middle of the compiled fn
    # - various input mutation / intermediate base tests
    # - input mutation that changes a tensor into a subclass
    # - metadata mutation? (TBD)
    # - guard tests (fw guards *and* bw guards)
    # - subclass test involving _indices_of_inps_to_detach
    def test_aot_dispatch_simple(self):
        # a is a subclass, b is not
        def f(a, b):
            aa = torch.mul(a, 6)
            bb = torch.div(b, 2)
            return aa + bb

        a1_ref = torch.ones(3, 3, requires_grad=True)
        a2_ref = torch.ones(3, 3, requires_grad=True)
        a_ref = TwoTensor(a1_ref, a2_ref)
        b_ref = torch.ones(3, 3, requires_grad=True)

        a1_test = a1_ref.clone().detach().requires_grad_(True)
        a2_test = a2_ref.clone().detach().requires_grad_(True)
        a_test = TwoTensor(a1_test, a2_test)
        b_test = b_ref.clone().detach().requires_grad_(True)

        fw_graph_cell = [None]
        bw_graph_cell = [None]

        compiled_f = aot_function(
            f,
            fw_compiler=partial(extract_graph, graph_cell=fw_graph_cell),
            bw_compiler=partial(extract_graph, graph_cell=bw_graph_cell),
            partition_fn=min_cut_rematerialization_partition
        )
        out_ref = f(a_ref, b_ref)
        out_test = compiled_f(a_test, b_test)

        # Output is a TwoTensor (check both inner tensors)
        self.assertEqual(out_ref.a, out_test.a)
        self.assertEqual(out_ref.b, out_test.b)

        out_ref.sum().backward()
        out_test.sum().backward()
        # Both grad_inputs are TwoTensor
        self.assertEqual(a_ref.grad.a, a_test.grad.a)
        self.assertEqual(a_ref.grad.b, a_test.grad.b)
        self.assertEqual(b_ref.grad.a, b_test.grad.a)
        self.assertEqual(b_ref.grad.b, b_test.grad.b)

        # Important pieces of the graph:
        # - mul() and div() show up twice, because we called them on a TwoTensor
        # - add() shows up once, because we called it on a plain Tensor
        # - The user forward() fn returns 1 output (the result of add),
        #   while the graph itself returns two outputs (add, add_1)
        # - add, add_1 correspond to the two inner dense tensors that will be wrapped
        # - into a single TwoTensor output.
        self.assertExpectedInline(fw_graph_cell[0].code.strip(), """\
def forward(self, primals_1, primals_2, primals_3):
    mul = torch.ops.aten.mul.Tensor(primals_1, 6);  primals_1 = None
    mul_1 = torch.ops.aten.mul.Tensor(primals_2, 6);  primals_2 = None
    div = torch.ops.aten.div.Tensor(primals_3, 2);  primals_3 = None
    add = torch.ops.aten.add.Tensor(mul, div);  mul = None
    add_1 = torch.ops.aten.add.Tensor(mul_1, div);  mul_1 = div = None
    return [add, add_1]""")

        # Important pieces of the graph:
        # - 4 total dense outputs.
        #   This corresponds to the fact that each user fwd inpt (a, b)
        #   will get a gradient that is a TwoTensor subclass,
        #   so (mul_2, mul_3) will be wrapped into a.grad
        #   and (div_1, div_2) will be wrapped into b.grad
        # - 4 total dense outputs,
        self.assertExpectedInline(bw_graph_cell[0].code.strip(), """\
def forward(self, tangents_1, tangents_2):
    div_1 = torch.ops.aten.div.Tensor(tangents_1, 2)
    div_2 = torch.ops.aten.div.Tensor(tangents_2, 2)
    mul_2 = torch.ops.aten.mul.Tensor(tangents_1, 6);  tangents_1 = None
    mul_3 = torch.ops.aten.mul.Tensor(tangents_2, 6);  tangents_2 = None
    return [mul_2, mul_3, div_1, div_2]""")

    def test_aot_dispatch_inference(self):
        # a is a subclass, b is not
        def f(a, b):
            aa = torch.mul(a, 6)
            bb = torch.div(b, 2)
            return aa + bb

        a1_ref = torch.ones(3, 3)
        a2_ref = torch.ones(3, 3)
        a_ref = TwoTensor(a1_ref, a2_ref)
        b_ref = torch.ones(3, 3)

        a1_test = a1_ref.clone()
        a2_test = a2_ref.clone()
        a_test = TwoTensor(a1_test, a2_test)
        b_test = b_ref.clone()

        compiled_f = aot_function(
            f,
            fw_compiler=nop,
            bw_compiler=nop,
            partition_fn=min_cut_rematerialization_partition
        )
        out_ref = f(a_ref, b_ref)
        out_test = compiled_f(a_test, b_test)

        # Output is a TwoTensor (check both inner tensors)
        self.assertEqual(out_ref.a, out_test.a)
        self.assertEqual(out_ref.b, out_test.b)

    def test_aot_dispatch_incorrect_backward(self):
        # a is a subclass, b is not
        def f(a, b):
            aa = torch.mul(a, 2)
            bb = torch.add(b, 3)
            out_subclass = torch.div(aa, bb)
            out_reg = torch.add(b, b)
            # When creating the joint, we assume that the second grad_out
            # is not a subclass.
            # In the below test case though, we end up being wrong.
            # This would require re-tracing and recompiling the backward.
            return out_subclass, out_reg

        a1_ref = torch.ones(3, 3, requires_grad=True)
        a2_ref = torch.ones(3, 3, requires_grad=True)
        a_ref = TwoTensor(a1_ref, a2_ref)
        b_ref = torch.ones(3, 3, requires_grad=True)

        a1_test = a1_ref.clone().detach().requires_grad_(True)
        a2_test = a2_ref.clone().detach().requires_grad_(True)
        a_test = TwoTensor(a1_test, a2_test)
        b_test = b_ref.clone().detach().requires_grad_(True)

        compiled_f = aot_function(
            f,
            fw_compiler=nop,
            bw_compiler=nop,
            partition_fn=min_cut_rematerialization_partition
        )
        out_ref = f(a_ref, b_ref)
        out_test = compiled_f(a_test, b_test)
        # First out is a TwoTensor, second is an ordinary tensor
        self.assertEqual(out_ref[0].a, out_test[0].a)
        self.assertEqual(out_ref[0].b, out_test[0].b)
        self.assertEqual(out_ref[1], out_test[1])

        # We compiled our graph assuming type(grad_out[1]) == torch.Tensor,
        # but we were wrong: in the below tests, it is a subclass.
        # This will eventually require a repartition + recompile
        with self.assertRaisesRegex(
            AssertionError,
            "incorrectly attempted to compile the backward with incorrect subclass metadata"
        ):
            (out_test[0] + out_test[1]).sum().backward()

    def test_aot_dispatch_output_alias(self):
        # a is a tensor, b is a TwoTensor
        def f(a, b):
            return b.view(b.shape), a * b

        b1_ref = torch.ones(3, 3, requires_grad=True)
        b2_ref = torch.ones(3, 3, requires_grad=True)
        b_ref = TwoTensor(b1_ref, b2_ref)
        a_ref = torch.ones(3, 3, requires_grad=True)

        b1_test = b1_ref.clone().detach().requires_grad_(True)
        b2_test = b2_ref.clone().detach().requires_grad_(True)
        b_test = TwoTensor(b1_test, b2_test)
        a_test = a_ref.clone().detach().requires_grad_(True)

        compiled_f = aot_function(
            f,
            fw_compiler=nop,
            bw_compiler=nop,
            partition_fn=min_cut_rematerialization_partition
        )
        out_ref1, out_ref2 = f(a_ref, b_ref)
        out_test1, out_test2 = compiled_f(a_test, b_test)
        self.assertEqual(out_ref1, out_test1)
        self.assertEqual(out_ref2.a, out_test2.a)
        self.assertEqual(out_ref2.b, out_test2.b)

        (out_ref1 + out_ref2).sum().backward()
        (out_test1 + out_test2).sum().backward()
        # Both grad_inputs are TwoTensor
        self.assertEqual(a_ref.grad.a, a_test.grad.a)
        self.assertEqual(a_ref.grad.b, a_test.grad.b)
        self.assertEqual(b_ref.grad.a, b_test.grad.a)
        self.assertEqual(b_ref.grad.b, b_test.grad.b)

    def test_aot_dispatch_input_mutation(self):
        def f(a, b):
            a.mul_(2)
            b.mul_(3)
            return a + b

        b1_ref = torch.ones(3, 3, requires_grad=True)
        b2_ref = torch.ones(3, 3, requires_grad=True)
        b_ref_base = TwoTensor(b1_ref, b2_ref)
        a_ref_base = torch.ones(3, 3, requires_grad=True)
        b_ref = b_ref_base + 1
        a_ref = a_ref_base + 1

        b1_test = b1_ref.clone().detach().requires_grad_(True)
        b2_test = b2_ref.clone().detach().requires_grad_(True)
        b_test_base = TwoTensor(b1_test, b2_test)
        a_test_base = a_ref_base.clone().detach().requires_grad_(True)
        b_test = b_test_base + 1
        a_test = a_test_base + 1

        compiled_f = aot_function(
            f,
            fw_compiler=nop,
            bw_compiler=nop,
            partition_fn=min_cut_rematerialization_partition
        )
        out_ref = f(a_ref, b_ref)
        out_test = compiled_f(a_test, b_test)
        self.assertEqual(out_ref.a, out_test.a)
        self.assertEqual(out_ref.b, out_test.b)

        # confirm input mutations worked
        self.assertEqual(a_test, a_ref)
        self.assertEqual(b_test.a, b_ref.a)
        self.assertEqual(b_test.b, b_ref.b)

        # NOTE: we need to use b in our gradient compute. Otherwise we will need to recompile teh backward.
        (b_ref * out_ref).sum().backward()
        (b_test * out_test).sum().backward()
        # Both grad_inputs are TwoTensor
        self.assertEqual(a_ref_base.grad.a, a_test_base.grad.a)
        self.assertEqual(a_ref_base.grad.b, a_test_base.grad.b)
        self.assertEqual(b_ref_base.grad.a, b_test_base.grad.a)
        self.assertEqual(b_ref_base.grad.b, b_test_base.grad.b)

    # NB: Metadata mutation for subclasses is currently broken and disabled
    # See https://github.com/pytorch/pytorch/issues/114975
    @unittest.expectedFailure
    def test_aot_dispatch_input_metadata_mutation(self):
        def f(a, b):
            a.t_()
            b.unsqueeze_(0)
            return a + b

        b1_ref = torch.arange(9, requires_grad=True, dtype=torch.float32).reshape(3, 3)
        b2_ref = torch.arange(9, requires_grad=True, dtype=torch.float32).reshape(3, 3)
        b_ref_base = TwoTensor(b1_ref, b2_ref)
        a_ref_base = torch.arange(9, dtype=torch.float32).reshape(3, 3).detach().requires_grad_(True)
        b_ref = b_ref_base + 1
        a_ref = a_ref_base + 1

        b1_test = b1_ref.clone().detach().requires_grad_(True)
        b2_test = b2_ref.clone().detach().requires_grad_(True)
        b_test_base = TwoTensor(b1_test, b2_test)
        a_test_base = a_ref_base.clone().detach().requires_grad_(True)
        b_test = b_test_base + 1
        a_test = a_test_base + 1

        compiled_f = aot_function(
            f,
            fw_compiler=nop,
            bw_compiler=nop,
            partition_fn=min_cut_rematerialization_partition
        )
        out_ref = f(a_ref, b_ref)
        out_test = compiled_f(a_test, b_test)
        self.assertEqual(out_ref.a, out_test.a)
        self.assertEqual(out_ref.b, out_test.b)

        # confirm input mutations worked
        self.assertEqual(a_test, a_ref)
        self.assertEqual(b_test.a, b_ref.a)
        self.assertEqual(b_test.b, b_ref.b)

        # NOTE: we need to use b in our gradient compute. Otherwise we will need to recompile the backward.
        (b_ref * out_ref).sum().backward()
        (b_test * out_test).sum().backward()
        # Both grad_inputs are TwoTensor
        self.assertEqual(a_ref_base.grad.a, a_test_base.grad.a)
        self.assertEqual(a_ref_base.grad.b, a_test_base.grad.b)
        self.assertEqual(b_ref_base.grad.a, b_test_base.grad.a)
        self.assertEqual(b_ref_base.grad.b, b_test_base.grad.b)

    # NB: Metadata mutation for subclasses is currently broken and disabled
    # See https://github.com/pytorch/pytorch/issues/114975
    @unittest.expectedFailure
    def test_aot_dispatch_input_data_and_metadata_mutation(self):
        def f(a, b):
            a.t_()
            b.unsqueeze_(0)
            a.mul_(2)
            b.mul_(3)
            return a + b

        b1_ref = torch.arange(9, requires_grad=True, dtype=torch.float32).reshape(3, 3)
        b2_ref = torch.arange(9, requires_grad=True, dtype=torch.float32).reshape(3, 3)
        b_ref_base = TwoTensor(b1_ref, b2_ref)
        a_ref_base = torch.arange(9, dtype=torch.float32).reshape(3, 3).detach().requires_grad_(True)
        b_ref = b_ref_base + 1
        a_ref = a_ref_base + 1

        b1_test = b1_ref.clone().detach().requires_grad_(True)
        b2_test = b2_ref.clone().detach().requires_grad_(True)
        b_test_base = TwoTensor(b1_test, b2_test)
        a_test_base = a_ref_base.clone().detach().requires_grad_(True)
        b_test = b_test_base + 1
        a_test = a_test_base + 1

        compiled_f = aot_function(
            f,
            fw_compiler=nop,
            bw_compiler=nop,
            partition_fn=min_cut_rematerialization_partition
        )
        out_ref = f(a_ref, b_ref)
        out_test = compiled_f(a_test, b_test)
        self.assertEqual(out_ref.a, out_test.a)
        self.assertEqual(out_ref.b, out_test.b)

        # confirm input mutations worked
        self.assertEqual(a_test, a_ref)
        self.assertEqual(b_test.a, b_ref.a)
        self.assertEqual(b_test.b, b_ref.b)

        # NOTE: we need to use b in our gradient compute. Otherwise we will need to recompile the backward.
        (b_ref * out_ref).sum().backward()
        (b_test * out_test).sum().backward()
        # Both grad_inputs are TwoTensor
        self.assertEqual(a_ref_base.grad.a, a_test_base.grad.a)
        self.assertEqual(a_ref_base.grad.b, a_test_base.grad.b)
        self.assertEqual(b_ref_base.grad.a, b_test_base.grad.a)
        self.assertEqual(b_ref_base.grad.b, b_test_base.grad.b)

    def test_aot_dispatch_input_mutation_and_output_alias(self):
        def f(a, b):
            a.mul_(2)
            b.mul_(3)
            return b.view(b.shape), a + b

        b1_ref = torch.arange(9, requires_grad=True, dtype=torch.float32).reshape(3, 3)
        b2_ref = torch.arange(9, requires_grad=True, dtype=torch.float32).reshape(3, 3)
        b_ref_base = TwoTensor(b1_ref, b2_ref)
        a_ref_base = torch.arange(9, dtype=torch.float32).reshape(3, 3).detach().requires_grad_(True)
        b_ref = b_ref_base + 1
        a_ref = a_ref_base + 1

        b1_test = b1_ref.clone().detach().requires_grad_(True)
        b2_test = b2_ref.clone().detach().requires_grad_(True)
        b_test_base = TwoTensor(b1_test, b2_test)
        a_test_base = a_ref_base.clone().detach().requires_grad_(True)
        b_test = b_test_base + 1
        a_test = a_test_base + 1

        compiled_f = aot_function(
            f,
            fw_compiler=nop,
            bw_compiler=nop,
            partition_fn=min_cut_rematerialization_partition
        )
        out_ref1, out_ref2 = f(a_ref, b_ref)
        out_test1, out_test2 = compiled_f(a_test, b_test)
        self.assertEqual(out_ref1.a, out_test1.a)
        self.assertEqual(out_ref1.b, out_test1.b)
        self.assertEqual(out_ref2.a, out_test2.a)
        self.assertEqual(out_ref2.b, out_test2.b)

        # confirm input mutations worked
        self.assertEqual(a_test, a_ref)
        self.assertEqual(b_test.a, b_ref.a)
        self.assertEqual(b_test.b, b_ref.b)

        (out_ref1 * out_ref2).sum().backward()
        (out_test1 * out_test2).sum().backward()
        # Both grad_inputs are TwoTensors
        self.assertEqual(a_ref_base.grad.a, a_test_base.grad.a)
        self.assertEqual(a_ref_base.grad.b, a_test_base.grad.b)


class TestAOTModuleSimplified(AOTTestCase):
    def test_aot_module_simplified(self):
        class MockModule(torch.nn.Module):
            def __init__(self):
                super().__init__()
                self.linear = torch.nn.Linear(20, 30)

            def forward(self, x, y):
                return (self.linear(x) + y, )

        mod = MockModule()
        mod.zero_grad()

        x = torch.randn(128, 20, requires_grad=True)
        y = torch.randn(128, 30, requires_grad=True)
        inputs = [x, y]
        cloned_inputs = [x.detach().clone().requires_grad_(True) for x in inputs]

        ref = mod(*inputs)
        ref[0].sum().backward()

        compiled_f = aot_module_simplified(mod, cloned_inputs, nop)
        mod.zero_grad()
        res = compiled_f(*cloned_inputs)
        res[0].sum().backward()

        assert torch.allclose(ref[0], res[0])
        assert torch.allclose(inputs[0].grad, cloned_inputs[0].grad)
        assert torch.allclose(inputs[1].grad, cloned_inputs[1].grad)

    def test_aot_module_simplified_dynamic(self):
        class MockModule(torch.nn.Module):
            def __init__(self):
                super().__init__()
                self.linear = torch.nn.Linear(20, 30)

            def forward(self, x, y):
                return (self.linear(x) + y, )

        mod = MockModule()

        shape_env = ShapeEnv()
        fake_mode = FakeTensorMode(shape_env=shape_env)

        x = torch.randn(128, 20, requires_grad=True)
        y = torch.randn(128, 30, requires_grad=True)

        inputs = [x, y]
        fake_inputs = [fake_mode.from_tensor(x) for x in inputs]
        compiled_f = aot_module_simplified(mod, fake_inputs, nop)

        ref = mod(*inputs)
        ref[0].sum().backward()

        cloned_inputs = [x.detach().clone().requires_grad_(True) for x in inputs]
        res = compiled_f(*cloned_inputs)
        res[0].sum().backward()

        self.assertExpectedInline(shape_env.format_guards(), """\
 - Eq(s1, 20)
 - Eq(s2, 30)""")

        assert torch.allclose(ref[0], res[0])
        assert torch.allclose(inputs[0].grad, cloned_inputs[0].grad)
        assert torch.allclose(inputs[1].grad, cloned_inputs[1].grad)

    # https://github.com/pytorch/pytorch/issues/105327
    def test_lift_fresh_copy_in_graph(self):
        class MyMod(torch.nn.Module):
            def forward(self, x):
                _tensor_constant0 = torch.tensor([1])
                lift_fresh_copy = torch.ops.aten.lift_fresh_copy.default(_tensor_constant0)
                y = x.mul(lift_fresh_copy)
                return (y,)

        mod = MyMod()
        shape_env = ShapeEnv()
        fake_mode = FakeTensorMode(shape_env=shape_env)
        x = torch.ones(4, requires_grad=True)
        inputs = [x]
        fake_inputs = [fake_mode.from_tensor(x) for x in inputs]
        compiled_f = aot_module_simplified(mod, fake_inputs, nop)

        out_ref = mod(x)
        out_test = compiled_f(x)
        self.assertEqual(out_ref[0].detach(), out_test[0].detach())

    def test_inference_python_dispatcher(self):
        # Extracted from unet
        class MockModule(torch.nn.Module):
            def __init__(self):
                super().__init__()
                self.upsample = torch.nn.Upsample(scale_factor=2, mode='bilinear', align_corners=True)

            def forward(self, x):
                return (self.upsample(x), )

        mod = MockModule()
        shape_env = ShapeEnv()
        fake_mode = FakeTensorMode(shape_env=shape_env)
        x = torch.randn(2, 512, 40, 59)  # NB: must not require grad
        inputs = [x]
        fake_inputs = [fake_mode.from_tensor(x) for x in inputs]
        compiled_f = aot_module_simplified(mod, fake_inputs, nop)

    def test_aot_module_simplified_preserves_stack_trace(self):
        class MockModule(torch.nn.Module):
            def __init__(self):
                super().__init__()
                self.linear = torch.nn.Linear(20, 30)

            def forward(self, x, y):
                z = self.linear(x)
                z = z + y
                z = z.relu()
                return (z, )

        tracer = torch.fx.Tracer()
        tracer.record_stack_traces = True
        graph = tracer.trace(MockModule())
        mod = torch.fx.GraphModule(tracer.root, graph)

        for node in mod.graph.nodes:
            if node.op == 'output':
                continue
            self.assertTrue(node.stack_trace is not None)
            assert 'test_aotdispatch.py' in node.stack_trace

        def assert_compiler(gm: torch.fx.GraphModule, _):
            for node in gm.graph.nodes:
                if node.op == 'output' or node.op == 'placeholder':
                    continue
                self.assertTrue(node.stack_trace is not None)
                assert 'test_aotdispatch.py' in node.stack_trace
            return gm.forward  # return a python callable

        x = torch.randn(128, 20, requires_grad=True)
        y = torch.randn(128, 30, requires_grad=True)
        inputs = [x, y]

        compiled_f = aot_module_simplified(mod, inputs, fw_compiler=assert_compiler, bw_compiler=assert_compiler)
        res = compiled_f(*inputs)
        res[0].sum().backward()

    def test_aot_module_simplified_preserves_stack_trace_from_mutation(self):
        class MockModule(torch.nn.Module):
            def __init__(self):
                super().__init__()

            def forward(self, x):
                x_view = x[0]
                x_view.mul_(2)
                return (x + x, )

        tracer = torch.fx.Tracer()
        tracer.record_stack_traces = True
        graph = tracer.trace(MockModule())
        mod = torch.fx.GraphModule(tracer.root, graph)

        for node in mod.graph.nodes:
            if node.op == 'output':
                continue
            self.assertTrue(node.stack_trace is not None)
            assert 'test_aotdispatch.py' in node.stack_trace

        def assert_compiler(gm: torch.fx.GraphModule, _):
            assert torch.ops.aten.copy_.default in [x.target for x in gm.graph.nodes]
            for node in gm.graph.nodes:
                if node.target == torch.ops.aten.copy_.default:
                    assert 'stack_trace' in node.meta
                    assert 'x_view.mul_(2)' in node.meta['stack_trace']
            return gm.forward  # return a python callable

        x = torch.randn(128, 20)
        inputs = [x]

        aot_module_simplified(
            mod,
            inputs,
            fw_compiler=assert_compiler,
            bw_compiler=assert_compiler,
            keep_inference_input_mutations=True,
        )

    def test_aot_module_simplified_fake_tensor_gm_raises(self):
        fake_mode = torch._subclasses.fake_tensor.FakeTensorMode()
        real_x = torch.randn(4, requires_grad=True)
        fake_x = fake_mode.from_tensor(real_x)
        real_z = torch.randn(4)
        fake_z = fake_mode.from_tensor(real_z)

        class MockModule(torch.nn.Module):
            def forward(self, x):
                # Accessing a free variable fake tensor will look like a
                # constant to make_fx, and result in the tensor being traced
                # into the graph, which is an error condition.  Make sure we
                # report adequately in this case.
                return (x + fake_z, )

        with self.assertRaisesRegex(
            AssertionError, "Unexpected fake"
        ):
            aot_module_simplified(MockModule(), (fake_x,), nop)


# entries in here don't work and need to be fixed.
# Each one of these is a bug (or needs to be investigated)
aot_autograd_failures = {
    # data-dependent control flow
    xfail('cov'),
    xfail('nn.functional.gaussian_nll_loss'),
    xfail('tensor_split'),
    xfail('corrcoef'),
    xfail('quantile'),
    xfail('nanquantile'),
    xfail('narrow'),
    xfail('istft'),
    xfail('linalg.eig'),

    skip('as_strided_scatter'),
    skip('as_strided', 'partial_views'),  # flaky

    # Given input size: (s0xs1x2). Calculated output size: ...
    skip('max_pool2d_with_indices_backward'),

    skip('nn.functional.nll_loss', ''),  # UBSAN failure!

    # Misc
    xfail('to_sparse'),
    xfail('corrcoef'),
    xfail('cov'),
    xfail('chalf'),  # RuntimeError: "sum_cpu" not implemented for 'ComplexHalf'
    xfail('sparse.sampled_addmm'),
    xfail('sparse.mm', 'reduce'),
    skip('nn.functional.binary_cross_entropy_with_logits'),  # seems to fail sometimes?
    skip('nn.functional.margin_ranking_loss'),  # seems flaky
    skip('linalg.lu_solve'),  # flaky
    decorate('matmul', decorator=unittest.skipIf(IS_ARM64, 'flaky')),
    decorate('__rmatmul__', decorator=unittest.skipIf(IS_ARM64, 'flaky')),
    # overrides atol=1e-4, rtol=1e-5 would do as well
    decorate('svd_lowrank', decorator=toleranceOverride({torch.float32: tol(atol=1e-04, rtol=1e-05)})),
    decorate('linalg.householder_product', decorator=unittest.skipIf(IS_MACOS and IS_X86, 'flaky')),
    decorate('linalg.pinv', 'singular', decorator=toleranceOverride({torch.float32: tol(atol=1e-05, rtol=1e-05)})),
    decorate('nn.functional.interpolate', 'bicubic', decorator=toleranceOverride({torch.float32: tol(atol=1e-04, rtol=1e-05)})),
    # conv2d sometimes nondeterministic in this config?
    decorate('nn.functional.conv2d', decorator=unittest.skipIf(IS_ARM64, "flaky")),
}

symbolic_aot_autograd_failures = {
    xfail('combinations', ''),  # aten.masked_select.default
    xfail('index_fill', ''),  # Cannot call sizes() on tensor with symbolic sizes/strides
    xfail('kthvalue', ''),  # Cannot call sizes() on tensor with symbolic sizes/strides
    xfail('linalg.lstsq', ''),  # aten.linalg_lstsq.default - couldn't find symbolic meta function/decomposition
    xfail('linalg.lstsq', 'grad_oriented'),  # aten.linalg_lstsq.default - couldn't find symbolic meta funct...
    xfail('linalg.lu_solve', ''),  # aten.linalg_lu_solve.default - couldn't find symbolic meta function/deco...
    skip('nn.functional.batch_norm', ''),  # '0 is not tracked with proxy for <torch.fx.experimental.proxy_te..
    xfail('nn.functional.binary_cross_entropy', ''),  # aten.fill_.Scalar - couldn't find symbolic meta funct...
    xfail('nn.functional.cross_entropy', ''),  # Cannot call sizes() on tensor with symbolic sizes/strides
    xfail('nn.functional.ctc_loss', ''),  # aten._ctc_loss.Tensor - couldn't find symbolic meta function/deco...
    xfail('nn.functional.embedding_bag', ''),  # Cannot call sizes() on tensor with symbolic sizes/strides
    xfail('nn.functional.fractional_max_pool2d', ''),  # rand() received an invalid combination of arguments - g...
    xfail('nn.functional.fractional_max_pool3d', ''),  # rand() received an invalid combination of arguments - g...
    xfail('nn.functional.group_norm', ''),  # Cannot call sizes() on tensor with symbolic sizes/strides
    xfail('nn.functional.nll_loss', ''),  # Cannot call sizes() on tensor with symbolic sizes/strides
    xfail('_segment_reduce', 'lengths'),  # aten.segment_reduce.default - couldn't find symbolic meta functio...
    xfail('_segment_reduce', 'offsets'),  # aten.segment_reduce.default - couldn't find symbolic meta functio...
    xfail('trace', ''),  # Cannot call sizes() on tensor with symbolic sizes/strides
    xfail('_upsample_bilinear2d_aa'),  # RuntimeError: isIntList() INTERNAL ASSERT FAILED  Expected IntList but got GenericList
    decorate('linalg.householder_product', decorator=unittest.skipIf(IS_MACOS and IS_X86, 'flaky')),

    # many complex operators incorrect striding, metadata
    xfail('fft.fft', ''),
    xfail('fft.hfft2', ''),
    xfail('fft.hfft', ''),
    xfail('fft.hfftn', ''),
    xfail('fft.ifft', ''),
    xfail('fft.ihfft2', ''),
    xfail('fft.ihfft', ''),
    xfail('fft.ihfftn', ''),
    xfail('fft.irfft2', ''),
    xfail('fft.irfft', ''),
    xfail('fft.irfftn', ''),
    xfail('fft.rfft2', ''),
    xfail('fft.rfft', ''),
    xfail('fft.rfftn', ''),

    xfail('stft', ''),  # Cannot call sizes() on tensor with symbolic sizes/strides
}

def _test_aot_autograd_helper(self, device, dtype, op, dynamic=False):
    if not op.supports_autograd:
        self.skipTest("Op does not support autograd")

    # aot_autograd_check is able to check data specialization by
    # randomizing the inputs. Here's a list of ops that really do not
    # like random inputs for which we want to disable that.
    cant_check_data_specialization = set({
        'nn.functional.max_unpool1d',
        'nn.functional.max_unpool2d',
        'nn.functional.max_unpool3d',
    })
    try_check_data_specialization = op.name not in cant_check_data_specialization

    sample_inputs_itr = op.sample_inputs(device, dtype, requires_grad=True)
    for sample_input in sample_inputs_itr:
        t_args = [sample_input.input] + list(sample_input.args)
        t_kwargs = sample_input.kwargs
        try:
            aot_autograd_check(
                op.op, t_args, t_kwargs, dynamic,
                self.assertRaisesRegex, self.assertEqual,
                check_gradients=True,
                try_check_data_specialization=try_check_data_specialization)
        except DynamicOutputShapeException:
            self.skipTest("Dynamic output shape operation in trace")
        except GuardOnDataDependentSymNode:
            # Carveout for getitem; I don't want to xfail the entire test
            # because that will reject known to be good tests see
            # https://github.com/pytorch/pytorch/issues/94705
            if op.name == "__getitem__":
                self.skipTest("Dynamic output shape operation in trace")
            else:
                raise

def _test_aot_autograd_module_helper(self, device, dtype, training, module_info, *, dynamic=False):
    module_cls = module_info.module_cls
    module_inputs = module_info.module_inputs_func(module_info, device=device, dtype=dtype,
                                                   requires_grad=True, training=training)
    for module_input in module_inputs:
        if module_input.forward_input is None:
            continue

        args, kwargs = module_input.constructor_input.args, module_input.constructor_input.kwargs
        m = module_cls(*args, **kwargs)
        m.to(device).to(dtype)
        m.train(training)

        # Lazy modules need to see an input first to initialize params.
        args, kwargs = module_input.forward_input.args, module_input.forward_input.kwargs
        flat_args, args_spec = pytree.tree_flatten((args, kwargs))

        # PackedSequence is only used for RNNs. It might be possible to fake-ify if they're pytrees but
        # torchdynamo already doesn't support RNNs
        if any(tuple(isinstance(flat_arg, PackedSequence) for flat_arg in flat_args)):
            continue

        if issubclass(module_info.module_cls, torch.nn.modules.lazy.LazyModuleMixin):
            with torch.no_grad():
                m(*args, **kwargs)

        sentinel_val = -42
        is_tensor_spec = [sentinel_val if isinstance(arg, torch.Tensor)
                          else arg for arg in flat_args]
        args = [arg for arg in flat_args if isinstance(arg, torch.Tensor)]

        def f(params_buffers_args):
            named_params, named_buffers, args = params_buffers_args
            cur_flat_args = list(is_tensor_spec)
            args = iter(args)
            for idx, v in enumerate(cur_flat_args):
                if v == sentinel_val:
                    cur_flat_args[idx] = next(args)
            c_args, c_kwargs = pytree.tree_unflatten(cur_flat_args, args_spec)
            params_and_buffers = {**named_params, **named_buffers}
            return torch.func.functional_call(m, params_and_buffers, c_args, c_kwargs)

        named_params = dict(m.named_parameters(remove_duplicate=False))
        named_buffers = dict(m.named_buffers(remove_duplicate=False))
        num_params_buffers = len(named_params) + len(named_buffers)
        compiled_f = aot_function(f, nop, num_params_buffers=num_params_buffers, dynamic=dynamic)
        params_buffers_args = [named_params, named_buffers, args]
        _test_aot_autograd_forwards_backwards_helper(
            f, compiled_f, params_buffers_args,
            self.assertRaisesRegex, self.assertEqual, True)


class TestEagerFusionOpInfo(AOTTestCase):
    @ops(op_db + hop_db, allowed_dtypes=(torch.float,))
    @skipOps('TestEagerFusionOpInfo', 'test_aot_autograd_exhaustive', aot_autograd_failures)
    def test_aot_autograd_exhaustive(self, device, dtype, op):
        _test_aot_autograd_helper(self, device, dtype, op)

    @ops(op_db + hop_db, allowed_dtypes=(torch.float,))
    @patch("functorch.compile.config.debug_assert", True)
    @skipOps('TestEagerFusionOpInfo', 'test_aot_autograd_symbolic_exhaustive',
             aot_autograd_failures | symbolic_aot_autograd_failures)
    def test_aot_autograd_symbolic_exhaustive(self, device, dtype, op):
        _test_aot_autograd_helper(self, device, dtype, op, dynamic=True)


aot_autograd_module_failures = set({
    torch.nn.CTCLoss,  # torch._subclasses.fake_tensor.DynamicOutputShapeException: aten._ctc_loss.default
    torch.nn.GaussianNLLLoss,  # RuntimeError: It appears that you're trying to get value out
                               # of a tracing tensor with aten._local_scalar_dense.default -
                               # erroring out! It's likely that this is caused by data-dependent
                               # control flow or similar.
    torch.nn.MultiLabelMarginLoss,  # AssertionError: The values for attribute 'shape' do not match:
                                    # torch.Size([1]) != torch.Size([]). Outputs of the operator are different in
                                    # eager-mode PyTorch vs AOTAutograd. This means the operator will have incorrect
                                    # output underneath torch.compile. This could be because the operator's
                                    # implementation not traceable or that there is a bug in AOTAutograd.
    torch.nn.TransformerEncoder,  # DataDependentOutputException: aten.eq compares a mask input
                                  # to a causal mask tensor, to see if Boolean is_causal should be set
                                  # for TrnasformerEncoder layers, MHA and sdp custom kernels
    torch.nn.Transformer,  # DataDependentOutputException: aten.equal compares a mask input
                           # to a causal mask tensor, to see if Boolean is_causal should be set
                           # for TransformerEncoder layers, MHA and sdp custom kernels
                           # (this bubbles up to Transformer)
})

symbolic_aot_autograd_module_failures = {
    torch.nn.Transformer,  # DataDependentOutputException: aten.equal compares a mask input to a mask producing a bool
    torch.nn.TransformerEncoder,  # DataDependentOutputException: aten.equal compares a mask input to a mask producing a bool
    torch.nn.GaussianNLLLoss,  # NotImplementedError: local_scalar_dense/item NYI for torch.bool
    torch.nn.GroupNorm,  # in native_group_norm_backward cpg, _rem = divmod(C, group)
                         # TypeError: unsupported operand type(s) for divmod(): 'SymInt' and 'int'
    torch.nn.FractionalMaxPool2d,  # int() argument must be a string, a bytes-like object or a number, not 'SymFloat'
    torch.nn.FractionalMaxPool3d,  # int() argument must be a string, a bytes-like object or a number, not 'SymFloat'
    torch.nn.BCELoss,  # new_size = _infer_size(target.size(), weight.size())
                       # RuntimeError: expected int at position 0, but got: SymInt
}


class TestEagerFusionModuleInfo(AOTTestCase):
    @modules(module_db, allowed_dtypes=(torch.float,))
    @decorateForModules(unittest.expectedFailure, aot_autograd_module_failures)
    def test_aot_autograd_module_exhaustive(self, device, dtype, training, module_info):
        _test_aot_autograd_module_helper(self, device, dtype, training, module_info)

    @modules(module_db, allowed_dtypes=(torch.float,))
    @decorateForModules(unittest.expectedFailure,
                        aot_autograd_module_failures | symbolic_aot_autograd_module_failures)
    def test_aot_autograd_symbolic_module_exhaustive(self, device, dtype, training, module_info):
        _test_aot_autograd_module_helper(self, device, dtype, training, module_info, dynamic=True)


instantiate_parametrized_tests(TestAOTAutograd)
only_for = ("cpu")
instantiate_device_type_tests(
    TestPythonKey,
    globals(),
    only_for=only_for,
)
instantiate_device_type_tests(TestEagerFusionOpInfo, globals(), only_for=only_for)
instantiate_device_type_tests(TestEagerFusionModuleInfo, globals(), only_for=only_for)


if __name__ == '__main__':
    run_tests()<|MERGE_RESOLUTION|>--- conflicted
+++ resolved
@@ -739,12 +739,9 @@
                 a_alias.mul_(2)
             return a + 1
         inp = [torch.ones(4, requires_grad=True)]
-<<<<<<< HEAD
-=======
         # The important bit: we detected that the input mutation is safe
         # to include **inside** the graph, since it was under no_grad
         # (so all we need to do is use mark_dirty() on the input to bump the VC)
->>>>>>> ec00daf4
         fw_graph = self.verify_aot_autograd(f, inp, test_mutation=True, only_keep_inference_mutations=True)
         self.assertExpectedInline(fw_graph.code.strip(), """\
 def forward(self, primals_1):
