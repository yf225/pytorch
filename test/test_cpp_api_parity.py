import os
import tempfile
from string import Template
import copy
import unittest
import warnings
import inspect
import re

import torch
from torch._six import PY2
import common_utils as common
import common_nn
from common_cuda import TEST_CUDA
import torch.utils.cpp_extension
from cpp_api_parity import sample_module, sample_functional, torch_nn_modules, torch_nn_functionals, TorchNNTestParams, TorchNNFunctionalTestParams, CppArg, parse_parity_tracker_table, TestMethodConfig


parity_table_path = os.path.join(os.path.dirname(__file__), 'cpp_api_parity/parity-tracker.md')

parity_table = parse_parity_tracker_table(parity_table_path)

COMMON_TEST_HARNESS = """\n
#include <torch/script.h>

const char * const parity_test_error_msg_prefix = "Parity test failed: ";

#define GENERATE_PARITY_TEST_ERROR_MSG(name, cpp_value, python_value) \
  parity_test_error_msg_prefix, \
  name, " in C++ has value: ", cpp_value, ", which does not match the corresponding value in Python: ", python_value \

bool check_tensor_equality(const torch::Tensor& tensor1, const torch::Tensor& tensor2) {
  return tensor1.sizes().vec() == tensor2.sizes().vec() && \
    tensor1.device() == tensor2.device() && \
    tensor1.dtype() == tensor2.dtype() && \
    tensor1.allclose(tensor2);
}

bool check_ivalue_equality(const c10::IValue& ivalue_python, const c10::IValue& ivalue_cpp) {
  // For Python modules, we allow the use of `int` to represent attributes that
  // are multidimensional but have the same value in all dimensions. The corresponding
  // data type for C++ modules is `ExpandingArray` (which is converted to `IntList` by the
  // `IValue` constructor), and here we check that all elements in the `ExpandingArray`
  // are equal to the Python `int` attribute.
  if (ivalue_python.isInt() && ivalue_cpp.isIntList()) {
    auto ivalue_cpp_list = ivalue_cpp.toIntListRef();
    std::vector<int64_t> ivalue_python_vec(ivalue_cpp_list.size());
    std::fill(ivalue_python_vec.begin(), ivalue_python_vec.end(), ivalue_python.toInt());
    return ivalue_python_vec == ivalue_cpp_list;
  }

  // For Python modules, we allow the use of "none" / "mean" / "sum" to represent the reduction type.
  // The corresponding data type for C++ modules is `Reduction::Reduction` enum, and here we map the
  // reduction types between Python version and C++ version.
  if (ivalue_python.isString() && ivalue_cpp.isInt()) {
    auto& ivalue_python_str = ivalue_python.toStringRef();
    auto ivalue_cpp_int = ivalue_cpp.toInt();
    if (ivalue_python_str == "none") {
      return ivalue_cpp_int == Reduction::None;
    } else if (ivalue_python_str == "mean") {
      return ivalue_cpp_int == Reduction::Mean;
    } else if (ivalue_python_str == "sum") {
      return ivalue_cpp_int == Reduction::Sum;
    }
  }

  if (ivalue_python.tagKind() != ivalue_cpp.tagKind()) {
    AT_ERROR("Value type mismatch: ", "from Python: ", ivalue_python.tagKind(), ", from C++: ", ivalue_cpp.tagKind());
  }

  if (ivalue_python.isInt()) {
    return ivalue_python.toInt() == ivalue_cpp.toInt();
  } else if (ivalue_python.isDouble()) {
    return ivalue_python.toDouble() == ivalue_cpp.toDouble();
  } else if (ivalue_python.isBool()) {
    return ivalue_python.toBool() == ivalue_cpp.toBool();
  } else if (ivalue_python.isString()) {
    return ivalue_python.toStringRef() == ivalue_cpp.toStringRef();
  } else if (ivalue_python.isTensor()) {
    return check_tensor_equality(ivalue_python.toTensor(), ivalue_cpp.toTensor());
  } else if (ivalue_python.isIntList()) {
    return ivalue_python.toIntListRef() == ivalue_cpp.toIntListRef();
  } else if (ivalue_python.isNone()) {
    return ivalue_cpp.isNone();
  } else {
    AT_ERROR("Unsupported value type: ", ivalue_python.tagKind());
  }
}
"""

CHECK_MODULE_PARAM_EQUALITY = Template("""\
TORCH_CHECK(
  check_tensor_equality(${script_module_prefix}.get_parameter("${param_name}"), ${cpp_module_prefix}->${param_name}),
  GENERATE_PARITY_TEST_ERROR_MSG(
    "`${cpp_module_prefix}->${param_name}`",
    ${cpp_module_prefix}->${param_name},
    ${script_module_prefix}.get_parameter("${param_name}")));
TORCH_CHECK(
  ${script_module_prefix}.get_parameter("${param_name}").requires_grad() == ${cpp_module_prefix}->${param_name}.requires_grad(),
  GENERATE_PARITY_TEST_ERROR_MSG(
    "`${cpp_module_prefix}->${param_name}.requires_grad()`",
    ${cpp_module_prefix}->${param_name}.requires_grad(),
    ${script_module_prefix}.get_parameter("${param_name}").requires_grad()));
""")

CHECK_MODULE_BUFFER_EQUALITY = Template("""\
TORCH_CHECK(
  check_tensor_equality(${script_module_prefix}.get_buffer("${buffer_name}"), ${cpp_module_prefix}->${buffer_name}),
  GENERATE_PARITY_TEST_ERROR_MSG(
    "`${cpp_module_prefix}->${buffer_name}`",
    ${cpp_module_prefix}->${buffer_name},
    ${script_module_prefix}.get_buffer("${buffer_name}")));
""")

CHECK_MODULE_ATTR_EQUALITY = Template("""\
TORCH_CHECK(
  check_ivalue_equality(
    ${script_module_prefix}.get_attribute("${python_attr_name}"), c10::IValue(${cpp_module_prefix}->${cpp_attr_name})),
  GENERATE_PARITY_TEST_ERROR_MSG(
    "`${cpp_module_prefix}->${cpp_attr_name}`",
    c10::IValue(${cpp_module_prefix}->${cpp_attr_name}),
    ${script_module_prefix}.get_attribute("${python_attr_name}")));
""")

TORCH_NN_MODULE_TEST_CTOR_ARGS = Template("""\n
void ${module_name}_test_ctor_args() {
  ${module_qualified_name} m_init_by_cpp(${module_option});

  ${extra_stmts}
}
""")

TORCH_NN_FUNCTIONAL_TEST_OPTIONS = Template("""\n
void ${functional_name}_test_options() {
  torch::nn::functional::${functional_name}_options options;
  options = options${functional_option};

  ${extra_stmts}
}
""")

TORCH_NN_MODULE_TEST_OPTIONS_ARG = Template("""\
m_init_by_cpp->options.${options_arg_name}();
""")

TORCH_NN_FUNCTIONAL_TEST_OPTIONS_ARG = Template("""\
options.${options_arg_name}();
""")

TORCH_NN_MODULE_TEST_INIT = Template("""\n
void ${module_variant_name}_test_init(
    const std::string& saved_module_path,
    const std::string& device) {
  torch::jit::script::Module m_init_by_python = torch::jit::load(saved_module_path);

  torch::manual_seed(2);
  ${module_qualified_name} m_init_by_cpp${cpp_constructor_args};
  m_init_by_cpp->to(device);

  ${extra_stmts}
}
""")

TORCH_NN_MODULE_TEST_FORWARD = Template("""\n
void ${module_variant_name}_test_forward(
    const std::string& saved_module_path,
    const std::string& device,
    torch::Tensor python_output,
    ${input_arg_declarations}) {
  torch::manual_seed(2);
  ${module_qualified_name} module${cpp_constructor_args};
  torch::load(module, saved_module_path);
  module->to(device);

  auto cpp_output = module(${input_args});

  TORCH_CHECK(
    check_tensor_equality(cpp_output, python_output),
    GENERATE_PARITY_TEST_ERROR_MSG(
      "forward output",
      cpp_output,
      python_output));

  ${extra_stmts}
}
""")

TORCH_NN_FUNCTIONAL_TEST_FORWARD = Template("""\n
void ${functional_variant_name}_test_forward(
    const std::string& device,
    torch::Tensor python_output,
    ${input_arg_declarations}) {
  torch::manual_seed(2);
  auto cpp_output = ${functional_qualified_name}(${input_args}, ${cpp_options});

  TORCH_CHECK(
    check_tensor_equality(cpp_output, python_output),
    GENERATE_PARITY_TEST_ERROR_MSG(
      "forward output",
      cpp_output,
      python_output));

  ${extra_stmts}
}
""")

TORCH_NN_MODULE_TEST_BACKWARD = Template("""\n
void ${module_variant_name}_test_backward(
    const std::string& saved_module_path,
    const std::string& saved_grad_module_path,
    const std::string& device,
    ${input_arg_declarations}) {
  ${module_qualified_name} python_grad_module${cpp_constructor_args};
  torch::load(python_grad_module, saved_grad_module_path);

  torch::manual_seed(2);
  ${module_qualified_name} module${cpp_constructor_args};
  torch::load(module, saved_module_path);
  module->to(device);

  auto cpp_output = module(${input_args});
  cpp_output.sum().backward();

  for (size_t i = 0; i < module->parameters().size(); i++) {
    auto named_param = module->named_parameters()[i];
    auto grad = python_grad_module->parameters()[i];
    TORCH_CHECK(
      check_tensor_equality(named_param->grad(), grad),
      GENERATE_PARITY_TEST_ERROR_MSG(
        "gradient of `" + named_param.key() + "`",
        named_param->grad(),
        grad));
  }

  ${extra_stmts}
}
""")

TORCH_NN_MODULE_IGNORED_ATTRS = {
    '_backend', '_parameters', '_buffers', '_backward_hooks', '_forward_hooks', '_forward_pre_hooks',
    '_state_dict_hooks', '_load_state_dict_pre_hooks', '_modules', 'training', 'has_parity',
}

class TestCppApiParity(common.TestCase):
    def _python_arg_to_cpp_arg(self, python_arg):
        if type(python_arg) == int:
            return CppArg(type='int64_t', value=str(python_arg))
        elif type(python_arg) == float:
            return CppArg(type='double', value=str(python_arg))
        elif type(python_arg) == bool:
            return CppArg(type='bool', value=str(python_arg).lower())
        elif type(python_arg) == str:
            # if `python_arg` is one of the reduction types, we use the corresponding `Reduction::Reduction` enum.
            if python_arg in ['none', 'mean', 'sum']:
                if python_arg == 'none':
                    cpp_arg = 'Reduction::None'
                elif python_arg == 'mean':
                    cpp_arg = 'Reduction::Mean'
                elif python_arg == 'sum':
                    cpp_arg = 'Reduction::Sum'
                return CppArg(type='Reduction::Reduction', value='{}'.format(cpp_arg))
            else:
                return CppArg(type='std::string', value='"{}"'.format(python_arg))
        elif type(python_arg) == torch.Tensor:
            return CppArg(
                type='torch::Tensor',
                value='torch::empty({})'.format(str(list(python_arg.shape)).replace('[', '{').replace(']', '}')))
        else:
            raise RuntimeError(
                "{} is not a supported arg type for C++ module methods".format(type(python_arg)))

    def _compile_cpp_code_inline(self, name, cpp_sources, functions):
        # Just-in-time compile the C++ test code
        cpp_module = torch.utils.cpp_extension.load_inline(
            name=name,
            cpp_sources=cpp_sources,
            functions=functions,
            verbose=False,
        )
        return cpp_module

    def _get_function_arg_spec(self, function):
        if PY2:
            arg_spec = inspect.getargspec(function)
        else:
            arg_spec = inspect.getfullargspec(function)
        return arg_spec

    def _prepare_tensors_for_module_input_or_target(self, test_params, tensors):
        if type(tensors) == tuple:
            tensors = list(tensors)
        elif type(tensors) == torch.Tensor:
            tensors = [tensors]
        else:
            raise RuntimeError("Unexpected input type: {}".format(type(tensors)))

        if test_params.device != 'cuda' or TEST_CUDA:
            tensors = [x.to(test_params.device) for x in tensors]

        return tensors

    def _get_example_inputs(self, test_params):
        example_inputs = test_params.test_instance._get_input()
        example_inputs = self._prepare_tensors_for_module_input_or_target(test_params, example_inputs)

        # We set all inputs to torch.nn module to requires grad, so that the backward test can always be run.
        # However, we skip embedding layers for now, becuase they only accept LongTensor as inputs,
        # And LongTensor cannot require grad.
        if isinstance(test_params, TorchNNTestParams):
            if test_params.name not in ["Embedding", "Embedding_sparse", "EmbeddingBag", "EmbeddingBag_sparse"]:
                example_inputs = [x.requires_grad_() for x in example_inputs]

        return example_inputs

    def _get_example_targets(self, test_params):
        example_targets = test_params.test_instance._get_target()
        example_targets = self._prepare_tensors_for_module_input_or_target(test_params, example_targets)
        return example_targets

    def _get_forward_input_args(self, test_params):
        example_inputs = self._get_example_inputs(test_params)
        if isinstance(test_params.test_instance, common_nn.CriterionTest):
            example_targets = self._get_example_targets(test_params)
        else:
            example_targets = []

        input_args = ()
        for example_input in example_inputs:
            input_args += (example_input, )
        for example_target in example_targets:
            input_args += (example_target, )

        return input_args

    def _get_arg_names_and_declarations(self, args):
        arg_types = [self._python_arg_to_cpp_arg(arg).type for arg in list(args)]
        arg_names = ['arg{}'.format(str(i)) for i in range(len(arg_types))]
        arg_declarations = ['{} {}'.format(arg_type, arg_name) for arg_type, arg_name in zip(arg_types, arg_names)]
        return arg_names, arg_declarations

    def _test_methods(self, test_params, test_methods_list):
        variant_name = test_params.variant_name
        input_args = self._get_forward_input_args(test_params)

        args_map = {}
        teardown_callback_map = {}

        cpp_sources = COMMON_TEST_HARNESS + test_params.cpp_sources

        for method_name, setup_test in test_methods_list:
            args_map[method_name], test_cpp_sources, teardown_callback_map[method_name] = setup_test(test_params)
            cpp_sources += test_cpp_sources

        cpp_module = self._compile_cpp_code_inline(
            name=test_params.variant_name,
            cpp_sources=cpp_sources,
            functions=['{}_test_{}'.format(
                test_params.variant_name,
                method_name) for method_name, _ in test_methods_list])

        for method_name, _ in test_methods_list:
            cpp_args = []
            args = args_map[method_name]
            for arg in args:
                if isinstance(arg, tuple):
                    cpp_args += list(arg)
                elif isinstance(arg, list):
                    cpp_args += arg
                else:
                    cpp_args.append(arg)

            try:
                cpp_test_name = '{}_test_{}'.format(variant_name, method_name)
                cpp_test_fn = getattr(cpp_module, cpp_test_name)
                if not test_params.has_parity:
                    with self.assertRaisesRegex(RuntimeError, "Parity test failed"):
                        cpp_test_fn(*cpp_args)
                else:
                    cpp_test_fn(*cpp_args)
            finally:
                teardown_callback = teardown_callback_map[method_name]
                if teardown_callback:
                    teardown_callback(args)

    def _test_torch_nn_functional_options(self, functional_name):
        functional_metadata = torch_nn_functionals.functional_metadata_map.get(functional_name, None)
        function_arg_spec = self._get_function_arg_spec(getattr(torch.nn.functional, functional_name))
        function_kwargs_defaults = function_arg_spec.defaults

        cpp_functional_option = ''
        function_kwargs = function_arg_spec.args[-len(function_kwargs_defaults):]
        for arg_name, python_default_value in zip(function_kwargs, function_kwargs_defaults):
            # NOTE: If a Python functional arg's default value is None, we don't test its corresponding
            # options arg in C++ functional (because the way to set the C++ options arg to an empty value is to not
            # specify it, which means we can't test that the options arg exists).
            # Instead, we test that all options args exist by calling their accessors after constructing the
            # C++ functional options.
            if python_default_value is not None:
                cpp_functional_option += '.{}({})'.format(arg_name, self._python_arg_to_cpp_arg(python_default_value).value)

        # Generate code to check existence of all Python functional args in the C++ functional options.
        extra_stmts = [TORCH_NN_FUNCTIONAL_TEST_OPTIONS_ARG.substitute(options_arg_name=arg_name)
                       for arg_name in function_kwargs]

        # Compile the test code and run the tests.
        cpp_sources = COMMON_TEST_HARNESS + functional_metadata.cpp_sources if functional_metadata else ''
        cpp_sources += TORCH_NN_FUNCTIONAL_TEST_OPTIONS.substitute(
            functional_name=functional_name,
            functional_option=cpp_functional_option,
            extra_stmts=''.join(extra_stmts))
        cpp_test_name = functional_name + '_test_options'

        cpp_module = self._compile_cpp_code_inline(
            name=cpp_test_name, cpp_sources=cpp_sources, functions=cpp_test_name)

        getattr(cpp_module, cpp_test_name)()


    def _test_torch_nn_functional_variant(self, test_params):
        def generate_test_cpp_sources(test_params, template, extra_stmts):
            input_args = self._get_forward_input_args(test_params)
            input_arg_names, input_arg_declarations = self._get_arg_names_and_declarations(input_args)
            test_cpp_sources = template.substitute(
                functional_variant_name=test_params.variant_name,
                functional_qualified_name='torch::nn::functional::{}'.format(test_params.name),
                cpp_options=test_params.cpp_options,
                input_arg_declarations=',\n'.join(input_arg_declarations),
                input_args=',\n'.join(input_arg_names),
                extra_stmts=extra_stmts)
            return test_cpp_sources

        def setup_forward_test(test_params):
            device = test_params.device
            python_constructor = test_params.test_instance.constructor
            input_args = self._get_forward_input_args(test_params)

            torch.manual_seed(2)
            python_output = python_constructor().forward(*input_args)

            return TestMethodConfig(
                args=(device, python_output, input_args),
                cpp_sources=generate_test_cpp_sources(
                    test_params=test_params, template=TORCH_NN_FUNCTIONAL_TEST_FORWARD, extra_stmts=''),
                teardown_callback=None,
            )

        self._test_methods(test_params, [
            ('forward', setup_forward_test),
        ])


    # This tests that Python and C++ torch.nn modules have matching constructor arg names and types.
    def _test_torch_nn_module_ctor_args(self, module_name):
        module_metadata = torch_nn_modules.module_metadata_map[module_name]
        cpp_default_constructor_args_str = module_metadata.cpp_default_constructor_args
        init_arg_spec = self._get_function_arg_spec(getattr(torch.nn, module_name).__init__)
        init_kwargs_defaults = init_arg_spec.defaults
        python_default_constructor_arg_names = [x for x in init_arg_spec.args[1:-len(init_kwargs_defaults)] if x != 'has_parity']
        # NOTE: the regex is used here to split up e.g. `(1, {2, 3}, 4)` into `['1', '{2, 3}', '4']`
        cpp_default_constructor_arg_values = re.findall(r'{[^}]*}|[^,\s()]+', cpp_default_constructor_args_str)

        # Step 1: Check that the # of non-keyword args in C++ module constructor is equal to that in Python module constructor.
        self.assertEqual(
            len(cpp_default_constructor_arg_values),
            len(python_default_constructor_arg_names),
            "The constructor of `torch::nn::{}` in C++ ".format(module_name) +
            "must take the exact same number of non-keyword arguments " +
            "as the constructor of `torch.nn.{}` in Python. ".format(module_name) +
            "However, currently the C++ constructor expects {} non-keyword argument(s) ".format(
                len(cpp_default_constructor_arg_values)) +
            "while the Python constructor expects {} non-keyword argument(s): {}".format(
                len(python_default_constructor_arg_names),
                python_default_constructor_arg_names))

        # Step 2: Generate code to construct C++ module options using values from `cpp_default_constructor_args`.
        cpp_module_option = 'torch::nn::{}Options{}'.format(module_name, cpp_default_constructor_args_str)
        init_kwargs = init_arg_spec.args[-len(init_kwargs_defaults):]
        for arg_name, python_default_value in zip(init_kwargs, init_kwargs_defaults):
            # NOTE: If a Python module constructor arg's default value is None, we don't test its corresponding
            # options arg in C++ module (because the way to set the C++ options arg to an empty value is to not
            # specify it, which means we can't test that the options arg exists).
            # Instead, we test that all options args exist by calling their accessors after constructing the
            # C++ module with the options.
            if arg_name not in module_metadata.python_legacy_constructor_args and python_default_value is not None:
                cpp_module_option += '.{}({})'.format(arg_name, self._python_arg_to_cpp_arg(python_default_value).value)

        # Step 3: Generate code to check existence of all Python module constructor args in the C++ module options.
        extra_stmts = [TORCH_NN_MODULE_TEST_OPTIONS_ARG.substitute(options_arg_name=arg_name)
                       for arg_name in python_default_constructor_arg_names + init_kwargs
                       if arg_name not in module_metadata.python_legacy_constructor_args]

        # Step 4: Compile the test code and run the tests.
        cpp_sources = COMMON_TEST_HARNESS + module_metadata.cpp_sources
        cpp_sources += TORCH_NN_MODULE_TEST_CTOR_ARGS.substitute(
            module_name=module_name,
            module_qualified_name='torch::nn::{}'.format(module_name),
            module_option=cpp_module_option,
            extra_stmts=''.join(extra_stmts))
        cpp_test_name = module_name + '_test_ctor_args'
        cpp_module = self._compile_cpp_code_inline(
            name=cpp_test_name, cpp_sources=cpp_sources, functions=cpp_test_name)

        getattr(cpp_module, cpp_test_name)()

    def _test_torch_nn_module_variant(self, test_params):
        def generate_test_cpp_sources(test_params, template, extra_stmts):
            input_args = self._get_forward_input_args(test_params)
            input_arg_names, input_arg_declarations = self._get_arg_names_and_declarations(input_args)
            test_cpp_sources = template.substitute(
                module_variant_name=test_params.variant_name,
                module_qualified_name='torch::nn::{}'.format(test_params.name),
                cpp_constructor_args=test_params.cpp_constructor_args,
                input_arg_declarations=',\n'.join(input_arg_declarations),
                input_args=',\n'.join(input_arg_names),
                extra_stmts=extra_stmts)
            return test_cpp_sources

        def serialize_modules_into_files(modules, input_args):
            def trace_module(module, input_args):
                # JIT tracing does not automatically save a module's non-parameter / non-buffer attributes
                # into a ScriptModule's slots, which means we can't access them via `get_attributes()` in C++.
                # Here, we manually register these attributes into the ScriptModule so that we can access them
                # via `get_attributes()` in C++.
                def register_attrs(module, script_module):
                    for sub_module, sub_script_module in zip(module.children(), script_module.children()):
                        register_attrs(sub_module, sub_script_module)
                    for key, value in module.__dict__.items():
                        if key not in TORCH_NN_MODULE_IGNORED_ATTRS:
                            if type(value) == tuple:
                                assert all(isinstance(x, type(value[0])) for x in value), \
                                    "All elements in a tuple attribute of a Python torch.nn module must have the same type."
                                # Here, we set the Python tuple attribute's type to `ListType` in the ScriptModule,
                                # which will automatically be converted to `IntList` later and match the type
                                # of the corresponding attribute in C++ module (which is initially an `ExpandingArray`
                                # and is converted to `IntList` by the `IValue` constructor).
                                value_type = torch._C.ListType(torch.jit.annotations.ann_to_type(type(value[0])))
                            else:
                                value_type = torch.jit.annotations.ann_to_type(type(value))
                            script_module._c._register_attribute(
                                key, value_type, value)

                # We use JIT tracing to serialize Python module state, so that we can load it into C++
                traced_script_module = torch.jit.trace(module, input_args)
                register_attrs(module, traced_script_module)
                return traced_script_module

            def serialize_script_module_into_file(script_module):
                module_file = tempfile.NamedTemporaryFile(delete=False)
                script_module.save(module_file.name)
                module_file.close()
                return module_file.name

            script_modules = [trace_module(module, input_args) for module in modules]
            module_file_names = [serialize_script_module_into_file(script_module) for script_module in script_modules]
            return module_file_names

        def remove_files(file_names):
            # Ideally we would like to not have to manually delete the file, but NamedTemporaryFile
            # opens the file, and it cannot be opened multiple times in Windows. To support Windows,
            # we close the file after creation and try to remove it manually.
            for file_name in file_names:
                try:
                    os.remove(file_name)
                except OSError as e:
                    warnings.warn("Unable to remove {}, got error: {}".format(file_name, str(e)))

        def setup_init_test(test_params):
            # We are generating the attribute equality checks manually here,
            # because it is not possible to have a `.attributes()` API that returns
            # non-parameter / non-buffer attributes in a C++ torch::nn module.
            def generate_attr_equality_checks(module,
                                              script_module_prefix='m_init_by_python',
                                              cpp_module_prefix='m_init_by_cpp'):
                stmts = []
                for name, sub_module in module.named_children():
                    sub_script_module_prefix = '{}.get_module("{}")'.format(script_module_prefix, name)
                    sub_cpp_module_prefix = '{}->{}'.format(cpp_module_prefix, name)
                    stmts = generate_attr_equality_checks(sub_module, sub_script_module_prefix, sub_cpp_module_prefix)
                for name, param in module._parameters.items():
                    stmts.append(CHECK_MODULE_PARAM_EQUALITY.substitute(
                        script_module_prefix=script_module_prefix,
                        cpp_module_prefix=cpp_module_prefix,
                        param_name=name))
                for name, buffer in module._buffers.items():
                    stmts.append(CHECK_MODULE_BUFFER_EQUALITY.substitute(
                        script_module_prefix=script_module_prefix,
                        cpp_module_prefix=cpp_module_prefix,
                        buffer_name=name))

                init_arg_spec = self._get_function_arg_spec(module.__class__.__init__)
                # NOTE: `init_arg_spec.args[0]` is `self`, which is not counted as a constructor arg in the API parity test.
                python_constructor_arg_names = [x for x in init_arg_spec.args[1:] if x != 'has_parity']
                for name, attr in module.__dict__.items():
                    if name not in TORCH_NN_MODULE_IGNORED_ATTRS:
                        # Every constructor arg of the Python module must have
                        # a corresponding C++ module options arg.
                        if name in python_constructor_arg_names:
                            cpp_attr_name = 'options.{}()'.format(name)
                        else:
                            cpp_attr_name = name
                        stmts.append(CHECK_MODULE_ATTR_EQUALITY.substitute(
                            script_module_prefix=script_module_prefix,
                            cpp_module_prefix=cpp_module_prefix,
                            python_attr_name=name,
                            cpp_attr_name=cpp_attr_name))
                return stmts

            device = test_params.device
            python_constructor = test_params.test_instance.constructor
            python_constructor_args = test_params.test_instance.constructor_args
            input_args = self._get_forward_input_args(test_params)

            torch.manual_seed(2)
            module = python_constructor(*python_constructor_args).to(device)

            extra_stmts = generate_attr_equality_checks(module)
            assert len(extra_stmts) == test_params.num_attrs_recursive
            extra_stmts_str = ''.join(extra_stmts)

            module_file_names = serialize_modules_into_files([module], input_args)
            return TestMethodConfig(
                args=(*module_file_names, device),
                cpp_sources=generate_test_cpp_sources(
                    test_params=test_params, template=TORCH_NN_MODULE_TEST_INIT, extra_stmts=extra_stmts_str),
                teardown_callback=lambda args: remove_files(args[:1]),
            )

        def setup_forward_test(test_params):
            device = test_params.device
            python_constructor = test_params.test_instance.constructor
            python_constructor_args = test_params.test_instance.constructor_args
            input_args = self._get_forward_input_args(test_params)

            torch.manual_seed(2)
            module = python_constructor(*python_constructor_args).to(device)
            python_output = module(*input_args)

            module_file_names = serialize_modules_into_files([module], input_args)
            return TestMethodConfig(
                args=(*module_file_names, device, python_output, input_args),
                cpp_sources=generate_test_cpp_sources(
                    test_params=test_params, template=TORCH_NN_MODULE_TEST_FORWARD, extra_stmts=''),
                teardown_callback=lambda args: remove_files(args[:1]),
            )

        def setup_backward_test(test_params):
            device = test_params.device
            python_constructor = test_params.test_instance.constructor
            python_constructor_args = test_params.test_instance.constructor_args
            input_args = self._get_forward_input_args(test_params)

            torch.manual_seed(2)
            module = python_constructor(*python_constructor_args).to(device)
            python_output = module(*input_args)
            python_output.sum().backward()
            # JIT tracing does not save a module's parameters' gradients into ScriptModule.
            # Instead, we create another module `grad_module` with the same structure as `module`,
            # and use `grad_module`'s parameters to save `module`'s corresponding parameters'
            # gradients. Then, we trace both `module` and `grad_module`, serialize them and
            # pass them into C++ for parity testing.
            grad_module = copy.deepcopy(module)
            for param, grad_param in zip(module.parameters(), grad_module.parameters()):
                if param.grad is not None:
                    grad_param.data = param.grad

<<<<<<< HEAD
            module_file_names = serialize_modules_into_files([module, grad_module], input_args)
            return TestMethodConfig(
                args=(*module_file_names, device, input_args),
                cpp_sources=generate_test_cpp_sources(
                    test_params=test_params, template=TORCH_NN_MODULE_TEST_BACKWARD, extra_stmts=''),
                teardown_callback=lambda args: remove_files(args[:2]),
            )

        self._test_methods(
            test_params, 
            [
=======
            return (([module, grad_module], device, input_args),
                    generate_test_cpp_sources(
                        test_params=test_params, template=TORCH_NN_MODULE_TEST_BACKWARD, extra_stmts=''))

        def trace_module(module, input_args):
            module_metadata = torch_nn_modules.module_metadata_map[module.__class__.__name__]

            # JIT tracing does not automatically save a module's non-parameter / non-buffer attributes
            # into a ScriptModule's slots, which means we can't access them via `get_attributes()` in C++.
            # Here, we manually register these attributes into the ScriptModule so that we can access them
            # via `get_attributes()` in C++.
            def register_attrs(module, script_module):
                for sub_module, sub_script_module in zip(module.children(), script_module.children()):
                    register_attrs(sub_module, sub_script_module)
                for key, value in module.__dict__.items():
                    if key not in TORCH_NN_MODULE_IGNORED_ATTRS:
                        if value is None:
                            value_type = module_metadata.python_optional_attribute_to_jit_type[key]
                        elif type(value) == tuple:
                            assert all(isinstance(x, type(value[0])) for x in value), \
                                "All elements in a tuple attribute of a Python torch.nn module must have the same type."
                            # Here, we set the Python tuple attribute's type to `ListType` in the ScriptModule,
                            # which will automatically be converted to `IntList` later and match the type
                            # of the corresponding attribute in C++ module (which is initially an `ExpandingArray`
                            # and is converted to `IntList` by the `IValue` constructor).
                            value_type = torch._C.ListType(torch.jit.annotations.ann_to_type(type(value[0])))
                        else:
                            value_type = torch.jit.annotations.ann_to_type(type(value))
                        script_module._c._register_attribute(key, value_type, value)

            # We use JIT tracing to serialize Python module state, so that we can load it into C++
            traced_script_module = torch.jit.trace(module, input_args)
            register_attrs(module, traced_script_module)
            return traced_script_module

        def serialize_module_into_file(script_module):
            module_file = tempfile.NamedTemporaryFile(delete=False)
            script_module.save(module_file.name)
            module_file.close()
            return module_file.name

        def test_methods(test_params):
            module_variant_name = test_params.module_variant_name
            input_args = self._get_forward_input_args(test_params)

            args_map = {}

            cpp_sources = TORCH_NN_MODULE_COMMON_TEST_HARNESS + test_params.cpp_sources

            torch_nn_test_methods = [
>>>>>>> 7e4ac8b8
                ('init', setup_init_test),
                ('forward', setup_forward_test),
                ('backward', setup_backward_test),
            ])


def _compute_module_name(test_params_dict):
    fullname = test_params_dict.get('fullname', None)
    if fullname:
        # NOTE: This doesn't work for some of the `wrap_functional` module tests such as "interpolate_nearest_1d",
        # because in that case the module `interpolate` is not in `torch.nn` but rather in `torch.nn.functional`.
        # We will fix this when we have parity tests for `torch.nn.functional` modules.
        module_name = fullname.split('_')[0]
    else:
        module_name = test_params_dict.get('module_name')
    return module_name


def _process_test_params_for_module(test_params_dict, module_metadata, device, is_criterion):
    module_name = _compute_module_name(test_params_dict)
    test_params_dict['constructor'] = test_params_dict.get('constructor', getattr(torch.nn, module_name))
    if is_criterion:
        test = common_nn.CriterionTest(**test_params_dict)
    else:
        test = common_nn.ModuleTest(**test_params_dict)
    module_variant_name = test.get_name()[5:] + (('_' + device) if device != 'cpu' else '')

    return TorchNNTestParams(
        name=module_name,
        variant_name=module_variant_name,
        test_instance=test,
        cpp_constructor_args=test_params_dict.get('cpp_constructor_args'),
        has_parity=test_params_dict.get('has_parity', True),
        cpp_sources=module_metadata.cpp_sources,
        num_attrs_recursive=module_metadata.num_attrs_recursive,
        device=device,
    )

def _process_test_params_for_functional(test_params_dict, cpp_sources, device, is_criterion):
    if is_criterion:
        test = common_nn.CriterionTest(**test_params_dict)
    else:
        test = common_nn.ModuleTest(**test_params_dict)

    return TorchNNFunctionalTestParams(
        name=test_params_dict.get('constructor')().fn_name(),
        variant_name=test_params_dict.get('fullname') + (('_' + device) if device != 'cpu' else ''),
        test_instance=test,
        cpp_options=test_params_dict.get('cpp_options'),
        has_parity=test_params_dict.get('has_parity', True),
        cpp_sources=cpp_sources,
        device=device,
    )

def has_test(test_name):
    return hasattr(TestCppApiParity, test_name)

def add_test(test_name, test_fn):
    if has_test(test_name):
        raise RuntimeError("Found two tests with the same name: " + test_name)
    setattr(TestCppApiParity, test_name, test_fn)

devices = ['cpu', 'cuda']

torch_nn_test_params_map = {}

torch_nn_functional_test_params_map = {}


def add_torch_nn_functional_test(test_params_dict, is_criterion):
    functional_name = test_params_dict['constructor']().fn_name()

    assert hasattr(torch.nn.functional, functional_name), \
            "`torch.nn.functional` doesn't have function `{}`. ".format(functional_name)

    functional_full_name = 'torch.nn.functional.' + functional_name
    if functional_full_name not in parity_table['torch.nn.functional']:
        raise RuntimeError(
            'Function `{}` is not found in Python / C++ API parity table. Please update parity table at {}.'.format(
                functional_full_name, parity_table_path))

    has_impl_parity, _ = parity_table['torch.nn.functional'][functional_full_name]

    def add_options_test_for_functional(functional_name, has_impl_parity):
        options_test_name = 'test_torch_nn_functional_{}_options'.format(functional_name)

        def options_test(self):
            self._test_torch_nn_functional_options(
                functional_name=self._testMethodName.replace('test_torch_nn_functional_', '').replace('_options', ''))

        if not has_impl_parity:
            options_test = unittest.expectedFailure(options_test)

        # We only run one options test per functional
        if not has_test(options_test_name):
            add_test(options_test_name, options_test)

    def add_variant_test_for_functional(functional_name, test_params_dict, has_impl_parity):
        functional_metadata = torch_nn_functionals.functional_metadata_map.get(functional_name, None)
        for device in devices:
            test_params = _process_test_params_for_functional(
                test_params_dict=test_params_dict,
                cpp_sources=functional_metadata.cpp_sources if functional_metadata else '',
                device=device,
                is_criterion=is_criterion)
            test_name = 'test_torch_nn_functional_{}'.format(test_params.variant_name)
            torch_nn_functional_test_params_map[test_name] = test_params

            def test_fn(self):
                self._test_torch_nn_functional_variant(test_params=torch_nn_functional_test_params_map[self._testMethodName])

            if device == 'cuda':
                test_fn = unittest.skipIf(not TEST_CUDA, "CUDA unavailable")(test_fn)

            if not has_impl_parity:
                test_fn = unittest.expectedFailure(test_fn)

            add_test(test_name, test_fn)

    # We only test for parity if the functional is marked as "has parity".
    if has_impl_parity:
        add_options_test_for_functional(functional_name, has_impl_parity=has_impl_parity)
        add_variant_test_for_functional(functional_name, test_params_dict, has_impl_parity=has_impl_parity)


def add_torch_nn_module_test(test_params_dict, is_criterion):
    module_name = _compute_module_name(test_params_dict)

    assert hasattr(torch.nn, module_name), \
        "`torch.nn` doesn't have module `{}`. ".format(module_name) + \
        "If you are adding a new test, please set `fullname` using format `ModuleName_desc`, " + \
        "or set `module_name` using format `ModuleName`."

    module_full_name = 'torch.nn.' + module_name
    if module_full_name not in parity_table['torch.nn']:
        raise RuntimeError(
            'Module `{}` is not found in Python / C++ API parity table. Please update parity table at {}.'.format(
                module_full_name, parity_table_path))

    has_impl_parity, _ = parity_table['torch.nn'][module_full_name]

    def add_ctor_args_test_for_module(module_name, has_impl_parity):
        ctor_args_test_name = 'test_torch_nn_{}_ctor_args'.format(module_name)

        def ctor_args_test(self):
            self._test_torch_nn_module_ctor_args(
                module_name=self._testMethodName.replace('test_torch_nn_', '').replace('_ctor_args', ''))

        if not has_impl_parity:
            ctor_args_test = unittest.expectedFailure(ctor_args_test)

        # We only run one constructor args test per module
        if not has_test(ctor_args_test_name):
            add_test(ctor_args_test_name, ctor_args_test)

    def add_variant_test_for_module(module_name, test_params_dict, has_impl_parity):
        module_metadata = torch_nn_modules.module_metadata_map[module_name]
        for device in devices:
            test_params = _process_test_params_for_module(
                test_params_dict=test_params_dict,
                module_metadata=module_metadata,
                device=device,
                is_criterion=is_criterion)
            test_name = 'test_torch_nn_{}'.format(test_params.variant_name)
            torch_nn_test_params_map[test_name] = test_params

            def test_fn(self):
                self._test_torch_nn_module_variant(test_params=torch_nn_test_params_map[self._testMethodName])

            if device == 'cuda':
                test_fn = unittest.skipIf(not TEST_CUDA, "CUDA unavailable")(test_fn)

            if not has_impl_parity:
                test_fn = unittest.expectedFailure(test_fn)

            add_test(test_name, test_fn)

    # We only test for parity if the module is marked as "has parity".
    if has_impl_parity:
        add_ctor_args_test_for_module(module_name, has_impl_parity=has_impl_parity)
        add_variant_test_for_module(module_name, test_params_dict, has_impl_parity=has_impl_parity)

for test_params_dict in sample_module.module_tests + sample_functional.functional_tests + common_nn.module_tests + common_nn.new_module_tests:
    if 'FunctionalModule' in str(test_params_dict.get('constructor', '')):
        add_torch_nn_functional_test(test_params_dict, is_criterion=False)
    else:
        add_torch_nn_module_test(test_params_dict, is_criterion=False)

for test_params_dict in common_nn.criterion_tests + common_nn.new_criterion_tests:
    if 'FunctionalModule' in str(test_params_dict.get('constructor', '')):
        add_torch_nn_functional_test(test_params_dict, is_criterion=True)
    else:
        add_torch_nn_module_test(test_params_dict, is_criterion=True)

# Assert that there exists auto-generated tests for SampleModule.
assert len([name for name in TestCppApiParity.__dict__ if 'SampleModule' in name]) == \
    len(sample_module.module_tests) * len(devices) + 1


if __name__ == "__main__":
    common.run_tests()<|MERGE_RESOLUTION|>--- conflicted
+++ resolved
@@ -517,6 +517,8 @@
 
         def serialize_modules_into_files(modules, input_args):
             def trace_module(module, input_args):
+                module_metadata = torch_nn_modules.module_metadata_map[module.__class__.__name__]
+
                 # JIT tracing does not automatically save a module's non-parameter / non-buffer attributes
                 # into a ScriptModule's slots, which means we can't access them via `get_attributes()` in C++.
                 # Here, we manually register these attributes into the ScriptModule so that we can access them
@@ -526,7 +528,9 @@
                         register_attrs(sub_module, sub_script_module)
                     for key, value in module.__dict__.items():
                         if key not in TORCH_NN_MODULE_IGNORED_ATTRS:
-                            if type(value) == tuple:
+                            if value is None:
+                                value_type = module_metadata.python_optional_attribute_to_jit_type[key]
+                            elif type(value) == tuple:
                                 assert all(isinstance(x, type(value[0])) for x in value), \
                                     "All elements in a tuple attribute of a Python torch.nn module must have the same type."
                                 # Here, we set the Python tuple attribute's type to `ListType` in the ScriptModule,
@@ -536,8 +540,7 @@
                                 value_type = torch._C.ListType(torch.jit.annotations.ann_to_type(type(value[0])))
                             else:
                                 value_type = torch.jit.annotations.ann_to_type(type(value))
-                            script_module._c._register_attribute(
-                                key, value_type, value)
+                            script_module._c._register_attribute(key, value_type, value)
 
                 # We use JIT tracing to serialize Python module state, so that we can load it into C++
                 traced_script_module = torch.jit.trace(module, input_args)
@@ -663,7 +666,6 @@
                 if param.grad is not None:
                     grad_param.data = param.grad
 
-<<<<<<< HEAD
             module_file_names = serialize_modules_into_files([module, grad_module], input_args)
             return TestMethodConfig(
                 args=(*module_file_names, device, input_args),
@@ -675,58 +677,6 @@
         self._test_methods(
             test_params, 
             [
-=======
-            return (([module, grad_module], device, input_args),
-                    generate_test_cpp_sources(
-                        test_params=test_params, template=TORCH_NN_MODULE_TEST_BACKWARD, extra_stmts=''))
-
-        def trace_module(module, input_args):
-            module_metadata = torch_nn_modules.module_metadata_map[module.__class__.__name__]
-
-            # JIT tracing does not automatically save a module's non-parameter / non-buffer attributes
-            # into a ScriptModule's slots, which means we can't access them via `get_attributes()` in C++.
-            # Here, we manually register these attributes into the ScriptModule so that we can access them
-            # via `get_attributes()` in C++.
-            def register_attrs(module, script_module):
-                for sub_module, sub_script_module in zip(module.children(), script_module.children()):
-                    register_attrs(sub_module, sub_script_module)
-                for key, value in module.__dict__.items():
-                    if key not in TORCH_NN_MODULE_IGNORED_ATTRS:
-                        if value is None:
-                            value_type = module_metadata.python_optional_attribute_to_jit_type[key]
-                        elif type(value) == tuple:
-                            assert all(isinstance(x, type(value[0])) for x in value), \
-                                "All elements in a tuple attribute of a Python torch.nn module must have the same type."
-                            # Here, we set the Python tuple attribute's type to `ListType` in the ScriptModule,
-                            # which will automatically be converted to `IntList` later and match the type
-                            # of the corresponding attribute in C++ module (which is initially an `ExpandingArray`
-                            # and is converted to `IntList` by the `IValue` constructor).
-                            value_type = torch._C.ListType(torch.jit.annotations.ann_to_type(type(value[0])))
-                        else:
-                            value_type = torch.jit.annotations.ann_to_type(type(value))
-                        script_module._c._register_attribute(key, value_type, value)
-
-            # We use JIT tracing to serialize Python module state, so that we can load it into C++
-            traced_script_module = torch.jit.trace(module, input_args)
-            register_attrs(module, traced_script_module)
-            return traced_script_module
-
-        def serialize_module_into_file(script_module):
-            module_file = tempfile.NamedTemporaryFile(delete=False)
-            script_module.save(module_file.name)
-            module_file.close()
-            return module_file.name
-
-        def test_methods(test_params):
-            module_variant_name = test_params.module_variant_name
-            input_args = self._get_forward_input_args(test_params)
-
-            args_map = {}
-
-            cpp_sources = TORCH_NN_MODULE_COMMON_TEST_HARNESS + test_params.cpp_sources
-
-            torch_nn_test_methods = [
->>>>>>> 7e4ac8b8
                 ('init', setup_init_test),
                 ('forward', setup_forward_test),
                 ('backward', setup_backward_test),
