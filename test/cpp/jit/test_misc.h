#pragma once

#include "test/cpp/jit/test_base.h"
#include "test/cpp/jit/test_utils.h"

#include <torch/csrc/jit/passes/canonicalize.h>
#include "ATen/core/interned_strings.h"
#include "torch/csrc/autograd/generated/variable_factories.h"
#include "torch/csrc/autograd/variable.h"
#include "torch/csrc/jit/argument_spec.h"
#include "torch/csrc/jit/attributes.h"
#include "torch/csrc/jit/autodiff.h"
#include "torch/csrc/jit/code_template.h"
#include "torch/csrc/jit/custom_operator.h"
#include "torch/csrc/jit/dynamic_dag.h"
#include "torch/csrc/jit/fuser/interface.h"
#include "torch/csrc/jit/import.h"
#include "torch/csrc/jit/interpreter.h"
#include "torch/csrc/jit/passes/alias_analysis.h"
#include "torch/csrc/jit/passes/common_subexpression_elimination.h"
#include "torch/csrc/jit/passes/constant_propagation.h"
#include "torch/csrc/jit/passes/create_autodiff_subgraphs.h"
#include "torch/csrc/jit/passes/dead_code_elimination.h"
#include "torch/csrc/jit/passes/graph_fuser.h"
#include "torch/csrc/jit/passes/lower_grad_of.h"
#include "torch/csrc/jit/passes/lower_tuples.h"
#include "torch/csrc/jit/passes/requires_grad_analysis.h"
#include "torch/csrc/jit/passes/shape_analysis.h"
#include "torch/csrc/jit/passes/utils/subgraph_utils.h"
#include "torch/csrc/jit/symbolic_script.h"
#include "torch/csrc/jit/symbolic_variable.h"
#include "torch/csrc/jit/tracer.h"
#include "torch/csrc/utils/hash.h"
#include "torch/csrc/utils/memory.h"

#include "torch/csrc/autograd/engine.h"
#include "torch/csrc/autograd/variable.h"

#include <torch/csrc/jit/testing/file_check.h>
#include "ATen/core/ivalue.h"
#include "torch/csrc/jit/script/compiler.h"
#include "torch/csrc/jit/script/module.h"
#include "torch/jit.h"

#include "onnx/onnx_pb.h"

#include <ATen/ATen.h>

#include <c10/util/Exception.h>

#include <algorithm>
#include <cstddef>
#include <functional>
#include <iostream>
#include <memory>
#include <stdexcept>
#include <string>
#include <tuple>
#include <unordered_set>
#include <utility>
#include <vector>

namespace torch {
namespace jit {
namespace test {

using Var = SymbolicVariable;

using namespace torch::autograd;

template <typename T>
std::ostream& operator<<(std::ostream& out, const std::vector<T>& list) {
  size_t i = 0;
  out << "{";
  for (auto&& e : list) {
    if (i++ > 0)
      out << ", ";
    out << e;
  }
  out << "}";
  return out;
}

void testInternedStrings() {
  ASSERT_EQ(prim::Param, Symbol::prim("Param"));
  ASSERT_EQ(prim::Return, Symbol::prim("Return"));
  ASSERT_EQ(prim::Return.toUnqualString(), std::string("Return"));
  ASSERT_EQ(prim::Return.toQualString(), std::string("prim::Return"));
  Symbol newsym = Symbol::aten("__NEW_SYMBOL");
  size_t symstart = newsym;
  ASSERT_EQ(newsym.toQualString(), std::string("aten::__NEW_SYMBOL"));
  // TODO: This test is a bit too close to the implementation details.
  ASSERT_EQ(Symbol::aten("What"), symstart + 1);
  ASSERT_EQ(Symbol::aten("What2"), symstart + 2);
  ASSERT_EQ(Symbol::aten("What"), symstart + 1);
  ASSERT_EQ(Symbol::aten("What2"), symstart + 2);
  ASSERT_EQ(Symbol(symstart + 2).toUnqualString(), std::string("What2"));
}

void testFromQualString() {
  ASSERT_EQ(Symbol::fromQualString("prim::Param"), Symbol::prim("Param"));
  ASSERT_EQ(Symbol::fromQualString("aten::mm"), Symbol::aten("mm"));
  ASSERT_EQ(Symbol::fromQualString("onnx::LSTM"), Symbol::onnx("LSTM"));
  ASSERT_EQ(Symbol::fromQualString("attr::value"), Symbol::attr("value"));
  ASSERT_EQ(Symbol::fromQualString("scope::"), Symbol::scope(""));
  ASSERT_EQ(Symbol::fromQualString("::").toUnqualString(), std::string(""));
  ASSERT_EQ(
      Symbol::fromQualString("::").ns().toQualString(),
      std::string("namespaces::"));
  ASSERT_EQ(
      Symbol::fromQualString("new_ns::param").toUnqualString(),
      std::string("param"));
  ASSERT_EQ(
      Symbol::fromQualString("new_ns::param").ns().toUnqualString(),
      std::string("new_ns"));
  ASSERT_EQ(
      Symbol::fromQualString("new_ns::param").ns(),
      Symbol::fromQualString("namespaces::new_ns"));

  auto bad_inputs = {"scope", ":", ""};
  for (auto input : bad_inputs) {
    try {
      Symbol::fromQualString(input);
      ASSERT_TRUE(0);
    } catch (const std::exception& c) {
    }
  }
}

void testTHNNConv() {
  std::vector<int64_t> input_size = {4, 3, 15, 17}; // B x C x H x W
  std::vector<int64_t> kernel_size = {3, 5};
  std::vector<int64_t> stride = {1, 2};
  std::vector<int64_t> padding = {2, 1};
  constexpr int out_channels = 5;

  // make inputs
  at::Tensor input = torch::randn(input_size);
  at::Tensor weight = torch::randn(
      {out_channels, input_size[1], kernel_size[0], kernel_size[1]});
  at::Tensor bias = torch::randn({out_channels});

  // run forward eagerly
  at::Tensor output, finput, fgradinput;
  std::tie(output, finput, fgradinput) = at::thnn_conv2d_forward(
      input, weight, kernel_size, bias, stride, padding);

  // make grad_outputs
  at::Tensor grad_output = torch::randn_like(output);
  at::Tensor grad_finput = torch::zeros_like(finput);
  at::Tensor grad_fgradinput = torch::zeros_like(fgradinput);

  // run backward eagerly
  at::Tensor grad_input, grad_weight, grad_bias;
  std::tie(grad_input, grad_weight, grad_bias) = at::thnn_conv2d_backward(
      grad_output,
      input,
      weight,
      kernel_size,
      stride,
      padding,
      finput,
      fgradinput,
      {true, true, true});

  // make JIT graph
  auto graph = std::make_shared<Graph>();
  auto ksz_val = graph->insertConstant(IValue(kernel_size));
  auto kst_val = graph->insertConstant(IValue(stride));
  auto pad_val = graph->insertConstant(IValue(padding));

  auto inputg = graph->addInput("self");
  auto weightg = graph->addInput("weight");
  auto biasg = graph->addInput("bias");

  Value* conv = graph->insert(
      aten::thnn_conv2d_forward,
      {inputg, weightg, ksz_val, biasg, kst_val, pad_val});
  auto outputs = conv->node()->outputs();
  for (auto output : outputs) {
    graph->registerOutput(output);
  }
  LowerAllTuples(graph);
  graph->lint();

  // differentiate JIT graph
  EliminateDeadCode(graph); // Tracing of some ops depends on the DCE trick
  ConstantPropagation(graph);
  auto grad_spec = differentiate(graph);
  LowerGradOf(*grad_spec.df);

  // prepare JIT inputs / gradients
  tensor_list tensors_in;
  tensors_in.push_back(input);
  tensors_in.push_back(weight);
  tensors_in.push_back(bias);

  tensor_list tensor_grads_in;
  tensor_grads_in.push_back(grad_output);
  tensor_grads_in.push_back(grad_finput);
  tensor_grads_in.push_back(grad_fgradinput);

  // Get outputs from the interpreter
  tensor_list tensors_out, tensor_grads_out;
  std::tie(tensors_out, tensor_grads_out) =
      runGradient(grad_spec, tensors_in, tensor_grads_in);

  // prepare expected structs
  tensor_list expected_tensors_out, expected_tensor_grads_out;
  expected_tensors_out.push_back(output);
  expected_tensors_out.push_back(finput);
  expected_tensors_out.push_back(fgradinput);
  expected_tensor_grads_out.push_back(grad_input);
  expected_tensor_grads_out.push_back(grad_weight);
  expected_tensor_grads_out.push_back(grad_bias);

  // Compare results
  assertAllClose(tensors_out, expected_tensors_out);
  assertAllClose(tensor_grads_out, expected_tensor_grads_out);
}

void testATenNativeBatchNorm() {
  // aten::native_batch_norm(Tensor input, Tensor weight, Tensor bias, Tensor
  // running_mean, Tensor running_var, bool training, float momentum, float eps)
  // -> (Tensor, Tensor, Tensor)
  std::vector<int64_t> input_size = {4, 3, 15, 17}; // B x C x H x W
  bool training = true;
  float momentum = 0.9;
  float eps = 1e-5;

  // make inputs
  at::Tensor input = torch::randn(input_size);
  at::Tensor weight = torch::randn({input_size[1]});
  at::Tensor bias = torch::randn({input_size[1]});
  at::Tensor running_mean = torch::randn({input_size[1]});
  at::Tensor running_var = torch::randn({input_size[1]});

  // running_mean and running_var are changed in-place, so clone and send them
  at::Tensor running_mean_eager = running_mean.clone();
  at::Tensor running_var_eager = running_var.clone();
  at::Tensor running_mean_jit = running_mean.clone();
  at::Tensor running_var_jit = running_var.clone();

  // run forward eagerly
  at::Tensor output, savemean, saveinvstd;
  std::tie(output, savemean, saveinvstd) = at::native_batch_norm(
      input,
      weight,
      bias,
      running_mean_eager,
      running_var_eager,
      training,
      momentum,
      eps);

  // make grad_outputs
  at::Tensor grad_output = torch::randn_like(output);
  at::Tensor grad_savemean = torch::zeros_like(savemean);
  at::Tensor grad_saveinvstd = torch::zeros_like(saveinvstd);

  // run backward eagerly
  at::Tensor grad_input, grad_weight, grad_bias;
  // aten::native_batch_norm_backward(Tensor grad_out, Tensor input, Tensor
  // weight, Tensor running_mean, Tensor running_var, Tensor save_mean, Tensor
  // save_invstd, bool train, float eps, bool[3] output_mask) -> (Tensor,
  // Tensor, Tensor)
  std::tie(grad_input, grad_weight, grad_bias) = at::native_batch_norm_backward(
      grad_output,
      input,
      weight,
      running_mean_eager,
      running_var_eager,
      savemean,
      saveinvstd,
      training,
      eps,
      {true, true, true});

  // make JIT graph
  auto graph = std::make_shared<Graph>();
  auto training_val = graph->insertConstant(IValue(training));
  auto momentum_val = graph->insertConstant(IValue(momentum));
  auto eps_val = graph->insertConstant(IValue(eps));

  auto inputg = graph->addInput("self");
  auto weightg = graph->addInput("weight");
  auto biasg = graph->addInput("bias");
  auto running_meang = graph->addInput("running_mean");
  auto running_varg = graph->addInput("running_var");

  Value* bn = graph->insert(
      aten::native_batch_norm,
      {inputg,
       weightg,
       biasg,
       running_meang,
       running_varg,
       training_val,
       momentum_val,
       eps_val});
  auto outputs = bn->node()->outputs();
  for (auto output : outputs) {
    graph->registerOutput(output);
  }
  LowerAllTuples(graph);
  graph->lint();

  // differentiate JIT graph
  EliminateDeadCode(graph); // Tracing of some ops depends on the DCE trick
  ConstantPropagation(graph);
  auto grad_spec = differentiate(graph);
  LowerGradOf(*grad_spec.df);

  // prepare JIT inputs / gradients
  tensor_list tensors_in;
  tensors_in.push_back(input);
  tensors_in.push_back(weight);
  tensors_in.push_back(bias);
  tensors_in.push_back(running_mean_jit);
  tensors_in.push_back(running_var_jit);

  tensor_list tensor_grads_in;
  tensor_grads_in.push_back(grad_output);
  tensor_grads_in.push_back(grad_savemean);
  tensor_grads_in.push_back(grad_saveinvstd);

  // Get outputs from the interpreter
  tensor_list tensors_out, tensor_grads_out;
  std::tie(tensors_out, tensor_grads_out) =
      runGradient(grad_spec, tensors_in, tensor_grads_in);

  // prepare expected structs
  tensor_list expected_tensors_out, expected_tensor_grads_out;
  expected_tensors_out.push_back(output);
  expected_tensors_out.push_back(savemean);
  expected_tensors_out.push_back(saveinvstd);
  expected_tensors_out.push_back(running_mean_eager);
  expected_tensors_out.push_back(running_var_eager);
  expected_tensor_grads_out.push_back(grad_input);
  expected_tensor_grads_out.push_back(grad_weight);
  expected_tensor_grads_out.push_back(grad_bias);

  tensors_out.push_back(running_mean_jit);
  tensors_out.push_back(running_var_jit);

  // Compare results
  assertAllClose(tensors_out, expected_tensors_out);
  assertAllClose(tensor_grads_out, expected_tensor_grads_out);
}

<<<<<<< HEAD
using var_meta_type = std::vector<int64_t>;
using var_meta_list = std::vector<var_meta_type>;
using test_fn_type = std::function<variable_list(const variable_list&)>;

struct ADTestSpec {
  ADTestSpec(const char* name, var_meta_list input_meta, test_fn_type test_fn)
      : name(name), input_meta(input_meta), test_fn(test_fn) {}

  variable_list operator()(const variable_list& inputs) const {
    return test_fn(inputs);
  };

  std::vector<Variable> make_vars() const {
    std::vector<Variable> out;
    for (const auto& m : input_meta) {
      out.push_back(torch::randn(m, at::requires_grad(true)));
    }
    return out;
  }

  const char* name;
  var_meta_list input_meta;
  test_fn_type test_fn;
};

variable_list get_grad_outputs(const variable_list& vars) {
  return fmap(vars, [](const Variable& v) -> Variable {
    return at::randn(v.sizes(), v.options());
  });
}

std::shared_ptr<Graph> trace(
    const ADTestSpec& test,
    const variable_list& vars_in) {
  std::shared_ptr<tracer::TracingState> state;
  Stack trace_stack_in;
  std::tie(state, trace_stack_in) = tracer::enter(fmap<IValue>(vars_in));
  variable_list trace_vars_in = fmap(
      trace_stack_in, [](const IValue& v) { return Variable(v.toTensor()); });
  auto trace_vars_out = test(trace_vars_in);
  tracer::exit(fmap<IValue>(trace_vars_out));
  return state->graph;
}

variable_list grad(
    const variable_list& outputs,
    const variable_list& inputs,
    const variable_list& grad_outputs) {
  const auto get_edge = [](const Variable& v) { return v.gradient_edge(); };
  auto& engine = torch::autograd::Engine::get_default_engine();
  return engine.execute(
      fmap(outputs, get_edge),
      grad_outputs,
      true,
      false,
      fmap(inputs, get_edge));
}

void testADFormulas() {
  const auto unwrap = [](const Variable& v) { return static_cast<at::Tensor>(v); };

  using VL = variable_list;
  const var_meta_list binary_pointwise = {{2, 3, 4, 5}, {2, 3, 4, 5}};
  const var_meta_list unary_pointwise = {{2, 3, 4, 5}};
  const var_meta_list unary_pointwise_2d = {{2, 3}};
  const std::vector<ADTestSpec> ad_tests = {
      {"add",
       binary_pointwise,
       [](const VL& v) -> VL { return {v[0] + v[1]}; }},
      {"sub",
       binary_pointwise,
       [](const VL& v) -> VL { return {v[0] - v[1]}; }},
      {"mul",
       binary_pointwise,
       [](const VL& v) -> VL { return {v[0] * v[1]}; }},
      {"sigmoid",
       unary_pointwise,
       [](const VL& v) -> VL { return {v[0].sigmoid()}; }},
      {"tanh",
       unary_pointwise,
       [](const VL& v) -> VL { return {v[0].tanh()}; }},
      {"t", unary_pointwise_2d, [](const VL& v) -> VL { return {v[0].t()}; }},
      {"view",
       unary_pointwise_2d,
       [](const VL& v) -> VL {
         return {v[0].view({3, 2})};
       }},
      {"expand",
       {{2, 1}},
       [](const VL& v) -> VL {
         return {v[0].expand({2, 3})};
       }},
      {"mm",
       {{10, 12}, {12, 15}},
       [](const VL& v) -> VL { return {v[0].mm(v[1])}; }},
      // TODO: enable once we'll be able to capture lists across
      // forward-backward
      //{"chunk",   {{10, 12, 15}}, [](const VL& v) -> VL { return
      // fmap<Variable>(v[0].chunk(4, 1)); }},
      //{"chunk",   {{10, 12, 15}}, [](const VL& v) -> VL { return
      // fmap<Variable>(v[0].chunk(3, 2)); }},
      //{"split",   {{10, 12, 15}}, [](const VL& v) -> VL { return
      // fmap<Variable>(v[0].split(4, 1)); }},
      //{"split",   {{10, 12, 15}}, [](const VL& v) -> VL { return
      // fmap<Variable>(v[0].split(3, 2)); }},
  };

  for (const auto& test : ad_tests) {
    // Get reference values form autograd
    auto vars_in = test.make_vars();
    auto vars_out = test(vars_in);
    auto var_grads_in = get_grad_outputs(vars_out);
    auto var_grads_out = grad(vars_out, vars_in, var_grads_in);

    // Trace and differentiate the op
    auto graph = trace(test, vars_in);
    EliminateDeadCode(graph); // Tracing of some ops depends on the DCE trick
    ConstantPropagation(graph);
    auto grad_spec = differentiate(graph);
    LowerGradOf(*grad_spec.df);
    // Get outputs from the interpreter
    auto tensors_in = fmap(vars_in, unwrap);
    auto tensor_grads_in = fmap(var_grads_in, unwrap);
    tensor_list tensors_out, tensor_grads_out;
    std::tie(tensors_out, tensor_grads_out) =
        runGradient(grad_spec, tensors_in, tensor_grads_in);

    // Compare results
    auto expected_tensors_out = fmap(vars_out, unwrap);
    auto expected_tensor_grads_out = fmap(var_grads_out, unwrap);
    assertAllClose(tensors_out, expected_tensors_out);
    assertAllClose(tensor_grads_out, expected_tensor_grads_out);
  }
}

void testDifferentiate(std::ostream& out = std::cout) {
  auto graph = std::make_shared<Graph>();
  at::ScalarType s = at::ScalarType::Float;
  auto type = CompleteTensorType::create(s, at::kCPU, {2, 3, 4}, {12, 4, 1});

  // Build up a fake graph
  auto a = SymbolicVariable::asNewInput(*graph, type);
  auto b = SymbolicVariable::asNewInput(*graph, type);
  auto c = a * b * a + b;
  graph->registerOutput(c.value());

  auto grad_spec = differentiate(graph);
  std::vector<size_t> expected_captured_inputs = {0, 1};
  std::vector<size_t> expected_captured_outputs = {1, 2};
  std::vector<size_t> expected_input_vjps = {0, 1};
  std::vector<size_t> expected_output_vjps = {0, 1};
  ASSERT_EQ(grad_spec.f_real_outputs, 1);
  ASSERT_EQ(grad_spec.df_input_captured_inputs, expected_captured_inputs);
  ASSERT_EQ(grad_spec.df_input_captured_outputs, expected_captured_outputs);
  ASSERT_EQ(grad_spec.df_input_vjps, expected_input_vjps);
  ASSERT_EQ(grad_spec.df_output_vjps, expected_output_vjps);
  out << "testDifferentiate\n";
  out << *grad_spec.f;
  out << *grad_spec.df;
  out << "\n";
}

void testDifferentiateWithRequiresGrad(std::ostream& out = std::cout) {
  // Build up a fake graph
  auto graph = std::make_shared<Graph>();
  auto a = SymbolicVariable::asNewInput(*graph);
  auto b = SymbolicVariable::asNewInput(*graph);
  auto d = b * b + b;
  auto e = (d + a) * a + b;
  graph->registerOutput(d.value());
  graph->registerOutput(e.value());

  auto a_var = autograd::make_variable(
      at::empty_strided(2, 2, at::CPU(at::kFloat).options()), true);
  auto b_var = autograd::make_variable(
      at::empty_strided(2, 2, at::CPU(at::kFloat).options()), false);
  setInputTypes(*graph, ArgumentSpec(true, {a_var, b_var}, 2));
  PropagateInputShapes(graph);
  PropagateRequiresGrad(graph);

  auto grad_spec = differentiate(graph);
  std::vector<size_t> expected_input_vjps = {1, 2}; // for e and %4 = (d + a)
  std::vector<size_t> expected_output_vjps = {0}; // only a requires grad
  ASSERT_EQ(grad_spec.f_real_outputs, 2);
  ASSERT_EQ(grad_spec.df_input_captured_inputs, std::vector<size_t>({0}));
  ASSERT_EQ(grad_spec.df_input_captured_outputs, std::vector<size_t>({2, 3}));
  ASSERT_EQ(grad_spec.df_input_vjps, expected_input_vjps);
  ASSERT_EQ(grad_spec.df_output_vjps, expected_output_vjps);
  out << "testDifferentiateWithRequiresGrad\n";
  out << *grad_spec.f;
  out << *grad_spec.df;
  out << "\n";
}

void testRegisterFusionCachesKernel(std::ostream& out = std::cout) {
  // Build up a fake graph with a FusionGroup
  auto createGraphWithNames = [](std::string cname, std::string dname) {
    auto graph = std::make_shared<Graph>();
    at::ScalarType s = at::ScalarType::Float;
    auto type = CompleteTensorType::create(s, at::kCPU, {2, 3, 4}, {12, 4, 1});
    auto a = SymbolicVariable::asNewInput(*graph, type);
    auto b = SymbolicVariable::asNewInput(*graph, type);
    auto c = a * b;
    auto d = c * a;
    c.value()->setUniqueName(cname);
    d.value()->setUniqueName(dname);
    graph->registerOutput(d.value());
    torch::jit::overrideCanFuseOnCPU(true);
    FuseGraph(graph);
    torch::jit::overrideCanFuseOnCPU(false);
    return graph;
  };

  auto getFusionGroup = [](const std::shared_ptr<Graph>& graph) {
    const auto& nodes = graph->nodes();
    auto maybe_fusion_group =
        std::find_if(nodes.begin(), nodes.end(), [](const Node* node) {
          return node->kind() == prim::FusionGroup;
        });
    AT_CHECK(
        maybe_fusion_group != nodes.end(),
        "testRegisterFusionCachesKernel: could not create FusionGroup");
    return *maybe_fusion_group;
  };

  // Create two alpha-equivalent fusion groups
  auto graph1 = createGraphWithNames("c1", "d1");
  auto fg1 = getFusionGroup(graph1);

  auto graph2 = createGraphWithNames("c2", "d2");
  auto fg2 = getFusionGroup(graph2);

  // Register both with the fusion compiler.
  auto expected_key = registerFusion(fg1);
  auto second_key = registerFusion(fg2);

  // Because the graphs are alpha-equivalent, they should return the same key
  // and therefore share a KernelSpec to share kernels for specializations
  ASSERT_EQ(second_key, expected_key);
}

void testCreateAutodiffSubgraphs(std::ostream& out = std::cout) {
  auto graph = build_lstm();
  CreateAutodiffSubgraphs(graph, /*threshold=*/2);
  out << "testCreateAutodiffSubgraphs\n";
  out << *graph << "\n";
}

void testSubgraphUtils() {
  auto graph = build_lstm();
  EliminateCommonSubexpression(graph);

  std::vector<Node*> originalNodes(
      graph->nodes().begin(), graph->nodes().end());

  // Merge everything into a single subgraph
  bool first = true;
  Node* subgraph;
  for (auto it = graph->nodes().rbegin(); it != graph->nodes().rend();) {
    if (first) {
      subgraph = SubgraphUtils::createSingletonSubgraph(
          *it, prim::DifferentiableGraph);
      it = ++subgraph->reverseIterator();
      first = false;
    }

    SubgraphUtils::mergeNodeIntoSubgraph(*it, subgraph);
    it = ++subgraph->reverseIterator();
  }

  // Unmerge and compare with original node listing
  SubgraphUtils::unmergeSubgraph(subgraph);
  EliminateCommonSubexpression(graph);

  std::vector<Node*> newNodes(graph->nodes().begin(), graph->nodes().end());
  ASSERT_EQ(originalNodes.size(), newNodes.size());
}

autograd::Variable var(at::Type& t, at::IntArrayRef sizes, bool requires_grad) {
  return autograd::make_variable(at::rand(sizes, t.options()), requires_grad);
}
autograd::Variable undef() {
  return autograd::Variable();
}

int device(const autograd::Variable& v) {
  return v.type().is_cuda() ? v.get_device() : -1;
}

bool isEqual(at::IntArrayRef lhs, at::IntArrayRef rhs) {
  return lhs.size() == rhs.size() &&
      std::equal(lhs.begin(), lhs.end(), rhs.begin());
}

bool isEqual(const CompleteArgumentInfo& ti, const autograd::Variable& v) {
  if (!ti.defined())
    return ti.defined() == v.defined();
  return ti.device() == device(v) && ti.requires_grad() == v.requires_grad() &&
      ti.type() == v.type().scalarType() && isEqual(ti.sizes(), v.sizes()) &&
      isEqual(ti.strides(), v.strides());
}

// work around the fact that variable_tensor_list doesn't duplicate all
// of std::vector's constructors.
// most constructors are never used in the implementation, just in our tests.
Stack createStack(std::vector<at::Tensor>&& list) {
  return Stack(
      std::make_move_iterator(list.begin()),
      std::make_move_iterator(list.end()));
}

void testArgumentSpec() {
  auto& CF = at::CPU(at::kFloat);
  auto& CD = at::CPU(at::kDouble);
  auto& GF = at::CUDA(at::kFloat);
  auto& GD = at::CUDA(at::kDouble);

  auto list = createStack({var(CF, {1}, true),
                           var(CD, {1, 2}, false),
                           var(GF, {}, true),
                           var(GD, {4, 5, 6}, false),
                           undef()});

  // make sure we have some non-standard strides
  list[1].toTensor().transpose_(0, 1);

  // same list but different backing values
  auto list2 = createStack({var(CF, {1}, true),
                            var(CD, {1, 2}, false),
                            var(GF, {}, true),
                            var(GD, {4, 5, 6}, false),
                            undef()});
  list2[1].toTensor().transpose_(0, 1);

  CompleteArgumentSpec a(true, list);
  CompleteArgumentSpec b(true, list);
  ASSERT_EQ(a.hashCode(), b.hashCode());

  ASSERT_EQ(a, b);
  CompleteArgumentSpec d(true, list2);
  ASSERT_EQ(d, a);
  ASSERT_EQ(d.hashCode(), a.hashCode());

  for (size_t i = 0; i < list.size(); ++i) {
    ASSERT_TRUE(isEqual(a.at(i), list[i].toTensor()));
  }
  CompleteArgumentSpec no_grad(/*with_grad=*/false, list);
  ASSERT_TRUE(no_grad != a);

  std::unordered_set<CompleteArgumentSpec> spec;
  spec.insert(std::move(a));
  ASSERT_TRUE(spec.count(b) > 0);
  ASSERT_EQ(spec.count(no_grad), 0);
  spec.insert(std::move(no_grad));
  ASSERT_EQ(spec.count(CompleteArgumentSpec(true, list)), 1);

  list2[1].toTensor().transpose_(0, 1);
  CompleteArgumentSpec c(true, list2); // same as list, except for one stride
  ASSERT_FALSE(c == a);
  ASSERT_EQ(spec.count(c), 0);

  Stack stack = {var(CF, {1, 2}, true), 3, var(CF, {1, 2}, true)};
  CompleteArgumentSpec with_const(true, stack);
  ASSERT_EQ(with_const.at(2).sizes().size(), 2);
}

void testGraphExecutor() {
  constexpr int batch_size = 4;
  constexpr int input_size = 256;

  int hidden_size = 2 * input_size;

  auto v = [](at::Tensor t) { return autograd::make_variable(t, false); };

  auto input = at::randn({batch_size, input_size}, at::kCUDA);
  auto hx = at::randn({batch_size, hidden_size}, at::kCUDA);
  auto cx = at::randn({batch_size, hidden_size}, at::kCUDA);
  auto w_ih = t_def(at::randn({4 * hidden_size, input_size}, at::kCUDA));
  auto w_hh = t_def(at::randn({4 * hidden_size, hidden_size}, at::kCUDA));

  auto g = build_lstm();
  GraphExecutor executor(g);
  auto stack = createStack({v(input), v(hx), v(cx), v(w_ih), v(w_hh)});
  executor.run(stack);
  ASSERT_EQ(stack.size(), 2);
  at::Tensor r0, r1;
  std::tie(r0, r1) = lstm(input, hx, cx, w_ih, w_hh);
  ASSERT_TRUE(almostEqual(stack[0].toTensor(), v(r0)));
  ASSERT_TRUE(almostEqual(stack[1].toTensor(), v(r1)));
}

void testBlocks(std::ostream& out = std::cout) {
  Graph g;
  auto a = Var::asNewInput(g, "a");
  auto b = Var::asNewInput(g, "b");
  auto c = a + b;
  auto r = g.appendNode(g.create(prim::If, {Var::asNewInput(g, "c").value()}));
  auto then_block = r->addBlock();
  auto else_block = r->addBlock();
  {
    WithInsertPoint guard(then_block);
    auto t = c + c;
    then_block->registerOutput(t.value());
  }
  {
    WithInsertPoint guard(else_block);
    auto d = b + c;
    auto e = d + c;
    else_block->registerOutput(e.value());
  }
  g.registerOutput((Var(r->output()) + c).value());
  g.lint();
  out << "testBlocks\n" << g << "\n";
  r->eraseBlock(0);
  out << g << "\n";
  g.lint();
  // test recursive copy of blocks works
  auto g2 = g.copy();
  out << *g2 << "\n";
}

const auto cf_examples = R"JIT(
=======
static const auto cf_examples = R"JIT(
>>>>>>> 1c836e7b
  def if_test(a, b):
      # FIXME: use 0 instead of a.
      # c = 0
      c = a
      if bool(a < b):
        c = b
      else:
        c = a
      return c
  def if_one(a, b):
    c = b
    if bool(a < b):
      c = a
    return c
  def while_test(a, i):
    while bool(i < 3):
      a *= a
      i += 1
    return a
)JIT";
void testControlFlow() {
  auto cu = compile(cf_examples);

  auto run = [&](const std::string& name, std::vector<IValue> stack) {
    auto graph = cu->get_function(name).graph();
    Code code(graph);
    InterpreterState interp(code);
    interp.run(stack);
    return stack;
  };

  auto L = [](int64_t l) {
    return IValue(autograd::make_variable(scalar_to_tensor(at::Scalar(l))));
  };
  auto V = [](IValue t) { return std::move(t).toTensor().item<int64_t>(); };
  auto run_binary = [&](const std::string& name, int64_t a, int64_t b) {
    return V(run(name, {L(a), L(b)})[0]);
  };
  ASSERT_EQ(2, run_binary("if_test", 1, 2));
  ASSERT_EQ(3, run_binary("if_test", 3, 2));
  ASSERT_EQ(2, run_binary("if_one", 2, 3));
  ASSERT_EQ(2, run_binary("if_one", 3, 2));
  ASSERT_EQ(256, run_binary("while_test", 2, 0));
}

void testProto() {
  ::ONNX_NAMESPACE::ModelProto proto;
  proto.set_producer_name("foo");
}

void testEvalModeForLoadedModule() {
  if (isSandcastle())
    return; // The module file to load is not generated in Sandcastle
  std::string module_path = "dropout_model.pt";
  std::shared_ptr<torch::jit::script::Module> module =
      torch::jit::load(module_path);
  AT_ASSERT(module->get_module("dropout")->is_training());
  module->eval();
  AT_ASSERT(!module->get_module("dropout")->is_training());
  module->train();
  AT_ASSERT(module->get_module("dropout")->is_training());
}

// test a few features that are not directly used in schemas yet
void testSchemaParser() {
  // nested arrays
  auto s = parseSchema("at::what(int[][4] foo) -> ()");
  ASSERT_TRUE(s.arguments().at(0).N() == 4);
  ASSERT_TRUE(IntType::get()->isSubtypeOf(s.arguments()
                                              .at(0)
                                              .type()
                                              ->expect<ListType>()
                                              ->getElementType()
                                              ->expect<ListType>()
                                              ->getElementType()));
  auto s2 = parseSchema("at::what(int[][] foo) -> ()");
  ASSERT_TRUE(IntType::get()->isSubtypeOf(s2.arguments()
                                              .at(0)
                                              .type()
                                              ->expect<ListType>()
                                              ->getElementType()
                                              ->expect<ListType>()
                                              ->getElementType()));

  // named returns
  parseSchema("at::what(Tensor! i_will_be_written_to) -> ()");
  auto s3 =
      parseSchema("at::what() -> (Tensor the_return, Tensor the_return2)");
  ASSERT_TRUE(s3.returns().at(0).name() == "the_return");
  ASSERT_TRUE(s3.returns().at(1).name() == "the_return2");

  // futures
  auto s4 = parseSchema("at::what(Future(int) foo) -> ()");
  ASSERT_TRUE(IntType::get()->isSubtypeOf(
      s4.arguments().at(0).type()->expect<FutureType>()->getElementType()));

  // test tensor with annotated alias sets
  parseSchema("at::what(Tensor(a) foo) -> (Tensor(a))");

  {
    const auto s = parseSchema(
        "at::what(Tensor(b|c)[](a!) list, Tensor(c) element)"
        " -> (Tensor(b|c)[](a!))");

    // The list itself is annotated with `a`
    const auto& aliasInfo = *s.arguments().at(0).alias_info();
    ASSERT_TRUE(
        aliasInfo.beforeSets() ==
        std::unordered_set<Symbol>{Symbol::fromQualString("alias::a")});
    ASSERT_TRUE(aliasInfo.isWrite());

    // Check the contained types
    ASSERT_TRUE(!aliasInfo.containedTypes().empty());
    const auto& containedAliasInfo = aliasInfo.containedTypes()[0];
    const auto expected = std::unordered_set<Symbol>{
        Symbol::fromQualString("alias::b"),
        Symbol::fromQualString("alias::c"),
    };
    ASSERT_TRUE(containedAliasInfo.beforeSets() == expected);
    ASSERT_TRUE(containedAliasInfo.afterSets() == expected);
    ASSERT_FALSE(containedAliasInfo.isWrite());
  }
  {
    const auto s = parseSchema(
        "at::what(Tensor(b -> b|c)[](a!) list, Tensor(c) element)"
        " -> (Tensor(b|c)[](a!))");

    // The list itself is annotated with `a`
    const auto& aliasInfo = *s.arguments().at(0).alias_info();
    ASSERT_EQ(
        aliasInfo.beforeSets(),
        std::unordered_set<Symbol>{Symbol::fromQualString("alias::a")});
    ASSERT_EQ(
        aliasInfo.afterSets(),
        std::unordered_set<Symbol>{Symbol::fromQualString("alias::a")});
    ASSERT_TRUE(aliasInfo.isWrite());
    ASSERT_EQ(aliasInfo.containedTypes().size(), 1);

    // Check the contained types
    ASSERT_TRUE(!aliasInfo.containedTypes().empty());
    const auto& containedAliasInfo = aliasInfo.containedTypes()[0];
    const auto expectedBefore = std::unordered_set<Symbol>{
        Symbol::fromQualString("alias::b"),
    };
    const auto expectedAfter = std::unordered_set<Symbol>{
        Symbol::fromQualString("alias::b"), Symbol::fromQualString("alias::c")};
    ASSERT_TRUE(containedAliasInfo.beforeSets() == expectedBefore);
    ASSERT_TRUE(containedAliasInfo.afterSets() == expectedAfter);
    ASSERT_FALSE(containedAliasInfo.isWrite());
  }
}

void testTopologicalIndex() {
  {
    Graph graph;
    auto node1 = graph.create(prim::AutogradZero);
    auto node2 = graph.create(prim::AutogradZero);
    auto node3 = graph.create(prim::AutogradZero);
    auto node4 = graph.create(prim::AutogradZero);

    graph.appendNode(node4);
    graph.prependNode(node1);
    node2->insertAfter(node1);
    node3->insertBefore(node4);

    // nodes should be in numerical order
    ASSERT_TRUE(node1->isBefore(node2));
    ASSERT_TRUE(node1->isBefore(node3));
    ASSERT_TRUE(node1->isBefore(node4));
    ASSERT_TRUE(node2->isAfter(node1));
    ASSERT_TRUE(node2->isBefore(node3));
    ASSERT_TRUE(node2->isBefore(node4));
    ASSERT_FALSE(node3->isBefore(node1));
    ASSERT_FALSE(node3->isBefore(node2));
    ASSERT_FALSE(node3->isAfter(node4));

    // Built up a block structure
    //  node3
    //   /\        ...
    //  A  B     block1
    //      \      ...
    //      C    block2
    auto block1 = node3->addBlock();
    auto A = graph.create(prim::AutogradZero);
    block1->appendNode(A);
    auto B = graph.create(prim::AutogradZero);
    block1->appendNode(B);
    auto block2 = B->addBlock();
    auto C = graph.create(prim::AutogradZero);
    block2->appendNode(C);

    // Check isAfter on different block levels
    ASSERT_TRUE(node1->isBefore(A));
    ASSERT_TRUE(A->isBefore(B));
    ASSERT_TRUE(A->isBefore(C));

    // make sure things don't blow up on deletions
    node2->destroy();
    auto node2p = graph.create(prim::AutogradZero);
    node2p->insertAfter(node1);
    ASSERT_TRUE(node1->isBefore(node2p));
    ASSERT_TRUE(node2p->isBefore(node3));
  }
  {
    // Induce reindexing to test that path
    Graph graph;
    std::map<size_t, Node*> nodes;

    auto anchor = graph.create(prim::AutogradZero);
    graph.appendNode(anchor);
    // Inserting to the same place a lot will trigger reindexing
    for (auto i = 0; i < 100; ++i) {
      auto n = graph.create(prim::AutogradZero);
      n->insertAfter(anchor);
      nodes[i] = n;
    }

    // Nodes should be in reverse order
    for (auto i = 0; i < 100; ++i) {
      for (auto j = i + 1; j < 100; ++j) {
        ASSERT_TRUE(nodes[i]->isAfter(nodes[j]));
      }
    }
  }
}

void invokeTestRecordFunction(at::Tensor& t) {
  autograd::profiler::GetPackedInputsCallback inputs_cb = [t]() {
    Stack st;
    pack(st, t);
    return st;
  };
  autograd::profiler::RecordFunction guard("test", inputs_cb);
  t.add_(torch::ones_like(t));
}

std::string getFullName(const autograd::profiler::RecordFunction* fn_ptr) {
  std::string full_name = "";
  while (fn_ptr != nullptr) {
    if (!full_name.empty()) {
      full_name = std::string(fn_ptr->name().str()) + "::" + full_name;
    } else {
      full_name = fn_ptr->name().str();
    }
    fn_ptr = fn_ptr->parent();
  }
  return full_name;
}

void invokeTestRecordFunctionNested() {
  autograd::profiler::RecordFunction guard("inner");
}

void testRecordFunction() {
  std::vector<std::vector<int64_t>> input_sizes;
  autograd::profiler::pushCallback(
      [&input_sizes](const autograd::profiler::RecordFunction& fn) {
        for (const auto& input : fn.inputs()) {
          if (input.isTensor()) {
            std::vector<int64_t> t = input.toTensor().sizes().vec();
            input_sizes.push_back(t);
          }
        }
      });

  auto t = torch::randn({1, 2, 3}, at::kCPU);
  invokeTestRecordFunction(t);

  autograd::profiler::popCallback();

  AT_CHECK(input_sizes.size() == 1);
  AT_CHECK(input_sizes[0] == at::IntArrayRef({1, 2, 3}));

  // test nested RecordFunctions
  std::vector<std::string> nested_names;
  autograd::profiler::pushCallback(
      [&nested_names](const autograd::profiler::RecordFunction& fn) {
        nested_names.push_back(getFullName(&fn));
      });

  {
    autograd::profiler::RecordFunction guard("outer");
    invokeTestRecordFunctionNested();
    ;
  }

  autograd::profiler::popCallback();
  AT_CHECK(nested_names.size() == 2);
  AT_CHECK(nested_names[0] == "outer");
  AT_CHECK(nested_names[1] == "outer::inner");
}

void testAutogradProfiler() {
  constexpr int batch_size = 4;
  constexpr int input_size = 256;
  constexpr int seq_len = 32;

  int hidden_size = 2 * input_size;
  auto input = torch::randn({seq_len, batch_size, input_size}, at::kCPU);
  auto hx = torch::randn({batch_size, hidden_size}, at::kCPU);
  auto cx = torch::randn({batch_size, hidden_size}, at::kCPU);
  auto w_ih = t_def(torch::randn({4 * hidden_size, input_size}, at::kCPU));
  auto w_hh = t_def(torch::randn({4 * hidden_size, hidden_size}, at::kCPU));

  std::stringstream ss;
  {
    autograd::profiler::RecordProfile guard(ss);
    for (size_t i = 0; i < 100; ++i) {
      std::tie(hx, cx) = lstm(input[0], hx, cx, w_ih, w_hh);
    }
  }

  std::string result = ss.str();
  size_t count = 0;
  for (size_t pos = 0; (pos = result.find("tanh", pos)) != std::string::npos;
       count++, pos++) {
  }
  AT_CHECK(count == 200);
}

void testNoneSchemaMatch() {
  RegisterOperators reg({
      Operator(
          "prim::test_none() -> int?",
          [](const Node* node) {
            return [](Stack& stack) {
              push(stack, IValue());
              return 0;
            };
          }),
      Operator(
          "prim::is_none(int? a) -> bool",
          [](const Node* node) {
            return [](Stack& stack) {
              IValue a = pop(stack);
              if (a.isNone()) {
                push(stack, true);
              } else {
                push(stack, false);
              }
              return 0;
            };
          }),
  });

  // Constant propagation will run test_none and produce a None,
  // testing that its type is set appropriately and schema matching  doesn't
  // fail when running is_none

  auto r = std::make_shared<Graph>();
  auto& g = *r;
  auto opt_int = g.insert(Symbol::fromQualString("prim::test_none"), {});
  auto out_bool = g.insert(Symbol::fromQualString("prim::is_none"), {opt_int});
  g.registerOutput(out_bool);
  ConstantPropagation(r);

  auto nodes = r->block()->nodes();
  // checking that constant propagation ran wo/failure
  AT_ASSERT(std::distance(nodes.begin(), nodes.end()) == 1);
}

void testModuleDefine() {
  auto m = std::make_shared<script::Module>();
  m->register_parameter("foo", torch::ones({}), false);
  m->define(R"(
    def add_it(self, x, b : int = 4):
      return self.foo + x + b
  )");
  auto result = m->run_method("add_it", torch::ones({}));
  AT_ASSERT(result.toTensor().item<float>() == 6)
}

} // namespace test
} // namespace jit
} // namespace torch<|MERGE_RESOLUTION|>--- conflicted
+++ resolved
@@ -348,432 +348,7 @@
   assertAllClose(tensor_grads_out, expected_tensor_grads_out);
 }
 
-<<<<<<< HEAD
-using var_meta_type = std::vector<int64_t>;
-using var_meta_list = std::vector<var_meta_type>;
-using test_fn_type = std::function<variable_list(const variable_list&)>;
-
-struct ADTestSpec {
-  ADTestSpec(const char* name, var_meta_list input_meta, test_fn_type test_fn)
-      : name(name), input_meta(input_meta), test_fn(test_fn) {}
-
-  variable_list operator()(const variable_list& inputs) const {
-    return test_fn(inputs);
-  };
-
-  std::vector<Variable> make_vars() const {
-    std::vector<Variable> out;
-    for (const auto& m : input_meta) {
-      out.push_back(torch::randn(m, at::requires_grad(true)));
-    }
-    return out;
-  }
-
-  const char* name;
-  var_meta_list input_meta;
-  test_fn_type test_fn;
-};
-
-variable_list get_grad_outputs(const variable_list& vars) {
-  return fmap(vars, [](const Variable& v) -> Variable {
-    return at::randn(v.sizes(), v.options());
-  });
-}
-
-std::shared_ptr<Graph> trace(
-    const ADTestSpec& test,
-    const variable_list& vars_in) {
-  std::shared_ptr<tracer::TracingState> state;
-  Stack trace_stack_in;
-  std::tie(state, trace_stack_in) = tracer::enter(fmap<IValue>(vars_in));
-  variable_list trace_vars_in = fmap(
-      trace_stack_in, [](const IValue& v) { return Variable(v.toTensor()); });
-  auto trace_vars_out = test(trace_vars_in);
-  tracer::exit(fmap<IValue>(trace_vars_out));
-  return state->graph;
-}
-
-variable_list grad(
-    const variable_list& outputs,
-    const variable_list& inputs,
-    const variable_list& grad_outputs) {
-  const auto get_edge = [](const Variable& v) { return v.gradient_edge(); };
-  auto& engine = torch::autograd::Engine::get_default_engine();
-  return engine.execute(
-      fmap(outputs, get_edge),
-      grad_outputs,
-      true,
-      false,
-      fmap(inputs, get_edge));
-}
-
-void testADFormulas() {
-  const auto unwrap = [](const Variable& v) { return static_cast<at::Tensor>(v); };
-
-  using VL = variable_list;
-  const var_meta_list binary_pointwise = {{2, 3, 4, 5}, {2, 3, 4, 5}};
-  const var_meta_list unary_pointwise = {{2, 3, 4, 5}};
-  const var_meta_list unary_pointwise_2d = {{2, 3}};
-  const std::vector<ADTestSpec> ad_tests = {
-      {"add",
-       binary_pointwise,
-       [](const VL& v) -> VL { return {v[0] + v[1]}; }},
-      {"sub",
-       binary_pointwise,
-       [](const VL& v) -> VL { return {v[0] - v[1]}; }},
-      {"mul",
-       binary_pointwise,
-       [](const VL& v) -> VL { return {v[0] * v[1]}; }},
-      {"sigmoid",
-       unary_pointwise,
-       [](const VL& v) -> VL { return {v[0].sigmoid()}; }},
-      {"tanh",
-       unary_pointwise,
-       [](const VL& v) -> VL { return {v[0].tanh()}; }},
-      {"t", unary_pointwise_2d, [](const VL& v) -> VL { return {v[0].t()}; }},
-      {"view",
-       unary_pointwise_2d,
-       [](const VL& v) -> VL {
-         return {v[0].view({3, 2})};
-       }},
-      {"expand",
-       {{2, 1}},
-       [](const VL& v) -> VL {
-         return {v[0].expand({2, 3})};
-       }},
-      {"mm",
-       {{10, 12}, {12, 15}},
-       [](const VL& v) -> VL { return {v[0].mm(v[1])}; }},
-      // TODO: enable once we'll be able to capture lists across
-      // forward-backward
-      //{"chunk",   {{10, 12, 15}}, [](const VL& v) -> VL { return
-      // fmap<Variable>(v[0].chunk(4, 1)); }},
-      //{"chunk",   {{10, 12, 15}}, [](const VL& v) -> VL { return
-      // fmap<Variable>(v[0].chunk(3, 2)); }},
-      //{"split",   {{10, 12, 15}}, [](const VL& v) -> VL { return
-      // fmap<Variable>(v[0].split(4, 1)); }},
-      //{"split",   {{10, 12, 15}}, [](const VL& v) -> VL { return
-      // fmap<Variable>(v[0].split(3, 2)); }},
-  };
-
-  for (const auto& test : ad_tests) {
-    // Get reference values form autograd
-    auto vars_in = test.make_vars();
-    auto vars_out = test(vars_in);
-    auto var_grads_in = get_grad_outputs(vars_out);
-    auto var_grads_out = grad(vars_out, vars_in, var_grads_in);
-
-    // Trace and differentiate the op
-    auto graph = trace(test, vars_in);
-    EliminateDeadCode(graph); // Tracing of some ops depends on the DCE trick
-    ConstantPropagation(graph);
-    auto grad_spec = differentiate(graph);
-    LowerGradOf(*grad_spec.df);
-    // Get outputs from the interpreter
-    auto tensors_in = fmap(vars_in, unwrap);
-    auto tensor_grads_in = fmap(var_grads_in, unwrap);
-    tensor_list tensors_out, tensor_grads_out;
-    std::tie(tensors_out, tensor_grads_out) =
-        runGradient(grad_spec, tensors_in, tensor_grads_in);
-
-    // Compare results
-    auto expected_tensors_out = fmap(vars_out, unwrap);
-    auto expected_tensor_grads_out = fmap(var_grads_out, unwrap);
-    assertAllClose(tensors_out, expected_tensors_out);
-    assertAllClose(tensor_grads_out, expected_tensor_grads_out);
-  }
-}
-
-void testDifferentiate(std::ostream& out = std::cout) {
-  auto graph = std::make_shared<Graph>();
-  at::ScalarType s = at::ScalarType::Float;
-  auto type = CompleteTensorType::create(s, at::kCPU, {2, 3, 4}, {12, 4, 1});
-
-  // Build up a fake graph
-  auto a = SymbolicVariable::asNewInput(*graph, type);
-  auto b = SymbolicVariable::asNewInput(*graph, type);
-  auto c = a * b * a + b;
-  graph->registerOutput(c.value());
-
-  auto grad_spec = differentiate(graph);
-  std::vector<size_t> expected_captured_inputs = {0, 1};
-  std::vector<size_t> expected_captured_outputs = {1, 2};
-  std::vector<size_t> expected_input_vjps = {0, 1};
-  std::vector<size_t> expected_output_vjps = {0, 1};
-  ASSERT_EQ(grad_spec.f_real_outputs, 1);
-  ASSERT_EQ(grad_spec.df_input_captured_inputs, expected_captured_inputs);
-  ASSERT_EQ(grad_spec.df_input_captured_outputs, expected_captured_outputs);
-  ASSERT_EQ(grad_spec.df_input_vjps, expected_input_vjps);
-  ASSERT_EQ(grad_spec.df_output_vjps, expected_output_vjps);
-  out << "testDifferentiate\n";
-  out << *grad_spec.f;
-  out << *grad_spec.df;
-  out << "\n";
-}
-
-void testDifferentiateWithRequiresGrad(std::ostream& out = std::cout) {
-  // Build up a fake graph
-  auto graph = std::make_shared<Graph>();
-  auto a = SymbolicVariable::asNewInput(*graph);
-  auto b = SymbolicVariable::asNewInput(*graph);
-  auto d = b * b + b;
-  auto e = (d + a) * a + b;
-  graph->registerOutput(d.value());
-  graph->registerOutput(e.value());
-
-  auto a_var = autograd::make_variable(
-      at::empty_strided(2, 2, at::CPU(at::kFloat).options()), true);
-  auto b_var = autograd::make_variable(
-      at::empty_strided(2, 2, at::CPU(at::kFloat).options()), false);
-  setInputTypes(*graph, ArgumentSpec(true, {a_var, b_var}, 2));
-  PropagateInputShapes(graph);
-  PropagateRequiresGrad(graph);
-
-  auto grad_spec = differentiate(graph);
-  std::vector<size_t> expected_input_vjps = {1, 2}; // for e and %4 = (d + a)
-  std::vector<size_t> expected_output_vjps = {0}; // only a requires grad
-  ASSERT_EQ(grad_spec.f_real_outputs, 2);
-  ASSERT_EQ(grad_spec.df_input_captured_inputs, std::vector<size_t>({0}));
-  ASSERT_EQ(grad_spec.df_input_captured_outputs, std::vector<size_t>({2, 3}));
-  ASSERT_EQ(grad_spec.df_input_vjps, expected_input_vjps);
-  ASSERT_EQ(grad_spec.df_output_vjps, expected_output_vjps);
-  out << "testDifferentiateWithRequiresGrad\n";
-  out << *grad_spec.f;
-  out << *grad_spec.df;
-  out << "\n";
-}
-
-void testRegisterFusionCachesKernel(std::ostream& out = std::cout) {
-  // Build up a fake graph with a FusionGroup
-  auto createGraphWithNames = [](std::string cname, std::string dname) {
-    auto graph = std::make_shared<Graph>();
-    at::ScalarType s = at::ScalarType::Float;
-    auto type = CompleteTensorType::create(s, at::kCPU, {2, 3, 4}, {12, 4, 1});
-    auto a = SymbolicVariable::asNewInput(*graph, type);
-    auto b = SymbolicVariable::asNewInput(*graph, type);
-    auto c = a * b;
-    auto d = c * a;
-    c.value()->setUniqueName(cname);
-    d.value()->setUniqueName(dname);
-    graph->registerOutput(d.value());
-    torch::jit::overrideCanFuseOnCPU(true);
-    FuseGraph(graph);
-    torch::jit::overrideCanFuseOnCPU(false);
-    return graph;
-  };
-
-  auto getFusionGroup = [](const std::shared_ptr<Graph>& graph) {
-    const auto& nodes = graph->nodes();
-    auto maybe_fusion_group =
-        std::find_if(nodes.begin(), nodes.end(), [](const Node* node) {
-          return node->kind() == prim::FusionGroup;
-        });
-    AT_CHECK(
-        maybe_fusion_group != nodes.end(),
-        "testRegisterFusionCachesKernel: could not create FusionGroup");
-    return *maybe_fusion_group;
-  };
-
-  // Create two alpha-equivalent fusion groups
-  auto graph1 = createGraphWithNames("c1", "d1");
-  auto fg1 = getFusionGroup(graph1);
-
-  auto graph2 = createGraphWithNames("c2", "d2");
-  auto fg2 = getFusionGroup(graph2);
-
-  // Register both with the fusion compiler.
-  auto expected_key = registerFusion(fg1);
-  auto second_key = registerFusion(fg2);
-
-  // Because the graphs are alpha-equivalent, they should return the same key
-  // and therefore share a KernelSpec to share kernels for specializations
-  ASSERT_EQ(second_key, expected_key);
-}
-
-void testCreateAutodiffSubgraphs(std::ostream& out = std::cout) {
-  auto graph = build_lstm();
-  CreateAutodiffSubgraphs(graph, /*threshold=*/2);
-  out << "testCreateAutodiffSubgraphs\n";
-  out << *graph << "\n";
-}
-
-void testSubgraphUtils() {
-  auto graph = build_lstm();
-  EliminateCommonSubexpression(graph);
-
-  std::vector<Node*> originalNodes(
-      graph->nodes().begin(), graph->nodes().end());
-
-  // Merge everything into a single subgraph
-  bool first = true;
-  Node* subgraph;
-  for (auto it = graph->nodes().rbegin(); it != graph->nodes().rend();) {
-    if (first) {
-      subgraph = SubgraphUtils::createSingletonSubgraph(
-          *it, prim::DifferentiableGraph);
-      it = ++subgraph->reverseIterator();
-      first = false;
-    }
-
-    SubgraphUtils::mergeNodeIntoSubgraph(*it, subgraph);
-    it = ++subgraph->reverseIterator();
-  }
-
-  // Unmerge and compare with original node listing
-  SubgraphUtils::unmergeSubgraph(subgraph);
-  EliminateCommonSubexpression(graph);
-
-  std::vector<Node*> newNodes(graph->nodes().begin(), graph->nodes().end());
-  ASSERT_EQ(originalNodes.size(), newNodes.size());
-}
-
-autograd::Variable var(at::Type& t, at::IntArrayRef sizes, bool requires_grad) {
-  return autograd::make_variable(at::rand(sizes, t.options()), requires_grad);
-}
-autograd::Variable undef() {
-  return autograd::Variable();
-}
-
-int device(const autograd::Variable& v) {
-  return v.type().is_cuda() ? v.get_device() : -1;
-}
-
-bool isEqual(at::IntArrayRef lhs, at::IntArrayRef rhs) {
-  return lhs.size() == rhs.size() &&
-      std::equal(lhs.begin(), lhs.end(), rhs.begin());
-}
-
-bool isEqual(const CompleteArgumentInfo& ti, const autograd::Variable& v) {
-  if (!ti.defined())
-    return ti.defined() == v.defined();
-  return ti.device() == device(v) && ti.requires_grad() == v.requires_grad() &&
-      ti.type() == v.type().scalarType() && isEqual(ti.sizes(), v.sizes()) &&
-      isEqual(ti.strides(), v.strides());
-}
-
-// work around the fact that variable_tensor_list doesn't duplicate all
-// of std::vector's constructors.
-// most constructors are never used in the implementation, just in our tests.
-Stack createStack(std::vector<at::Tensor>&& list) {
-  return Stack(
-      std::make_move_iterator(list.begin()),
-      std::make_move_iterator(list.end()));
-}
-
-void testArgumentSpec() {
-  auto& CF = at::CPU(at::kFloat);
-  auto& CD = at::CPU(at::kDouble);
-  auto& GF = at::CUDA(at::kFloat);
-  auto& GD = at::CUDA(at::kDouble);
-
-  auto list = createStack({var(CF, {1}, true),
-                           var(CD, {1, 2}, false),
-                           var(GF, {}, true),
-                           var(GD, {4, 5, 6}, false),
-                           undef()});
-
-  // make sure we have some non-standard strides
-  list[1].toTensor().transpose_(0, 1);
-
-  // same list but different backing values
-  auto list2 = createStack({var(CF, {1}, true),
-                            var(CD, {1, 2}, false),
-                            var(GF, {}, true),
-                            var(GD, {4, 5, 6}, false),
-                            undef()});
-  list2[1].toTensor().transpose_(0, 1);
-
-  CompleteArgumentSpec a(true, list);
-  CompleteArgumentSpec b(true, list);
-  ASSERT_EQ(a.hashCode(), b.hashCode());
-
-  ASSERT_EQ(a, b);
-  CompleteArgumentSpec d(true, list2);
-  ASSERT_EQ(d, a);
-  ASSERT_EQ(d.hashCode(), a.hashCode());
-
-  for (size_t i = 0; i < list.size(); ++i) {
-    ASSERT_TRUE(isEqual(a.at(i), list[i].toTensor()));
-  }
-  CompleteArgumentSpec no_grad(/*with_grad=*/false, list);
-  ASSERT_TRUE(no_grad != a);
-
-  std::unordered_set<CompleteArgumentSpec> spec;
-  spec.insert(std::move(a));
-  ASSERT_TRUE(spec.count(b) > 0);
-  ASSERT_EQ(spec.count(no_grad), 0);
-  spec.insert(std::move(no_grad));
-  ASSERT_EQ(spec.count(CompleteArgumentSpec(true, list)), 1);
-
-  list2[1].toTensor().transpose_(0, 1);
-  CompleteArgumentSpec c(true, list2); // same as list, except for one stride
-  ASSERT_FALSE(c == a);
-  ASSERT_EQ(spec.count(c), 0);
-
-  Stack stack = {var(CF, {1, 2}, true), 3, var(CF, {1, 2}, true)};
-  CompleteArgumentSpec with_const(true, stack);
-  ASSERT_EQ(with_const.at(2).sizes().size(), 2);
-}
-
-void testGraphExecutor() {
-  constexpr int batch_size = 4;
-  constexpr int input_size = 256;
-
-  int hidden_size = 2 * input_size;
-
-  auto v = [](at::Tensor t) { return autograd::make_variable(t, false); };
-
-  auto input = at::randn({batch_size, input_size}, at::kCUDA);
-  auto hx = at::randn({batch_size, hidden_size}, at::kCUDA);
-  auto cx = at::randn({batch_size, hidden_size}, at::kCUDA);
-  auto w_ih = t_def(at::randn({4 * hidden_size, input_size}, at::kCUDA));
-  auto w_hh = t_def(at::randn({4 * hidden_size, hidden_size}, at::kCUDA));
-
-  auto g = build_lstm();
-  GraphExecutor executor(g);
-  auto stack = createStack({v(input), v(hx), v(cx), v(w_ih), v(w_hh)});
-  executor.run(stack);
-  ASSERT_EQ(stack.size(), 2);
-  at::Tensor r0, r1;
-  std::tie(r0, r1) = lstm(input, hx, cx, w_ih, w_hh);
-  ASSERT_TRUE(almostEqual(stack[0].toTensor(), v(r0)));
-  ASSERT_TRUE(almostEqual(stack[1].toTensor(), v(r1)));
-}
-
-void testBlocks(std::ostream& out = std::cout) {
-  Graph g;
-  auto a = Var::asNewInput(g, "a");
-  auto b = Var::asNewInput(g, "b");
-  auto c = a + b;
-  auto r = g.appendNode(g.create(prim::If, {Var::asNewInput(g, "c").value()}));
-  auto then_block = r->addBlock();
-  auto else_block = r->addBlock();
-  {
-    WithInsertPoint guard(then_block);
-    auto t = c + c;
-    then_block->registerOutput(t.value());
-  }
-  {
-    WithInsertPoint guard(else_block);
-    auto d = b + c;
-    auto e = d + c;
-    else_block->registerOutput(e.value());
-  }
-  g.registerOutput((Var(r->output()) + c).value());
-  g.lint();
-  out << "testBlocks\n" << g << "\n";
-  r->eraseBlock(0);
-  out << g << "\n";
-  g.lint();
-  // test recursive copy of blocks works
-  auto g2 = g.copy();
-  out << *g2 << "\n";
-}
-
-const auto cf_examples = R"JIT(
-=======
 static const auto cf_examples = R"JIT(
->>>>>>> 1c836e7b
   def if_test(a, b):
       # FIXME: use 0 instead of a.
       # c = 0
