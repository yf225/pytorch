--- conflicted
+++ resolved
@@ -3006,13 +3006,8 @@
         # gpu thread ReadyQueue
         out.sum().backward()
 
-<<<<<<< HEAD
-    def test_set_data_preserve_version_counter(self):
-        x = torch.Tensor(1, 2)
-=======
     def test_version_counter(self):
         x = torch.randn(1, 2)
->>>>>>> 6e82b1c7
 
         # In-place op bumps version
         x_saved_version = x._version
@@ -3022,18 +3017,6 @@
         # Differentiable view shares version counter
         xz = x[:]
         self.assertTrue(x._version == xz._version)
-<<<<<<< HEAD
-
-        # `x.data = y` preserves version counter of `x`
-        x_saved_version = x._version
-        x.data = torch.Tensor(2, 3)
-        self.assertTrue(x._version == x_saved_version)
-        self.assertTrue(x._version == xz._version)
-
-        # In-place op on `x` also updates version of `xz`,
-        # because they share the version counter
-        x.add_(1)
-=======
         xz.add_(1)
         self.assertTrue(x._version == xz._version)
 
@@ -3049,7 +3032,6 @@
         # In-place op on `xz` also updates version of `x`,
         # because they share the version counter
         xz.add_(1)
->>>>>>> 6e82b1c7
         self.assertTrue(x._version == xz._version)
 
 
