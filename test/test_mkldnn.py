--- conflicted
+++ resolved
@@ -245,7 +245,35 @@
                 linear(x),
                 mkldnn_linear(x.to_mkldnn()).to_dense())
 
-<<<<<<< HEAD
+            self._test_serialization(mkldnn_linear, (x.to_mkldnn(),))
+            self._test_tracing(mkldnn_linear, (x.to_mkldnn(),))
+
+    def test_sigmoid(self):
+        x = torch.randn(4, 5, dtype=torch.float32) * 10
+        mkldnn_x = x.to_mkldnn()
+        self.assertEqual(
+            torch.sigmoid(x),
+            torch.sigmoid(mkldnn_x).to_dense(),
+        )
+        # inplace
+        torch.sigmoid_(x)
+        torch.sigmoid_(mkldnn_x)
+        self.assertEqual(x, mkldnn_x.to_dense())
+
+    def _test_serialization(self, module, inputs):
+        with TemporaryFileName() as fname:
+            torch.jit.save(module, fname)
+            loaded = torch.jit.load(fname)
+            self.assertEqual(
+                module(*inputs).to_dense(),
+                loaded(*inputs).to_dense())
+
+    def _test_tracing(self, module, inputs):
+        traced = torch.jit.trace(module, inputs, check_trace=False)
+        self.assertEqual(
+            module(*inputs).to_dense(),
+            traced(*inputs).to_dense())
+
     def test_set_data_tensorimpl_type(self):
         # Dense tensor has impl of type `TensorImpl`, while MKL-DNN tensor has impl
         # of type `OpaqueTensorImpl<IDeepTensorWrapperPtr>`.
@@ -253,36 +281,6 @@
         x_mkldnn = x.to_mkldnn()
         with self.assertRaisesRegex(RuntimeError, 'different types of TensorImpl'):
             x.data = x_mkldnn
-=======
-            self._test_serialization(mkldnn_linear, (x.to_mkldnn(),))
-            self._test_tracing(mkldnn_linear, (x.to_mkldnn(),))
-
-    def test_sigmoid(self):
-        x = torch.randn(4, 5, dtype=torch.float32) * 10
-        mkldnn_x = x.to_mkldnn()
-        self.assertEqual(
-            torch.sigmoid(x),
-            torch.sigmoid(mkldnn_x).to_dense(),
-        )
-        # inplace
-        torch.sigmoid_(x)
-        torch.sigmoid_(mkldnn_x)
-        self.assertEqual(x, mkldnn_x.to_dense())
-
-    def _test_serialization(self, module, inputs):
-        with TemporaryFileName() as fname:
-            torch.jit.save(module, fname)
-            loaded = torch.jit.load(fname)
-            self.assertEqual(
-                module(*inputs).to_dense(),
-                loaded(*inputs).to_dense())
-
-    def _test_tracing(self, module, inputs):
-        traced = torch.jit.trace(module, inputs, check_trace=False)
-        self.assertEqual(
-            module(*inputs).to_dense(),
-            traced(*inputs).to_dense())
->>>>>>> 70caa2ef
 
 
 if __name__ == '__main__':
