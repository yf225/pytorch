--- conflicted
+++ resolved
@@ -129,17 +129,9 @@
     def forward(self, L_inputs_ : list):
         l_inputs_ = L_inputs_
 
-<<<<<<< HEAD
-        getitem = l_inputs_[0];  l_inputs_ = None
-
-        new_grad = torch.clone(getitem)
-
-        result = getitem * getitem;  getitem = None
-=======
         getitem: "f32[s0]" = l_inputs_[0];  l_inputs_ = None
 
         new_grad: "f32[s0]" = torch.clone(getitem)
->>>>>>> ee0c4734
 
         result: "f32[s0]" = getitem * getitem;  getitem = None
 
@@ -203,19 +195,11 @@
     def forward(self, L_inputs_ : list):
         l_inputs_ = L_inputs_
 
-<<<<<<< HEAD
-        getitem = l_inputs_[0];  l_inputs_ = None
-
-        new_grad = torch.clone(getitem)
-
-        result = getitem * getitem;  getitem = None
-=======
         getitem: "f32[s0]" = l_inputs_[0];  l_inputs_ = None
 
         new_grad: "f32[s0]" = torch.clone(getitem)
 
         result: "f32[s0]" = getitem * getitem;  getitem = None
->>>>>>> ee0c4734
 
         new_grad_1: "f32[s0]" = torch.clone(result);  result = None
         return (new_grad, new_grad_1)
