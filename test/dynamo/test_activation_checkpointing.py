# Owner(s): ["module: dynamo"]
import functools
import unittest
from importlib import import_module

import torch
import torch._dynamo.config

import torch._dynamo.test_case
import torch._functorch.config
import torch.utils.checkpoint
from functorch.compile import min_cut_rematerialization_partition
from torch._dynamo.backends.common import aot_autograd
from torch._dynamo.testing import CompileCounterWithBackend
from torch._higher_order_ops.wrap import tag_activation_checkpoint
from torch.testing._internal.common_utils import IS_WINDOWS
from torch.testing._internal.inductor_utils import HAS_CUDA
from torch.utils.checkpoint import _pt2_selective_checkpoint_context_fn_gen, checkpoint

requires_cuda = functools.partial(unittest.skipIf, not HAS_CUDA, "requires cuda")


def not_none(obj):
    return obj is not None


def count_ops(
    gm, args, freq=None, freq_ge=None, op=None, freqs=None, freqs_ge=None, ops=None
):
<<<<<<< HEAD
    def match_rng_op(node, op):
        if isinstance(node.target, torch._ops.HigherOrderOperator):
            if node.name == "run_and_save_rng_state":
                return node.args[0] == op
            elif node.name == "run_with_rng_state":
                return node.args[1] == op
        return False

    assert ((freq or freq_ge) and op) or ((freqs or freqs_ge) and ops)
    if op:
=======
    assert ((not_none(freq) or not_none(freq_ge)) and not_none(op)) or (
        (not_none(freqs) or not_none(freqs_ge)) and not_none(ops)
    )
    if not_none(op):
>>>>>>> 0751ee75
        ops = [op]
    if not_none(freq):
        freqs = [freq]
    if not_none(freq_ge):
        freqs_ge = [freq_ge]
    if not_none(freqs):
        for op, freq in zip(ops, freqs):
            actual_count = 0
            for node in gm.graph.nodes:
                if match_rng_op(node, op) or node.target == op:
                    actual_count += 1
            assert (
                actual_count == freq
            ), f"In graph {gm}, expected {op} to have occurred {freq} times in the graph, but got {actual_count}."
    else:
        assert not_none(freqs_ge)
        for op, freq_ge in zip(ops, freqs_ge):
            actual_count = 0
            for node in gm.graph.nodes:
                if match_rng_op(node, op) or node.target == op:
                    actual_count += 1
            assert (
                actual_count >= freq_ge
            ), f"In graph {gm}, expected {op} to have occurred at least {freq_ge} times in the graph, but got {actual_count}."
    return gm


class _InvalidContext:
    def __init__(self):
        pass

    def __enter__(self):
        return self

    def __exit__(self, exc_type, exc_val, exc_tb):
        pass


def _invalid_context_gen():
    return _InvalidContext(), _InvalidContext()


def find_first_node(gm, func):
    for node in gm.graph.nodes:
        if node.target is func:
            return node
    return None


def op_count(gm):
    result = 0
    for node in gm.graph.nodes:
        if "call" in node.op:
            result += 1
    return result


def _get_custom_policy(func_list=None):
    def _custom_policy(mode, func, *args, **kwargs):
        return func in func_list

    return _custom_policy


class ActivationCheckpointingViaTagsTests(torch._dynamo.test_case.TestCase):
    def _validate(self, fn, backend, *args, skip_check=False, fullgraph=True):
        cloned_args = []
        for arg in args:
            cloned_args.append(arg.clone().detach().requires_grad_(arg.requires_grad))

        torch.manual_seed(0)
        expected = fn(*args)
        expected.sum().backward()

        torch.manual_seed(0)
        result = torch.compile(fn, fullgraph=fullgraph, backend=backend)(*cloned_args)
        result.sum().backward()

        if not skip_check:
            self.assertEqual(
                result,
                expected,
                msg="Output mismatch between torch.compile and eager versions",
            )
            for arg, cloned_arg in zip(args, cloned_args):
                self.assertEqual(
                    arg.grad,
                    cloned_arg.grad,
                    msg="Gradient mismatch between torch.compile and eager versions",
                )

    def _compare_orig_and_checkpointed_fns(
        self, orig_fn, checkpointed_fn, *args, fullgraph=True
    ):
        # The original version and the checkpointed version of the same function
        # should produce the same outputs and the same gradients under torch.compile.

        # Run original version
        cloned_args_orig_fn = []
        for arg in args:
            cloned_args_orig_fn.append(
                arg.clone().detach().requires_grad_(arg.requires_grad)
            )
        torch.manual_seed(0)
        compiled_orig_fn = torch.compile(
            orig_fn, fullgraph=fullgraph, backend="inductor"
        )
        result_orig_fn = compiled_orig_fn(*cloned_args_orig_fn)
        result_orig_fn.sum().backward()

        # Run checkpointed version
        cloned_args_checkpointed_fn = []
        for arg in args:
            cloned_args_checkpointed_fn.append(
                arg.clone().detach().requires_grad_(arg.requires_grad)
            )
        torch.manual_seed(0)
        compiled_checkpointed_fn = torch.compile(
            checkpointed_fn, fullgraph=fullgraph, backend="inductor"
        )
        result_checkpointed_fn = compiled_checkpointed_fn(*cloned_args_checkpointed_fn)
        result_checkpointed_fn.sum().backward()

        # Check that outputs and gradients are equal
        self.assertEqual(
            result_orig_fn,
            result_checkpointed_fn,
            msg="Output mismatch between the original version and the checkpointed version of the same function",
        )
        for cloned_arg_orig_fn, cloned_arg_checkpointed_fn in zip(
            cloned_args_orig_fn, cloned_args_checkpointed_fn
        ):
            self.assertEqual(
                cloned_arg_orig_fn.grad,
                cloned_arg_checkpointed_fn.grad,
                msg="Gradient mismatch between the original version and the checkpointed version of the same function",
            )

    @requires_cuda()
    def test_tags_function(self):
        def gn(x, y):
            return torch.sigmoid(torch.matmul(x, y))

        def fn(x, y):
            return torch.utils.checkpoint.checkpoint(gn, torch.sin(x), y)

        x = torch.randn(4, 4, device="cuda", requires_grad=True)
        y = torch.randn(4, 4, device="cuda", requires_grad=True)

        fw_compiler = functools.partial(count_ops, freq=1, op=torch.ops.aten.mm.default)
        bw_compiler = functools.partial(
            count_ops, freq=3, op=torch.ops.aten.mm.default
        )  # mm recomputed in the bwd
        backend = aot_autograd(fw_compiler=fw_compiler, bw_compiler=bw_compiler)
        self._validate(fn, backend, x, y)

    @requires_cuda()
    def test_tags_function_via_global_checkpoint(self):
        def gn(x, y):
            return torch.sigmoid(torch.matmul(x, y))

        def fn(x, y):
            # This goes through VariableBuilder
            return checkpoint(gn, torch.sin(x), y)

        x = torch.randn(4, 4, device="cuda", requires_grad=True)
        y = torch.randn(4, 4, device="cuda", requires_grad=True)

        fw_compiler = functools.partial(count_ops, freq=1, op=torch.ops.aten.mm.default)
        bw_compiler = functools.partial(
            count_ops, freq=3, op=torch.ops.aten.mm.default
        )  # mm recomputed in the bwd
        backend = aot_autograd(fw_compiler=fw_compiler, bw_compiler=bw_compiler)
        self._validate(fn, backend, x, y)

    @requires_cuda()
    def test_tags_function_with_kwargs(self):
        def gn(x, y):
            return torch.sigmoid(torch.matmul(x, y))

        def fn(x, y):
            return torch.utils.checkpoint.checkpoint(
                gn, torch.sin(x), y, use_reentrant=True, preserve_rng_state=False
            )

        x = torch.randn(4, 4, device="cuda", requires_grad=True)
        y = torch.randn(4, 4, device="cuda", requires_grad=True)

        fw_compiler = functools.partial(count_ops, freq=1, op=torch.ops.aten.mm.default)
        bw_compiler = functools.partial(
            count_ops, freq=3, op=torch.ops.aten.mm.default
        )  # mm recomputed in the bwd
        backend = aot_autograd(fw_compiler=fw_compiler, bw_compiler=bw_compiler)
        self._validate(fn, backend, x, y)

    @requires_cuda()
    def test_tags_multiple_checkpoints(self):
        def gn(x, y):
            return torch.sigmoid(torch.matmul(x, y))

        def fn(x, y):
            x = torch.sin(x)
            z = torch.utils.checkpoint.checkpoint(gn, x, y)
            x = torch.sin(z)
            z = torch.utils.checkpoint.checkpoint(gn, x, y)
            return z

        x = torch.randn(4, 4, device="cuda", requires_grad=True)
        y = torch.randn(4, 4, device="cuda", requires_grad=True)

        fw_compiler = functools.partial(count_ops, freq=2, op=torch.ops.aten.mm.default)
        bw_compiler = functools.partial(
            count_ops, freq=6, op=torch.ops.aten.mm.default
        )  # mm recomputed in the bwd
        backend = aot_autograd(fw_compiler=fw_compiler, bw_compiler=bw_compiler)
        self._validate(fn, backend, x, y)

    @requires_cuda()
    def test_tags_module(self):
        class MockModule(torch.nn.Module):
            def __init__(self):
                super().__init__()
                self.linear = torch.nn.Linear(10, 10)

            def forward(self, x):
                return torch.sigmoid(self.linear(x))

        mod = MockModule().cuda()

        def fn(x):
            return torch.utils.checkpoint.checkpoint(mod, torch.sin(x))

        x = torch.randn(10, 10, device="cuda", requires_grad=True)

        fw_compiler = functools.partial(
            count_ops, freq=1, op=torch.ops.aten.sigmoid.default
        )
        bw_compiler = functools.partial(
            count_ops, freq=1, op=torch.ops.aten.sigmoid.default
        )
        backend = aot_autograd(fw_compiler=fw_compiler, bw_compiler=bw_compiler)
        self._validate(fn, backend, x)

    @requires_cuda()
    def test_tags_decomps(self):
        # Ensures that tags are passed on through decompositions as well
        class MockModule(torch.nn.Module):
            def __init__(self):
                super().__init__()
                self.linear = torch.nn.Linear(10, 10)

            def forward(self, x):
                return torch.nn.functional.gelu(self.linear(x))

        mod = MockModule().cuda()

        def fn(x):
            return torch.utils.checkpoint.checkpoint(mod, torch.sin(x))

        x = torch.randn(10, 10, device="cuda", requires_grad=True)

        fw_compiler = functools.partial(
            count_ops, freq=1, op=torch.ops.aten.erf.default
        )
        bw_compiler = functools.partial(
            count_ops, freq=1, op=torch.ops.aten.erf.default
        )
        backend = aot_autograd(
            fw_compiler=fw_compiler,
            bw_compiler=bw_compiler,
            decompositions=lambda: import_module(
                "torch._inductor.compile_fx"
            ).select_decomp_table(),
        )
        self._validate(fn, backend, x)

    @requires_cuda()
    @torch._inductor.config.patch(fallback_random=True)
    def test_tags_recomputed_rand(self):
        def gn(x, y):
            return torch.sigmoid(torch.rand_like(x) * y) * x

        def fn(x, y):
            x = torch.sin(x)
            x = torch.utils.checkpoint.checkpoint(gn, x, y)
            x = torch.sin(x)
            z = torch.utils.checkpoint.checkpoint(gn, x, y)
            return z

        x = torch.randn(4, 4, device="cuda", requires_grad=True)
        y = torch.randn(4, 4, device="cuda", requires_grad=True)

        # fw_compiler = functools.partial(count_ops, freq=2, op=torch.ops.aten.mm.default)
        # bw_compiler = functools.partial(
        #     count_ops, freq=6, op=torch.ops.aten.mm.default
        # )  # mm recomputed in the bwd
        # backend = aot_autograd(fw_compiler=fw_compiler, bw_compiler=bw_compiler)
        backend = "inductor"
        self._validate(fn, backend, x, y)

    @requires_cuda()
    @torch._inductor.config.patch(fallback_random=True)
    def test_tags_rand(self):
        def gn(x, y):
            x = torch.mm(x, y)
            x = torch.mm(x, y)
            return x

        def fn(x, y):
            x = torch.sin(x)
            x = torch.utils.checkpoint.checkpoint(gn, x, y)
            x = torch.sin(x)
            # x = torch.utils.checkpoint.checkpoint(gn, x, y)
            return x

        x = torch.randn(4, 4, device="cuda", requires_grad=True)
        y = torch.randn(4, 4, device="cuda", requires_grad=True)

        # fw_compiler = functools.partial(count_ops, freq=2, op=torch.ops.aten.mm.default)
        # bw_compiler = functools.partial(
        #     count_ops, freq=6, op=torch.ops.aten.mm.default
        # )  # mm recomputed in the bwd
        # backend = aot_autograd(fw_compiler=fw_compiler, bw_compiler=bw_compiler)
        # backend = "aot_eager"
        backend = "inductor"
        self._validate(fn, backend, x, y)

    @requires_cuda()
    @torch._inductor.config.patch(fallback_random=True)
    def test_tags_dropout(self):
        # Figure out a way to test the number of inductor_random calls
        class MockModule(torch.nn.Module):
            def __init__(self):
                super().__init__()
                self.linear = torch.nn.Linear(10, 10)
                self.dropout = torch.nn.Dropout(0.2)

            def forward(self, x):
                return self.dropout(self.linear(x))

        mod = MockModule().cuda()

        def fn(x):
            return torch.utils.checkpoint.checkpoint(mod, x)

        x = torch.randn(10, 10, device="cuda", requires_grad=True)
        backend = "inductor"
        # rand decomps do not have have numerical results as eager
        self._validate(fn, backend, x, skip_check=True)

    @requires_cuda()
    def test_fallback(self):
        def gn(x, y):
            torch._dynamo.graph_break()
            a = torch.sigmoid(torch.matmul(x, y))
            torch._dynamo.graph_break()
            return torch.cos(a)

        def fn(x, y):
            return torch.cos(checkpoint(gn, torch.sin(x), y, use_reentrant=False))

        x = torch.randn(4, 4, requires_grad=True)
        y = torch.randn(4, 4, requires_grad=True)
        args = (x, y)

        backend = "aot_eager"
        cnt = CompileCounterWithBackend(backend)

        expected = fn(*args)
        result = torch.compile(fn, backend=cnt)(*args)

        self.assertEqual(result, expected)

        # One graph for torch.sin on the input, and other for torch.cos.
        self.assertEqual(cnt.frame_count, 2)
        self.assertEqual(cnt.op_count, 2)
        self.assertEqual(len(cnt.graphs), 2)

    @requires_cuda()
    def test_kwargs(self):
        def gn(x, y, z=None):
            a = torch.matmul(x, y)
            if z is not None:
                return torch.matmul(a, z)
            return a

        def fn(x, y, z):
            return torch.cos(checkpoint(gn, x, y, use_reentrant=False, z=z))

        x = torch.randn(4, 4, requires_grad=True)
        y = torch.randn(4, 4, requires_grad=True)
        z = torch.randn(4, 4, requires_grad=True)
        args = (x, y, z)

        backend = "aot_eager"
        cnt = CompileCounterWithBackend(backend)

        expected = fn(*args)
        result = torch.compile(fn, backend=cnt)(*args)

        self.assertEqual(result, expected)

        self.assertEqual(cnt.frame_count, 1)
        self.assertEqual(len(cnt.graphs), 1)

        wrap_node = find_first_node(cnt.graphs[0], tag_activation_checkpoint)
        # one for checkpoint, and 3 for x, y, z
        self.assertEqual(len(wrap_node.args), 4)

        body_function = getattr(cnt.graphs[0], wrap_node.args[0].name)
        self.assertEqual(op_count(body_function), 2)

    @requires_cuda()
    def test_symints_location(self):
        def gn(x, y):
            return torch.matmul(x, torch.nn.functional.dropout(y, 0.5))

        def fn(x, y):
            return torch.utils.checkpoint.checkpoint(gn, x, y)

        backend = "aot_eager"
        cnt = CompileCounterWithBackend(backend)
        opt_fn = torch.compile(fn, backend=cnt)

        x = torch.randn(4, 4, requires_grad=True)
        y = torch.randn(4, 4, requires_grad=True)
        args = (x, y)
        expected = fn(*args)
        result = opt_fn(*args)

        x = torch.randn(5, 5, requires_grad=True)
        y = torch.randn(5, 5, requires_grad=True)
        args = (x, y)
        expected = fn(*args)
        result = opt_fn(*args)

        self.assertEqual(result.shape, expected.shape)
        self.assertEqual(cnt.frame_count, 2)
        self.assertEqual(len(cnt.graphs), 2)
        wrap_node = find_first_node(cnt.graphs[0], tag_activation_checkpoint)
        self.assertEqual(len(wrap_node.args), 3)

    @requires_cuda()
    @unittest.skipIf(IS_WINDOWS, "torch.compile doesn't work with windows")
    @torch._dynamo.config.patch(
        "_experimental_support_context_fn_in_torch_utils_checkpoint", True
    )
    def test_compile_selective_checkpoint_must_recompute(self):
        def context_fn_must_recompute_sigmoid():
            no_recompute_list = [
                torch.ops.aten.mm.default,
            ]
<<<<<<< HEAD
            return _pt2_selective_checkpoint_context_fn_gen(
                _get_custom_policy(no_recompute_list=no_recompute_list)
=======
            must_recompute_list = [
                torch.ops.aten.sigmoid.default,
            ]
            return context_fn_gen(
                no_recompute_policy_fn=_get_custom_policy(func_list=no_recompute_list),
                must_recompute_policy_fn=_get_custom_policy(
                    func_list=must_recompute_list
                ),
            )

        def context_fn_let_partitioner_decide_on_sigmoid():
            no_recompute_list = [
                torch.ops.aten.mm.default,
            ]
            return context_fn_gen(
                no_recompute_policy_fn=_get_custom_policy(func_list=no_recompute_list),
            )

        def _test(context_fn, bw_compiler):
            def gn(x):
                # NOTE: Normally in this case, sigmoid doesn't need to be recomputed
                # (because we always have its output which is the program output).
                # But here we show that we can force its recomputation by using
                # `context_fn_gen`'s `must_recompute_policy_fn` arg.
                return torch.sigmoid(torch.matmul(x, x))

            def fn(x):
                return torch.utils.checkpoint.checkpoint(
                    gn,
                    x,
                    use_reentrant=False,
                    context_fn=context_fn,
                )

            x = torch.randn(4, 4, requires_grad=True)

            fw_compiler = functools.partial(
                count_ops,
                freq=1,
                op=torch.ops.aten.sigmoid.default,
>>>>>>> 0751ee75
            )

            backend = aot_autograd(
                fw_compiler=fw_compiler,
                bw_compiler=bw_compiler,
                partition_fn=min_cut_rematerialization_partition,
            )
            self._validate(fn, backend, x)

        _test(
            context_fn=context_fn_must_recompute_sigmoid,
            bw_compiler=functools.partial(
                count_ops,
                freq=1,  # sigmoid should be recomputed
                op=torch.ops.aten.sigmoid.default,
            ),
        )
        _test(
            context_fn=context_fn_let_partitioner_decide_on_sigmoid,
            bw_compiler=functools.partial(
                count_ops,
                freq=0,  # sigmoid should not be recomputed
                op=torch.ops.aten.sigmoid.default,
            ),
        )

    @unittest.skipIf(IS_WINDOWS, "torch.compile doesn't work with windows")
    @torch._dynamo.config.patch(
        "_experimental_support_context_fn_in_torch_utils_checkpoint", True
    )
    def test_compile_selective_checkpoint_exclude_gemm_only(self):
        def selective_checkpointing_context_fn():
            no_recompute_list = [
                torch.ops.aten.mm.default,
            ]
            return context_fn_gen(_get_custom_policy(func_list=no_recompute_list))

        def gn(x, y):
            return torch.sigmoid(torch.matmul(torch.matmul(x, y), y)) * y

        def fn(x, y):
            return torch.utils.checkpoint.checkpoint(
                gn,
                x,
                y,
                use_reentrant=False,
                context_fn=selective_checkpointing_context_fn,
            )

        x = torch.randn(4, 4, requires_grad=True, device="cuda")
        y = torch.randn(4, 4, requires_grad=True, device="cuda")

        fw_compiler = functools.partial(
            count_ops,
            freq=2,
            op=torch.ops.aten.mm.default,
        )
        bw_compiler = functools.partial(
            count_ops,
            # We would've expected 6 here
            # (2 matmul recompute and 2 mm ops per fwd matmul, so 2 + 2 * 2 = 6)
            # if we didn't enable selective checkpointing.
            freq=4,
            op=torch.ops.aten.mm.default,
        )
        backend = aot_autograd(
            fw_compiler=fw_compiler,
            bw_compiler=bw_compiler,
            partition_fn=min_cut_rematerialization_partition,
        )
        self._validate(fn, backend, x, y)
        self._compare_orig_and_checkpointed_fns(gn, fn, x, y)

    @requires_cuda()
    @unittest.skipIf(IS_WINDOWS, "torch.compile doesn't work with windows")
    @torch._dynamo.config.patch(
        "_experimental_support_context_fn_in_torch_utils_checkpoint", True
    )
    def test_compile_selective_checkpoint_custom_rule(self):
        def _get_custom_policy(meta):
            no_recompute_list = [
                torch.ops.aten.mm.default,
            ]

            def _custom_policy(mode, func, *args, **kwargs):
                mm_count_key = f"{mode}_mm_count"
                if mm_count_key not in meta:
                    meta[mm_count_key] = 0
                if func == torch.ops.aten.mm.default:
                    meta[mm_count_key] += 1
                # Saves output of all compute ops, except second mm
                # (i.e. we will hint the partitioner to recompute second mm in backward pass)
                return func in no_recompute_list and not (
                    func == torch.ops.aten.mm.default and meta[mm_count_key] == 2
                )

            return _custom_policy

        def selective_checkpointing_context_fn():
            meta = {}
            return _pt2_selective_checkpoint_context_fn_gen(_get_custom_policy(meta))

        def gn(x, y):
            return torch.sigmoid(
                torch.sigmoid(torch.matmul(torch.matmul(x, y) * y, y) * y)
            )

        def fn(x, y):
            return torch.utils.checkpoint.checkpoint(
                gn,
                x,
                y,
                use_reentrant=False,
                context_fn=selective_checkpointing_context_fn,
            )

        x = torch.randn(4, 4, requires_grad=True, device="cuda")
        y = torch.randn(4, 4, requires_grad=True, device="cuda")

        fw_compiler = functools.partial(
            count_ops,
            freq=2,
            op=torch.ops.aten.mm.default,
        )
        bw_compiler = functools.partial(
            count_ops,
            # Q: How do we come to this number 4?
            # A: We have 2 matmuls in the forward pass, each matmul contributes 2 `mm` ops in the backward pass,
            # so we have at least 4 `mm` ops in backward pass. It's "at least" because whether second matmul in
            # the forward pass is recomputed in the backward pass is up to the partitioner to decide.
            freq_ge=4,
            op=torch.ops.aten.mm.default,
        )
        backend = aot_autograd(
            fw_compiler=fw_compiler,
            bw_compiler=bw_compiler,
            partition_fn=min_cut_rematerialization_partition,
        )
        self._validate(fn, backend, x, y)
        self._compare_orig_and_checkpointed_fns(gn, fn, x, y)

    @requires_cuda()
    @unittest.skipIf(IS_WINDOWS, "torch.compile doesn't work with windows")
    @torch._dynamo.config.patch(
        "_experimental_support_context_fn_in_torch_utils_checkpoint", True
    )
    def test_compile_selective_checkpoint_outplace_op(self):
        def selective_checkpointing_context_fn():
            no_recompute_list = [
                torch.ops.aten.mm.default,
                torch.ops.aten.sigmoid.default,
            ]
<<<<<<< HEAD
            return _pt2_selective_checkpoint_context_fn_gen(
                _get_custom_policy(no_recompute_list=no_recompute_list),
=======
            return context_fn_gen(
                _get_custom_policy(func_list=no_recompute_list),
>>>>>>> 0751ee75
            )

        def gn(x, y):
            return torch.sigmoid(torch.selu(torch.matmul(torch.matmul(x, y), y))).relu()

        def fn(x, y):
            return torch.utils.checkpoint.checkpoint(
                gn,
                x,
                y,
                use_reentrant=False,
                context_fn=selective_checkpointing_context_fn,
            )

        x = torch.randn(4, 4, requires_grad=True, device="cuda")
        y = torch.randn(4, 4, requires_grad=True, device="cuda")

        fw_compiler = functools.partial(
            count_ops,
            freqs=[2, 1],
            ops=[torch.ops.aten.mm.default, torch.ops.aten.sigmoid.default],
        )
        bw_compiler = functools.partial(
            count_ops,
            freqs=[4, 0],
            ops=[torch.ops.aten.mm.default, torch.ops.aten.sigmoid.default],
        )
        backend = aot_autograd(
            fw_compiler=fw_compiler,
            bw_compiler=bw_compiler,
            partition_fn=min_cut_rematerialization_partition,
        )
        self._validate(fn, backend, x, y)
        self._compare_orig_and_checkpointed_fns(gn, fn, x, y)

    @requires_cuda()
    @unittest.skipIf(IS_WINDOWS, "torch.compile doesn't work with windows")
    @unittest.skip(
        "In-place op support in selective checkpointing + torch.compile "
        "requires TorchDispatchMode + torch.compile work to complete"
    )
    @torch._dynamo.config.patch(
        "_experimental_support_context_fn_in_torch_utils_checkpoint", True
    )
    def test_compile_selective_checkpoint_inplace_op(self):
        def selective_checkpointing_context_fn():
            no_recompute_list = [
                torch.ops.aten.mm.default,
                torch.ops.aten.sigmoid.default,
            ]
<<<<<<< HEAD
            return _pt2_selective_checkpoint_context_fn_gen(
                _get_custom_policy(no_recompute_list=no_recompute_list)
            )
=======
            return context_fn_gen(_get_custom_policy(func_list=no_recompute_list))
>>>>>>> 0751ee75

        def gn(x, y):
            return torch.sigmoid(
                torch.selu_(torch.matmul(torch.matmul(x, y), y))
            ).relu_()

        def fn(x, y):
            return torch.utils.checkpoint.checkpoint(
                gn,
                x,
                y,
                use_reentrant=False,
                context_fn=selective_checkpointing_context_fn,
            )

        x = torch.randn(4, 4, requires_grad=True, device="cuda")
        y = torch.randn(4, 4, requires_grad=True, device="cuda")

        fw_compiler = functools.partial(
            count_ops,
            freqs=[2, 1],
            ops=[torch.ops.aten.mm.default, torch.ops.aten.sigmoid.default],
        )
        bw_compiler = functools.partial(
            count_ops,
            freqs=[4, 0],
            ops=[torch.ops.aten.mm.default, torch.ops.aten.sigmoid.default],
        )
        backend = aot_autograd(
            fw_compiler=fw_compiler,
            bw_compiler=bw_compiler,
            partition_fn=min_cut_rematerialization_partition,
        )
        self._validate(fn, backend, x, y)
        self._compare_orig_and_checkpointed_fns(gn, fn, x, y)

    @requires_cuda()
    @unittest.skipIf(IS_WINDOWS, "torch.compile doesn't work with windows")
    @torch._dynamo.config.patch(
        "_experimental_support_context_fn_in_torch_utils_checkpoint", True
    )
    def test_compile_selective_checkpoint_random_op(self):
<<<<<<< HEAD
        for preserve_rng_state in [True, False]:

            def selective_checkpointing_context_fn():
                no_recompute_list = [
                    torch.ops.aten.sigmoid.default,
                ]
                return _pt2_selective_checkpoint_context_fn_gen(
                    _get_custom_policy(no_recompute_list=no_recompute_list)
                )
=======
        def selective_checkpointing_context_fn():
            no_recompute_list = [
                torch.ops.aten.mm.default,
                torch.ops.aten.sigmoid.default,
            ]
            return context_fn_gen(_get_custom_policy(func_list=no_recompute_list))
>>>>>>> 0751ee75

            def gn(x):
                return torch.sigmoid(torch.dropout(torch.sigmoid(x), p=0.5, train=True))

            def fn(x):
                return torch.utils.checkpoint.checkpoint(
                    gn,
                    x,
                    use_reentrant=False,
                    # Regardless of whether `preserve_rng_state` is True or False,
                    # we will always preserve RNG state when using `torch.compile`.
                    preserve_rng_state=preserve_rng_state,
                    context_fn=selective_checkpointing_context_fn,
                )

            x = torch.randn(4, 4, requires_grad=True, device="cuda")

            fw_compiler = functools.partial(
                count_ops,
                freqs=[2, 1],
                ops=[
                    torch.ops.aten.sigmoid.default,
                    torch.ops.aten.native_dropout.default,
                ],
            )
            bw_compiler = functools.partial(
                count_ops,
                # NOTE: This unit test expects `dropout` to be recomputed (notice the count for `native_dropout` is 1).
                freqs=[0, 1],
                ops=[
                    torch.ops.aten.sigmoid.default,
                    torch.ops.aten.native_dropout.default,
                ],
            )
            backend = aot_autograd(
                fw_compiler=fw_compiler,
                bw_compiler=bw_compiler,
                partition_fn=min_cut_rematerialization_partition,
            )

            # NOTE: when `preserve_rng_state` is False, gradient will mismatch between torch.compile and eager,
            # because eager version doesn't preserve RNG state while torch.compile still does.
            # Hence when `preserve_rng_state` is False, we skip the output and gradient comparison
            # between torch.compile and eager.
            self._validate(fn, backend, x, skip_check=not preserve_rng_state)
            self._compare_orig_and_checkpointed_fns(gn, fn, x)

    @unittest.skipIf(IS_WINDOWS, "torch.compile doesn't work with windows")
    @torch._dynamo.config.patch(
        "_experimental_support_context_fn_in_torch_utils_checkpoint", True
    )
    def test_compile_selective_checkpoint_invalid_context(self):
        def gn(x, y):
            return torch.sigmoid(torch.matmul(x, y)) * y

        def fn(x, y):
            return torch.utils.checkpoint.checkpoint(
                gn,
                x,
                y,
                use_reentrant=False,
                context_fn=_invalid_context_gen,
            )

        x = torch.randn(4, 4, requires_grad=True)
        y = torch.randn(4, 4, requires_grad=True)

        fw_compiler = functools.partial(
            count_ops,
            freq=1,
            op=torch.ops.aten.mm.default,
        )
        bw_compiler = functools.partial(
            count_ops,
            freq_ge=2,
            op=torch.ops.aten.mm.default,
        )
        backend = aot_autograd(
            fw_compiler=fw_compiler,
            bw_compiler=bw_compiler,
            partition_fn=min_cut_rematerialization_partition,
        )
        with self.assertRaisesRegex(
            Exception, "must generate a tuple of two `TorchDispatchMode`s"
        ):
            self._validate(fn, backend, x, y)

    @requires_cuda()
    def test_autocast_flash_attention(self):
        def fn(primals_1, primals_2, primals_3):
            return torch.ops.aten._scaled_dot_product_efficient_attention.default(
                primals_1, primals_2, primals_3, None, True, scale=0.17677669529663687
            )[0]

        def gn(*args):
            return torch.utils.checkpoint.checkpoint(fn, *args)

        with torch.cuda.amp.autocast():
            x = torch.randn(4, 2, 16, 32, device="cuda", requires_grad=True)
            y = torch.randn(4, 2, 16, 32, device="cuda", requires_grad=True)
            z = torch.randn(4, 2, 16, 32, device="cuda", requires_grad=True)
            args = (x, y, z)

            torch.manual_seed(0)
            ref = gn(*args)

            opt_gn = torch.compile(gn)
            torch.manual_seed(0)
            res = opt_gn(*args)
            self.assertEqual(ref, res)

    @requires_cuda()
    def test_error_msg(self):
        class MockModule(torch.nn.Module):
            def __init__(self):
                super().__init__()

            def forward(self, x):
                x = torch.sin(x)
                torch._dynamo.graph_break()
                x = torch.cos(x)
                return x

        mod = MockModule().cuda()

        def fn(x):
            return torch.utils.checkpoint.checkpoint(mod, x)

        x = torch.randn(4, 4).cuda()
        opt_fn = torch.compile(fn, fullgraph=True)
        with self.assertRaisesRegex(
            RuntimeError,
            "while introspecting torch.utils.checkpoint.checkpoint, we were unable to trace function `NNModuleVariable`",
        ):
            opt_fn(x)

    @requires_cuda()
    def test_list_inputs(self):
        class MockModule(torch.nn.Module):
            def __init__(self):
                super().__init__()

            def forward(self, x, ys):
                a = torch.sin(x)
                b = torch.cos(ys[0])
                c = torch.cos(ys[1])
                return (x, [b, c])

        mod = MockModule().cuda()

        def fn(x, ys):
            return torch.utils.checkpoint.checkpoint(mod, x, ys)

        x = torch.randn(4, 4).cuda()
        y = torch.randn(4, 4).cuda()
        z = torch.randn(4, 4).cuda()
        ref = fn(x, [y, z])
        opt_fn = torch.compile(fn, backend="eager", fullgraph=True)
        res = opt_fn(x, [y, z])
        self.assertEqual(ref, res)


if __name__ == "__main__":
    from torch._dynamo.test_case import run_tests

    run_tests()<|MERGE_RESOLUTION|>--- conflicted
+++ resolved
@@ -27,7 +27,6 @@
 def count_ops(
     gm, args, freq=None, freq_ge=None, op=None, freqs=None, freqs_ge=None, ops=None
 ):
-<<<<<<< HEAD
     def match_rng_op(node, op):
         if isinstance(node.target, torch._ops.HigherOrderOperator):
             if node.name == "run_and_save_rng_state":
@@ -38,12 +37,6 @@
 
     assert ((freq or freq_ge) and op) or ((freqs or freqs_ge) and ops)
     if op:
-=======
-    assert ((not_none(freq) or not_none(freq_ge)) and not_none(op)) or (
-        (not_none(freqs) or not_none(freqs_ge)) and not_none(ops)
-    )
-    if not_none(op):
->>>>>>> 0751ee75
         ops = [op]
     if not_none(freq):
         freqs = [freq]
@@ -496,10 +489,6 @@
             no_recompute_list = [
                 torch.ops.aten.mm.default,
             ]
-<<<<<<< HEAD
-            return _pt2_selective_checkpoint_context_fn_gen(
-                _get_custom_policy(no_recompute_list=no_recompute_list)
-=======
             must_recompute_list = [
                 torch.ops.aten.sigmoid.default,
             ]
@@ -514,8 +503,8 @@
             no_recompute_list = [
                 torch.ops.aten.mm.default,
             ]
-            return context_fn_gen(
-                no_recompute_policy_fn=_get_custom_policy(func_list=no_recompute_list),
+            return _pt2_selective_checkpoint_context_fn_gen(
+                _get_custom_policy(func_list=no_recompute_list)
             )
 
         def _test(context_fn, bw_compiler):
@@ -540,7 +529,6 @@
                 count_ops,
                 freq=1,
                 op=torch.ops.aten.sigmoid.default,
->>>>>>> 0751ee75
             )
 
             backend = aot_autograd(
@@ -693,13 +681,8 @@
                 torch.ops.aten.mm.default,
                 torch.ops.aten.sigmoid.default,
             ]
-<<<<<<< HEAD
             return _pt2_selective_checkpoint_context_fn_gen(
-                _get_custom_policy(no_recompute_list=no_recompute_list),
-=======
-            return context_fn_gen(
                 _get_custom_policy(func_list=no_recompute_list),
->>>>>>> 0751ee75
             )
 
         def gn(x, y):
@@ -750,13 +733,9 @@
                 torch.ops.aten.mm.default,
                 torch.ops.aten.sigmoid.default,
             ]
-<<<<<<< HEAD
             return _pt2_selective_checkpoint_context_fn_gen(
-                _get_custom_policy(no_recompute_list=no_recompute_list)
-            )
-=======
-            return context_fn_gen(_get_custom_policy(func_list=no_recompute_list))
->>>>>>> 0751ee75
+                _get_custom_policy(func_list=no_recompute_list)
+            )
 
         def gn(x, y):
             return torch.sigmoid(
@@ -799,7 +778,6 @@
         "_experimental_support_context_fn_in_torch_utils_checkpoint", True
     )
     def test_compile_selective_checkpoint_random_op(self):
-<<<<<<< HEAD
         for preserve_rng_state in [True, False]:
 
             def selective_checkpointing_context_fn():
@@ -807,16 +785,8 @@
                     torch.ops.aten.sigmoid.default,
                 ]
                 return _pt2_selective_checkpoint_context_fn_gen(
-                    _get_custom_policy(no_recompute_list=no_recompute_list)
+                    _get_custom_policy(func_list=no_recompute_list)
                 )
-=======
-        def selective_checkpointing_context_fn():
-            no_recompute_list = [
-                torch.ops.aten.mm.default,
-                torch.ops.aten.sigmoid.default,
-            ]
-            return context_fn_gen(_get_custom_policy(func_list=no_recompute_list))
->>>>>>> 0751ee75
 
             def gn(x):
                 return torch.sigmoid(torch.dropout(torch.sigmoid(x), p=0.5, train=True))
