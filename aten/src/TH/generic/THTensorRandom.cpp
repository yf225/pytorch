#ifndef TH_GENERIC_FILE
#define TH_GENERIC_FILE "generic/THTensorRandom.cpp"
#else

<<<<<<< HEAD
#include <cmath>
=======
#ifdef _OPENMP
#include <omp.h>
#endif

#include <cpuinfo.h>

>>>>>>> e8d6ac50
#include "THGenerator.hpp"

void THTensor_(random)(THTensor *self, THGenerator *_generator)
{
  std::lock_guard<std::mutex> lock(_generator->mutex);
#if defined(TH_REAL_IS_BYTE)
  TH_TENSOR_APPLY(real, self, *self_data = (uint8_t)(THRandom_random(_generator) % (UINT8_MAX + 1)););
#elif defined(TH_REAL_IS_CHAR)
  TH_TENSOR_APPLY(real, self, *self_data = (int8_t)(THRandom_random(_generator) % (INT8_MAX + 1)););
#elif defined(TH_REAL_IS_SHORT)
  TH_TENSOR_APPLY(real, self, *self_data = (int16_t)(THRandom_random(_generator) % (INT16_MAX + 1)););
#elif defined(TH_REAL_IS_INT)
  TH_TENSOR_APPLY(real, self, *self_data = (int32_t)(THRandom_random(_generator) % (INT32_MAX + 1UL)););
#elif defined(TH_REAL_IS_LONG)
  TH_TENSOR_APPLY(real, self, *self_data = (uint64_t)(THRandom_random64(_generator) % (LONG_MAX + 1ULL)););
#elif defined(TH_REAL_IS_FLOAT)
  TH_TENSOR_APPLY(real, self, *self_data = (float)(THRandom_random(_generator) % ((1ULL << FLT_MANT_DIG) + 1)););
#elif defined(TH_REAL_IS_DOUBLE)
  TH_TENSOR_APPLY(real, self, *self_data = (double)(THRandom_random64(_generator) % ((1ULL << DBL_MANT_DIG) + 1)););
#else
#error "Unknown type"
#endif

}

void THTensor_(clampedRandom)(THTensor *self, THGenerator *_generator, int64_t min, int64_t max) {
  std::lock_guard<std::mutex> lock(_generator->mutex);
  THArgCheck(max > min, 2, "max must be greater than min, but got: min = %lld, max = %lld", min, max);
  uint64_t range = max - min;
#if defined(TH_REAL_IS_LONG) || defined(TH_REAL_IS_FLOAT) || defined(TH_REAL_IS_DOUBLE)
    if (range >= 1ULL << 32) {
      TH_TENSOR_APPLY(real, self, *self_data = static_cast<real>(static_cast<int64_t>((THRandom_random64(_generator) % range) + min));)
      return;
    }
#endif
    TH_TENSOR_APPLY(real, self, *self_data = static_cast<real>(static_cast<int64_t>((THRandom_random(_generator) % range) + min));)
}

void THTensor_(cappedRandom)(THTensor *self, THGenerator *_generator, int64_t max) {
  THArgCheck(max > 0, 1, "max must be positive, but got: max = %lld", max);
  THTensor_(clampedRandom)(self, _generator, 0, max);
}

void THTensor_(geometric)(THTensor *self, THGenerator *_generator, double p)
{
  std::lock_guard<std::mutex> lock(_generator->mutex);
  TH_TENSOR_APPLY(real, self, *self_data = (real)THRandom_geometric(_generator, p););
}

#ifdef TH_BLAS_MKL
#define BERNOULLI_OMP 800
#define TH_OMP_OVERHEAD_THRESHOLD_COPY 20000

void iBernoulli_generate_copy(THTensor *self, THGenerator *_generator, const double p)
{
  int64_t seed = THRandom_random(_generator);
  int64_t n = THTensor_(nElement)(self);
  int contig = THTensor_(isContiguous)(self);
  int *tmp = NULL;
  THIntTensor* intTensor = NULL;

  if (contig) {
#ifdef TH_REAL_IS_INT
    tmp = THIntTensor_data(self);
#else
    tmp = (int*)THAlloc(n*sizeof(int));
#endif
  } else {
    intTensor = THIntTensor_new();
    THIntTensor_resizeNd(intTensor, self->nDimension, self->size, NULL);
    tmp = THIntTensor_data(intTensor);
  }

#ifdef _OPENMP
  size_t nthr = !omp_in_parallel() && n >= BERNOULLI_OMP ? omp_get_num_threads() : 1;
#pragma omp parallel num_threads(nthr) firstprivate(nthr)
  {
    size_t tid = omp_get_thread_num();
    int64_t seg_len_tmp = n / nthr;
    int64_t line_index_offset = tid * seg_len_tmp;
    int64_t line_seg_len = (tid == nthr - 1)? (n-line_index_offset) : seg_len_tmp;
#else
  {
    int64_t line_index_offset = 0;
    int64_t line_seg_len = n;
#endif

    if (line_seg_len > 0) {
      VSLStreamStatePtr stream;
      vslNewStream(&stream, VSL_BRNG_MCG31, seed);
      vslSkipAheadStream(stream, line_index_offset);
      viRngBernoulli(VSL_RNG_METHOD_BERNOULLI_ICDF, stream, line_seg_len,
        tmp + line_index_offset, p);
      vslDeleteStream(&stream);

#ifndef TH_REAL_IS_INT
      if (contig) {
        real* self_seg = THTensor_(data)(self) + line_index_offset;
        int* tmp_seg = tmp + line_index_offset;
        THVector_(cvtFromInt)(self_seg, tmp_seg, line_seg_len);
      }
#endif
    }
  }

  if(contig) {
#ifndef TH_REAL_IS_INT
    THFree(tmp);
#endif
  } else {
#ifdef _OPENMP
    TH_TENSOR_APPLY2_OMP(n, 1, 0, int, intTensor, real, self, *self_data = *intTensor_data;, TH_OMP_OVERHEAD_THRESHOLD_COPY)
#else
    TH_TENSOR_APPLY2(int, intTensor, real, self, *self_data = *intTensor_data;)
#endif
    THIntTensor_free(intTensor);
  }

}

#endif

void THTensor_(bernoulli)(THTensor *self, THGenerator *_generator, double p)
{
#ifdef TH_BLAS_MKL
  if(cpuinfo_initialize() && cpuinfo_vendor_intel == cpuinfo_get_processor(0)->core->vendor) {
    std::lock_guard<std::mutex> lock(_generator->mutex);
    iBernoulli_generate_copy(self, _generator, p);
  } else {
    std::lock_guard<std::mutex> lock(_generator->mutex);
    TH_TENSOR_APPLY(real, self, *self_data = (real)THRandom_bernoulli(_generator, p););
  }
#else
  std::lock_guard<std::mutex> lock(_generator->mutex);
  TH_TENSOR_APPLY(real, self, *self_data = (real)THRandom_bernoulli(_generator, p););
#endif
}

void THTensor_(bernoulli_FloatTensor)(THTensor *self, THGenerator *_generator, THFloatTensor *p)
{
  std::lock_guard<std::mutex> lock(_generator->mutex);
  TH_TENSOR_APPLY2(real, self, float, p, *self_data = (real)THRandom_bernoulli(_generator, (double)*p_data););
}

void THTensor_(bernoulli_DoubleTensor)(THTensor *self, THGenerator *_generator, THDoubleTensor *p)
{
  std::lock_guard<std::mutex> lock(_generator->mutex);
  TH_TENSOR_APPLY2(real, self, double, p, *self_data = (real)THRandom_bernoulli(_generator, (double)*p_data););
}

#if defined(TH_REAL_IS_FLOAT) || defined(TH_REAL_IS_DOUBLE)

#if defined(TH_REAL_IS_FLOAT)
#define TH_REAL_MIN FLT_MIN
#elif defined(TH_REAL_IS_DOUBLE)
#define TH_REAL_MIN DBL_MIN
#endif

void THTensor_(bernoulli_Tensor)(THTensor *self, THGenerator *_generator, THTensor* p)
{
#if defined(TH_REAL_IS_FLOAT)
  THTensor_(bernoulli_FloatTensor)(self, _generator, p);
#else
  THTensor_(bernoulli_DoubleTensor)(self, _generator, p);
#endif
}

void THTensor_(uniform)(THTensor *self, THGenerator *_generator, double a, double b)
{
  std::lock_guard<std::mutex> lock(_generator->mutex);
  #if defined(TH_REAL_IS_FLOAT)
  TH_TENSOR_APPLY(real, self, *self_data =
    (real)THRandom_uniformFloat(_generator, (real)a, (real)b););
  #else
  TH_TENSOR_APPLY(real, self, *self_data =
    (real)THRandom_uniform(_generator, a, b););
  #endif
}

void THTensor_(normal)(THTensor *self, THGenerator *_generator, double mean, double stddev)
{
  std::lock_guard<std::mutex> lock(_generator->mutex);
  const int64_t size = THTensor_(numel)(self);
  if (size >= 16 && THTensor_(isContiguous)(self)) {
    THVector_(normal_fill)(THStorage_(data)(self->storage), size, _generator, mean, stddev);
  } else {
    TH_TENSOR_APPLY(real, self, *self_data = (real)THRandom_normal(_generator, mean, stddev););
  }
}

void THTensor_(normal_means)(THTensor *self, THGenerator *gen, THTensor *means, double stddev)
{
  THTensor_(resizeAs)(self, means);
  THTensor_(normal)(self, gen, 0, stddev);
  THTensor_(cadd)(self, self, 1, means);
}

void THTensor_(normal_stddevs)(THTensor *self, THGenerator *gen, double mean, THTensor *stddevs)
{
  THTensor_(resizeAs)(self, stddevs);
  THTensor_(normal)(self, gen, 0, 1);
  THTensor_(cmul)(self, self, stddevs);
  THTensor_(add)(self, self, mean);
}

void THTensor_(normal_means_stddevs)(THTensor *self, THGenerator *gen, THTensor *means, THTensor *stddevs)
{
  THTensor_(resizeAs)(self, means);
  THTensor_(normal)(self, gen, 0, 1);
  THTensor_(cmul)(self, self, stddevs);
  THTensor_(cadd)(self, self, 1, means);
}

void THTensor_(exponential)(THTensor *self, THGenerator *_generator, double lambda)
{
  std::lock_guard<std::mutex> lock(_generator->mutex);
  TH_TENSOR_APPLY(real, self, *self_data = (real)THRandom_exponential(_generator, lambda););
}

#undef TH_REAL_MIN

void THTensor_(cauchy)(THTensor *self, THGenerator *_generator, double median, double sigma)
{
  std::lock_guard<std::mutex> lock(_generator->mutex);
  TH_TENSOR_APPLY(real, self, *self_data = (real)THRandom_cauchy(_generator, median, sigma););
}

void THTensor_(logNormal)(THTensor *self, THGenerator *_generator, double mean, double stdv)
{
  std::lock_guard<std::mutex> lock(_generator->mutex);
  TH_TENSOR_APPLY(real, self, *self_data = (real)THRandom_logNormal(_generator, mean, stdv););
}

void THTensor_(multinomialAliasSetup)(THTensor *probs, THLongTensor *J, THTensor *q)
{
  int64_t inputsize = THTensor_(nElement)(probs);
  int64_t i = 0;
  THLongTensor *smaller = THLongTensor_newWithSize1d(inputsize);
  THLongTensor *larger = THLongTensor_newWithSize1d(inputsize);
  int64_t small_c = 0;
  int64_t large_c = 0;
  THLongTensor_resize1d(J, inputsize);
  THTensor_(resize1d)(q, inputsize);
  real *q_data = THTensor_(data)(q);
  int64_t *J_data = THLongTensor_data(J);

  for (i = 0; i < inputsize; i++)
    {
      THLongTensor_fastSet1d(J, i, 0L);
      real val = THTensor_(fastGet1d)(probs, i);
      THTensor_(fastSet1d)(q, i, inputsize*val);

      if (inputsize * val < 1.0)
        {
          THLongTensor_fastSet1d(smaller, small_c, i);
          small_c += 1;
        }
      else
        {
          THLongTensor_fastSet1d(larger, large_c, i);
          large_c += 1;
        }
    }

  // Loop through and create little binary mixtures that
  // appropriately allocate the larger outcomes over the
  // overall uniform mixture.
  int64_t large, small;
  while (small_c > 0 && large_c > 0)
    {
      large = THLongTensor_fastGet1d(larger, large_c-1);
      small = THLongTensor_fastGet1d(smaller, small_c-1);

      THLongTensor_fastSet1d(J, small, large);
      q_data[large * q->stride[0]] -= 1.0 - THTensor_(fastGet1d)(q, small);

      if(q_data[large * q->stride[0]] < 1.0)
        {
          THLongTensor_fastSet1d(smaller, small_c-1, large);
          large_c -= 1;
        }
      else
        {
          THLongTensor_fastSet1d(larger, large_c-1, large);
          small_c -= 1;
        }
    }

  real q_min = THTensor_(fastGet1d)(q, inputsize-1);
  real q_max = q_min;
  real q_temp;
  for (i=0; i < inputsize; i++)
    {
      q_temp = THTensor_(fastGet1d)(q, i);
      if (q_temp < q_min)
        q_min = q_temp;
      else if (q_temp > q_max)
        q_max = q_temp;
    }
  THArgCheckWithCleanup((q_min > 0),
                        THCleanup(THLongTensor_free(smaller); THLongTensor_free(larger);), 2,
                        "q_min is less than 0");

  if (q_max > 1)
    {
      for (i=0; i < inputsize; i++)
        {
          q_data[i*q->stride[0]] /= q_max;
        }
    }
  for (i=0; i < inputsize; i++)
    {
      // sometimes an large index isn't added to J.
      // fix it by making the probability 1 so that J isn't indexed.
      if(J_data[i] <= 0)
        q_data[i] = 1.0;
    }
  THLongTensor_free(smaller);
  THLongTensor_free(larger);
}
void THTensor_(multinomialAliasDraw)(THLongTensor *self, THGenerator *_generator, THLongTensor *J, THTensor *q)
{
  std::lock_guard<std::mutex> lock(_generator->mutex);
  int64_t K = THLongTensor_nElement(J);
  int64_t output_nelem = THLongTensor_nElement(self);
  int64_t i = 0, _mask=0;
  real _q;
  int64_t rand_ind, sample_idx, J_sample;

  for (i=0; i < output_nelem; i++)
    {
      rand_ind = THRandom_uniform(_generator, 0, K);

      _q = THTensor_(fastGet1d)(q, rand_ind);

      _mask = THRandom_bernoulli(_generator, _q);

      J_sample = THLongTensor_fastGet1d(J, rand_ind);

      sample_idx = J_sample*(1 -_mask) + (rand_ind+1L) * _mask;

      THLongTensor_fastSet1d(self, i, sample_idx-1L);
    }
}
void THTensor_(multinomial)(THLongTensor *self, THGenerator *_generator, THTensor *prob_dist, int n_sample, int with_replacement)
{
  std::lock_guard<std::mutex> lock(_generator->mutex);
  int64_t start_dim = THTensor_(nDimension)(prob_dist);
  int64_t n_dist;
  int64_t n_categories;
  THDoubleTensor* cum_dist;
  int64_t i,j,k;

  if (start_dim == 1)
  {
    THTensor_(unsqueeze1d)(prob_dist, prob_dist, 0);
  }

  n_dist = THTensor_(size)(prob_dist, 0);
  n_categories = THTensor_(size)(prob_dist, 1);

  THArgCheckWithCleanup(n_sample > 0,
    THCleanup(if (start_dim == 1) THTensor_(squeeze1d)(prob_dist, prob_dist, 0);),
    2,
    "cannot sample n_sample <= 0 samples");

  if (!with_replacement)
  {
    THArgCheckWithCleanup((!with_replacement) && (n_sample <= n_categories),
      THCleanup(if (start_dim == 1) THTensor_(squeeze1d)(prob_dist, prob_dist, 0);),
      2,
      "cannot sample n_sample > prob_dist.size(1) samples without replacement");
  }

  /* cumulative probability distribution vector */
  cum_dist = THDoubleTensor_newWithSize1d(n_categories);

  /* will contain multinomial samples (category indices to be returned) */
  THLongTensor_resize2d(self, n_dist , n_sample);

  for (i=0; i<n_dist; i++)
  {
    /* Get normalized cumulative distribution from prob distribution */
    double sum = 0;
    double val;
    for (j=0; j<n_categories; j++)
    {
      val = THStorage_(get)( \
        prob_dist->storage, \
        prob_dist->storageOffset+i*prob_dist->stride[0]+j*prob_dist->stride[1] \
      );
      THArgCheckWithCleanup((val >= 0),
                            THCleanup(THDoubleTensor_free(cum_dist); if (start_dim == 1) THTensor_(squeeze1d)(prob_dist, prob_dist, 0);),
                            2,
                            "invalid multinomial distribution (encountering probability entry < 0)");
      THArgCheckWithCleanup((std::isfinite(val)),
                            THCleanup(THDoubleTensor_free(cum_dist); if (start_dim == 1) THTensor_(squeeze1d)(prob_dist, prob_dist, 0);),
                            2,
                            "invalid multinomial distribution (encountering probability entry = infinity or NaN)");
      sum += val;
      THDoubleStorage_set(
        cum_dist->storage, \
        cum_dist->storageOffset+j*cum_dist->stride[0], \
        sum \
      );
    }
    THArgCheckWithCleanup((sum > 0),
                          THCleanup(THDoubleTensor_free(cum_dist); if (start_dim == 1) THTensor_(squeeze1d)(prob_dist, prob_dist, 0);),
                          2,
                          "invalid multinomial distribution (sum of probabilities <= 0)");
    /* normalize cumulative probability distribution so that last val is 1
    i.e. doesn't assume original prob_dist row sums to one */
    if ( (sum > 0) || ( ( sum < 1.00001) && (sum > 0.99999) ) )
    {
      for (j=0; j<n_categories; j++)
      {
        THDoubleTensor_data(cum_dist)[j*cum_dist->stride[0]] /= sum;
      }
    }

    for (j=0; j<n_sample; j++)
    {
      /* sample a probability mass from a uniform distribution */
      double uniform_sample = THRandom_uniform(_generator, 0, 1);
      /* Do a binary search for the slot in which the prob falls
      ie cum_dist[row][slot-1] < uniform_prob < cum_distr[row][slot] */
      int left_pointer = 0;
      int right_pointer = n_categories;
      int mid_pointer;
      double cum_prob;
      int sample_idx;
      /* Make sure the last cumulative distribution bucket sums to 1 */
      THDoubleTensor_data(cum_dist)[(n_categories-1)*cum_dist->stride[0]] = 1;

      while(right_pointer - left_pointer > 0)
      {
          mid_pointer = left_pointer + (right_pointer - left_pointer) / 2;
          cum_prob = THDoubleStorage_get( \
            cum_dist->storage, \
            cum_dist->storageOffset+mid_pointer*cum_dist->stride[0] \
          );
          if (cum_prob < uniform_sample)
          {
            left_pointer = mid_pointer + 1;
          }
          else
          {
            right_pointer = mid_pointer;
          }
      }
      sample_idx = left_pointer;

       /* store in result tensor (will be incremented for lua compat by wrapper) */
      THLongStorage_set( \
        self->storage, \
        self->storageOffset+i*self->stride[0]+j*self->stride[1], \
        sample_idx \
      );

      /* Once a sample is drawn, it cannot be drawn again. ie sample without replacement */
      if (!with_replacement && j < n_sample - 1)
      {
        /* update cumulative distribution so that sample cannot be drawn again */
        double diff;
        double new_val = 0;
        double sum;

        if (sample_idx != 0)
        {
          new_val = THDoubleStorage_get( \
            cum_dist->storage, \
            cum_dist->storageOffset+(sample_idx-1)*cum_dist->stride[0] \
          );
        }
        /* marginal cumulative mass (i.e. original probability) of sample */
        diff = THDoubleStorage_get( \
          cum_dist->storage, \
          cum_dist->storageOffset+sample_idx*cum_dist->stride[0] \
        ) - new_val;
        /* new sum of marginals is not one anymore... */
        sum = 1.0 - diff;
        for (k=0; k<n_categories; k++)
        {
          new_val = THDoubleStorage_get( \
            cum_dist->storage, \
            cum_dist->storageOffset+k*cum_dist->stride[0] \
          );
          if (k >= sample_idx)
          {
            /* remove sampled probability mass from later cumulative probabilities */
            new_val -= diff;
          }
          /* make total marginals sum to one */
          new_val /= sum;
          THDoubleStorage_set( \
            cum_dist->storage, \
            cum_dist->storageOffset+k*cum_dist->stride[0], \
            new_val \
          );
        }
      }
    }
  }

  THDoubleTensor_free(cum_dist);

  if (start_dim == 1)
  {
    THLongTensor_resize1d(self, n_sample);
    THTensor_(squeeze1d)(prob_dist, prob_dist, 0);
  }
}
#endif

#if defined(TH_REAL_IS_BYTE)
void THTensor_(getRNGState)(THGenerator *_generator, THTensor *self)
{
  std::lock_guard<std::mutex> lock(_generator->mutex);
  static const size_t size = sizeof(THGeneratorState);
  THGeneratorState *rng_state;
  THTensor_(resize1d)(self, size);
  THArgCheck(THTensor_(nElement)(self) == size, 1, "RNG state is wrong size");
  THArgCheck(THTensor_(isContiguous)(self), 1, "RNG state needs to be contiguous");
  rng_state = (THGeneratorState *)THTensor_(data)(self);
  THGeneratorState_copy(rng_state, &_generator->gen_state);
}

void THTensor_(setRNGState)(THGenerator *_generator, THTensor *self)
{
  std::lock_guard<std::mutex> lock(_generator->mutex);
  static const size_t size = sizeof(THGeneratorState);
  THGeneratorState *rng_state;
  THArgCheck(THTensor_(nElement)(self) == size, 1, "RNG state is wrong size");
  THArgCheck(THTensor_(isContiguous)(self), 1, "RNG state needs to be contiguous");
  rng_state = (THGeneratorState *)THTensor_(data)(self);
  THArgCheck(THGeneratorState_isValid(rng_state), 1, "Invalid RNG state");
  THGeneratorState_copy(&_generator->gen_state, rng_state);
}
#endif
#endif<|MERGE_RESOLUTION|>--- conflicted
+++ resolved
@@ -2,16 +2,14 @@
 #define TH_GENERIC_FILE "generic/THTensorRandom.cpp"
 #else
 
-<<<<<<< HEAD
 #include <cmath>
-=======
+
 #ifdef _OPENMP
 #include <omp.h>
 #endif
 
 #include <cpuinfo.h>
 
->>>>>>> e8d6ac50
 #include "THGenerator.hpp"
 
 void THTensor_(random)(THTensor *self, THGenerator *_generator)
