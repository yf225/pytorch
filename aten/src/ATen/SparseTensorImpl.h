#pragma once

#include <ATen/Tensor.h>
#include <c10/core/TensorImpl.h>
#include <c10/util/Exception.h>

namespace at {
struct CAFFE2_API SparseTensorImpl : public TensorImpl {
  // Stored in COO format, indices + values.

  // INVARIANTS:
  // sparse_dim: range [0, len(shape)]; sparse_dim + dense_dim = len(shape)
  // dense_dim : range [0, len(shape)]; sparse_dim + dense_dim = len(shape)
  // _indices.shape: dimensionality: 2,  shape: (sparse_dim, nnz)
  // _values.shape:  dimensionality: 1 + dense_dim.  shape: (nnz, shape[sparse_dim:])

  int64_t sparse_dim_ = 0; // number of sparse dimensions
  int64_t dense_dim_ = 0; // number of dense dimensions

  Tensor indices_; // always a LongTensor
  Tensor values_;

  // A sparse tensor is 'coalesced' if every index occurs at most once in
  // the indices tensor, and the indices are in sorted order.  (This means
  // that it is very easy to convert a coalesced tensor to CSR format: you
  // need only compute CSR format indices.)
  //
  // Most math operations can only be performed on coalesced sparse tensors,
  // because many algorithms proceed by merging two sorted lists (of indices).
  bool coalesced_ = false;

public:
  // Public for now...
  explicit SparseTensorImpl(at::TensorTypeId, const caffe2::TypeMeta&);

  int64_t nnz() const { return values_.size(0); }
  int64_t sparse_dim() const { return sparse_dim_; }
  int64_t dense_dim() const { return dense_dim_; }
  bool coalesced() const { return coalesced_; }
  Tensor indices() const { return indices_; }
  Tensor values() const { return values_; }

  IntList sizes() const override;
  IntList strides() const override;
  bool is_contiguous() const override;
  int64_t stride(int64_t d) const override;
  void resize_dim(int64_t ndim) override;
  void set_size(int64_t dim, int64_t new_size) override;
  void set_stride(int64_t dim, int64_t new_stride) override;
  void set_storage_offset(int64_t storage_offset) override;

  int64_t dim() const override;
  TensorImpl* maybe_zero_dim(bool condition_when_zero_dim) override;
  const Storage& storage() const override;
  int64_t storage_offset() const override;

  // WARNING: This function does NOT preserve invariants of sparse_dim/dense_dim with
  // respect to indices and values
  void raw_resize_(int64_t sparse_dim, int64_t dense_dim, IntList size) {
<<<<<<< HEAD
    AT_CHECK(allow_tensor_metadata_change(), "raw_resize_ is not allowed on Tensor created from .data or .detach()");
    size_ = size.vec();
=======
    sizes_ = size.vec();
>>>>>>> d71fac20
    sparse_dim_ = sparse_dim;
    dense_dim_ = dense_dim;
    refresh_numel();
  }

  // NOTE: This function preserves invariants of sparse_dim/dense_dim with respect to
  // indices and values.
  //
  // NOTE: This function supports the following cases:
  // 1. When we keep the number of dense dimensions unchanged, and NOT shrinking the size of
  // any of the dense dimensions.
  // 2. When we keep the number of sparse dimensions unchanged, and NOT shrinking the size of
  // any of the sparse dimensions.
  // 3. When the sparse tensor has zero nnz, in which case we are free to change the shapes of
  // both its sparse and dense dimensions.
  //
  // This function DOESN'T support (and will throw an error) the following cases:
  // 1. When we attempt to change the number of sparse dimensions on a non-empty sparse tensor
  // (such an operation will invalidate the indices stored).
  // 2. When we attempt to change the number of dense dimensions on a non-empty sparse tensor
  // (such an operation will behave differently from an equivalent dense tensor's resize method,
  // and for API consistency we don't support it).
  // 3. When we attempt to shrink the size of any of the dense dimensions on a non-empty sparse tensor
  // (such an operation will behave differently from an equivalent dense tensor's resize method,
  // and for API consistency we don't support it).
  // 4. When we attempt to shrink the size of any of the sparse dimensions on a non-empty sparse tensor
  // (this could make some of the stored indices out-of-bound and thus unsafe).
  void resize_(int64_t sparse_dim, int64_t dense_dim, IntList size) {
    AT_CHECK(allow_tensor_metadata_change(), "resize_ is not allowed on Tensor created from .data or .detach()");
    AT_CHECK(sparse_dim + dense_dim == size.size(), "number of dimensions must be sparse_dim (", sparse_dim, ") + dense_dim (", dense_dim, "), but got ", size.size());
    if (nnz() > 0) {
      auto alt_options_msg = "You could try the following options:\n\
1. If you need an empty sparse tensor of this size, call `x = torch.sparse_coo_tensor(size)`.\n\
2. If you need to resize this tensor, you have the following options:\n\
    1. For both sparse and dense dimensions, keep the number of them constant and the size of them non-shrinking, and then try the same call again.\n\
    2. Or, create a new sparse tensor with the correct indices and values from this sparse tensor.";

      AT_CHECK(sparse_dim == sparse_dim_,
        "changing the number of sparse dimensions (from ", sparse_dim_, " to ", sparse_dim, ") on a non-empty sparse tensor is not supported.\n", alt_options_msg);

      AT_CHECK(dense_dim == dense_dim_,
        "changing the number of dense dimensions (from ", dense_dim_, " to ", dense_dim, ") on a non-empty sparse tensor is not supported.\n", alt_options_msg);

      bool shrinking_sparse_dims = false;
      bool shrinking_dense_dim = false;
      auto sparse_size_original = sizes().slice(0, sparse_dim);
      auto sparse_size_new = size.slice(0, sparse_dim);
      for (int i = 0; i < sparse_dim; i++) {
        if (sparse_size_new[i] < sparse_size_original[i]) {
          shrinking_sparse_dims = true;
          break;
        }
      }
      auto dense_size_original = sizes().slice(sparse_dim);
      auto dense_size_new = size.slice(sparse_dim);
      for (int i = 0; i < dense_dim; i++) {
        if (dense_size_new[i] < dense_size_original[i]) {
          shrinking_dense_dim = true;
          break;
        }
      }

      AT_CHECK(!shrinking_sparse_dims,
        "shrinking the size of sparse dimensions (from ", sparse_size_original, " to ", sparse_size_new, ") on a non-empty sparse tensor is not supported.\n", alt_options_msg);

      AT_CHECK(!shrinking_dense_dim,
        "shrinking the size of dense dimensions (from ", dense_size_original, " to ", dense_size_new, ") on a non-empty sparse tensor is not supported.\n", alt_options_msg);
    }

    if ((!size.equals(sizes_)) || (sparse_dim != sparse_dim_) || (dense_dim != dense_dim_)) {
      auto nnz = values().size(0);
      std::vector<int64_t> values_size = {nnz};
      auto dense_size = size.slice(sparse_dim);
      values_size.insert(values_size.end(), dense_size.begin(), dense_size.end());
      values_.resize_(values_size);
      indices_.resize_({sparse_dim, nnz});
    }

    sizes_ = size.vec();
    sparse_dim_ = sparse_dim;
    dense_dim_ = dense_dim;
    refresh_numel();
  }

  // NOTE: this function will resize the sparse tensor and also set `indices` and `values` to empty.
  void resize_and_clear_(int64_t sparse_dim, int64_t dense_dim, IntList size) {
    AT_CHECK(allow_tensor_metadata_change(), "resize_and_clear_ is not allowed on Tensor created from .data or .detach()");
    AT_CHECK(sparse_dim + dense_dim == size.size(), "number of dimensions must be sparse_dim (", sparse_dim, ") + dense_dim (", dense_dim, "), but got ", size.size());

    sizes_ = size.vec();
    sparse_dim_ = sparse_dim;
    dense_dim_ = dense_dim;

    auto empty_indices = at::empty({sparse_dim, 0}, indices().options());
    std::vector<int64_t> values_size = {0};
    auto dense_size = sizes().slice(sparse_dim);
    values_size.insert(values_size.end(), dense_size.begin(), dense_size.end());
    auto empty_values = at::empty(values_size, values().options());
    set_indices_and_values_unsafe(empty_indices, empty_values);
    refresh_numel();
  }

  void set_coalesced(bool coalesced) {
    AT_CHECK(allow_tensor_metadata_change(), "set_coalesced is not allowed on Tensor created from .data or .detach()");
    coalesced_ = coalesced;
  }

  // NOTE: this function is only used internally and not exposed to Python frontend
  void set_nnz_and_narrow(int64_t new_nnz) {
    AT_CHECK(allow_tensor_metadata_change(), "set_nnz_and_narrow is not allowed on Tensor created from .data or .detach()");
    AT_ASSERT(new_nnz <= nnz());
    indices_ = indices_.narrow(1, 0, new_nnz);
    values_ = values_.narrow(0, 0, new_nnz);
  }

  // Takes indices and values and directly puts them into the sparse tensor, no copy.
  // NOTE: this function is unsafe because it doesn't check whether any indices are
  // out of boundaries of `sizes`, so it should ONLY be used where we know that the
  // indices are guaranteed to be within bounds.
  // This used to be called THSTensor_(_move)
  // NB: This used to be able to avoid a refcount bump, but I was too lazy to
  // make it happen
  void set_indices_and_values_unsafe(const Tensor& indices, const Tensor& values);

  // NOTE: `shallow_copy_and_detach()` does not copy the AutogradMeta pointer
  // because it is unique for each Variable.
  // NOTE: We don't set `allow_tensor_metadata_change_` to false here, because there are call sites
  // to this function that need to change the shallow copy's size or storage afterwards, and setting
  // `allow_tensor_metadata_change_` to false would prevent those changes from happening and is
  // undesirable.
  c10::intrusive_ptr<TensorImpl> shallow_copy_and_detach() const override {
    auto impl = c10::make_intrusive<SparseTensorImpl>(type_id(), dtype());
    // TensorImpl general fields
    // Note that these fields are not used in sparse tensor code, and we copy them here only for completeness.
    impl->sizes_ = sizes_;
    impl->strides_ = strides_;
    impl->storage_offset_ = storage_offset_;
    impl->is_contiguous_ = is_contiguous_;
    impl->is_wrapped_number_ = is_wrapped_number_;
    impl->reserved_ = reserved_;

    // Sparse-specific fields
    impl->size_ = sizes().vec();
    impl->sparse_dim_ = sparse_dim();
    impl->dense_dim_ = dense_dim();
    impl->indices_ = indices();
    impl->values_ = values();
    impl->coalesced_ = coalesced();
    impl->refresh_numel();
    return impl;
  }
 private:
  int64_t get_device_slow() const override {
    return values_.get_device();
  }

};

} // namespace at<|MERGE_RESOLUTION|>--- conflicted
+++ resolved
@@ -57,12 +57,8 @@
   // WARNING: This function does NOT preserve invariants of sparse_dim/dense_dim with
   // respect to indices and values
   void raw_resize_(int64_t sparse_dim, int64_t dense_dim, IntList size) {
-<<<<<<< HEAD
     AT_CHECK(allow_tensor_metadata_change(), "raw_resize_ is not allowed on Tensor created from .data or .detach()");
-    size_ = size.vec();
-=======
     sizes_ = size.vec();
->>>>>>> d71fac20
     sparse_dim_ = sparse_dim;
     dense_dim_ = dense_dim;
     refresh_numel();
