--- conflicted
+++ resolved
@@ -131,7 +131,6 @@
     return mutation_counter_ <= mutation_counter_hidden_from_autograd_;
   }
 
-<<<<<<< HEAD
   void mark_inductor_storage_resize() {
     inductor_storage_resized_ = true;
   }
@@ -140,8 +139,6 @@
     return inductor_storage_resized_;
   }
 
-=======
->>>>>>> ec00daf4
  private:
   // NB: base_ should always point to a tensor BELOW the current
   // functionalization layer. This is mainly to avoid reference cycles. e.g.
@@ -163,10 +160,8 @@
   // storage cannot be unfrozen.
   bool frozen_ = false;
 
-<<<<<<< HEAD
   bool inductor_storage_resized_ = false;
 
-=======
   // These mutation counters are bumped on the storage
   // whenever a FunctionalTensorWrapper experiences a mutation.
   // When the mutation is under no_grad, or comes from a triton kernel, we also
@@ -185,7 +180,6 @@
   // When we detect that an input was mutated, we need to be able to tell if:
   // (1) all of the mutations were from triton kernels
   // (2) all of the mutations were under no_grad
->>>>>>> ec00daf4
   uint64_t mutation_counter_during_no_grad_or_inference_mode_ = 0;
   uint64_t mutation_counter_ = 0;
   uint64_t mutation_counter_hidden_from_autograd_ = 0;
