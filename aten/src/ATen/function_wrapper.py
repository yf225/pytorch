# HEY! Trying to understand what this file does?  Read
# "what has to be done to add a Operation ..." first!

import re
from code_template import CodeTemplate

try:
    import typing  # noqa: F401
except ImportError:
    raise RuntimeError(
        'Missing build dependency: Unable to import the `typing` module. '
        'Please install it via `conda install typing` or `pip install typing`')

# flake8 doesn't take into account usages in type annotations.
from typing import Union, Set  # noqa: F401
from typing import Any, Dict, List, Optional, Tuple, NamedTuple

try:
    from mypy_extensions import TypedDict
except ImportError:
    # Avoid the dependency on the mypy_extensions package.
    # It is required, however, for type checking.
    def TypedDict(name, attrs, total=True):  # type: ignore
        return Dict[Any, Any]

import sys
if sys.version_info[0] == 3:
    string_type = str
else:
    string_type = basestring

# ~~~~~~~~~~~~~~~~~~~~~~~~~~~~~~~~~~~~~~~~~~~~~~~~~~~~~~~~~~~~~~~~~~~~~
#
# what has to be done to add a Operation ...
#
# ~~~~~~~~~~~~~~~~~~~~~~~~~~~~~~~~~~~~~~~~~~~~~~~~~~~~~~~~~~~~~~~~~~~~~
#
# 1. if broadcasting or without the full list of arguments, add a non-virtual
#    declaration under Type.h  (right now, we call this template
#    BROADCAST but it also handles default arguments)
TYPE_METHOD_DECLARATION_BROADCAST = CodeTemplate("""\
${return_type} ${api_name}(${type_method_formals}) const override;
""")
# 2. broadcasting functions are implemented in Type.cpp
TYPE_METHOD_DEFINITION_BROADCAST = CodeTemplate("""\
${return_type} TypeDefault::${api_name}(${type_method_formals}) const {
    ${device_guard_declaration}
    Tensor ${broadcast_returns};
    std::tie(${broadcast_returns}) = ${broadcast_function}(${broadcast_actuals}, "${api_name}");
    return ${method_prefix_derived}${api_name}(${broadcast_modified_actuals});
}
""")
# 3. add virtual dispatch declaration to Type.h and impl to Type.cpp; method_prefix_derived
#    is present for providing a base-class definition for a derived-type method with a prefix.
#
#    If the declaration is abstract, then the actual implementation will
#    be in a derived type; we put in a simple default "not implemented"
#    stub.  However, if the declaration is concrete, we dispatch to the
#    actual implementation.  At the moment, this situation *only* occurs
#    for 'native' declarations (so the native dispatch is hardcoded into
#    the template here.)
PURE_VIRTUAL_TYPE_METHOD_DECLARATION = CodeTemplate("""\
virtual ${return_type} ${method_prefix_derived}${api_name}(${type_method_formals}) const = 0;
""")
DEPRECATED_PURE_VIRTUAL_TYPE_METHOD_DECLARATION = CodeTemplate("""\
AT_DEPRECATED(virtual ${return_type} \
${method_prefix_derived}${api_name}(${type_method_formals}) const = 0);
""")
PURE_VIRTUAL_TYPE_METHOD_DECLARATION_BROADCAST = CodeTemplate("""\
virtual ${return_type} ${api_name}(${type_method_formals}) const = 0;
""")

TYPE_METHOD_DECLARATION_ABSTRACT = CodeTemplate("""\
${return_type} ${method_prefix_derived}${api_name}(${type_method_formals}) const override;
""")
TYPE_METHOD_DEFINITION_ABSTRACT = CodeTemplate("""\
${return_type} TypeDefault::${method_prefix_derived}${api_name}(${type_method_formals}) const {
    AT_ERROR("${method_prefix_derived}${api_name} is not implemented for type ", toString());
}
""")
TYPE_METHOD_DECLARATION_CONCRETE = CodeTemplate("""\
${return_type} ${api_name}(${type_method_formals}) const override;
""")
TYPE_METHOD_DEFINITION_CONCRETE = CodeTemplate("""\
${return_type} TypeDefault::${api_name}(${type_method_formals}) const {
    ${device_guard_declaration}
    ${type_definition_body}
}
""")
DEPRECATED_TYPE_METHOD_DEFINITION_CONCRETE = CodeTemplate("""\
${return_type} TypeDefault::${api_name}(${type_method_formals}) const {
    ${device_guard_declaration}
    return at::native::${api_name}(${type_method_actuals}, options());
}
""")
# 4. add override to TypeDerived.h
TYPE_DERIVED_DECLARATION = CodeTemplate("""\
${return_type} ${method_prefix_derived}${api_name}(${type_method_formals}) const override;
""")
# 5. add override definition to TypeDerived.cpp
TYPE_DERIVED_DEFINITION = CodeTemplate("""\
${return_type} ${Type}::${method_prefix_derived}${api_name}(${type_method_formals}) const {
    ${device_guard_declaration}
    ${type_definition_body}
}
""")
# NB: As far as ezyang can tell, we don't *have* to codegen this,
# because we will inherit it from the TYPE_METHOD_DEFINITION_CONCRETE in
# the superclass.  But it doesn't seem to be harmful.
TYPE_DERIVED_DEFINITION_NATIVE = CodeTemplate("""\
${return_type} ${Type}::${api_name}(${type_method_formals}) const {
    ${device_guard_declaration}
    ${return_call} at::native::${native_type_method_dispatch}(/* actuals */ ${type_derived_call_actuals});
}
""")
TYPE_DERIVED_DEFINITION_NATIVE_MISSING = CodeTemplate("""\
${return_type} ${Type}::${api_name}(${type_method_formals}) const {
    AT_ERROR("${api_name} not supported on ${Type}");
}
""")
TYPE_DEFINITION_BODY_NATIVE = CodeTemplate("""\
${return_call} at::native::${native_type_method_dispatch}(/* native_actuals */ ${native_actuals});
""")

# add non-virtual declaration to Tensor.h
TENSOR_METHOD_DECLARATION = CodeTemplate("""\
${return_type} ${api_name}(${method_formals_with_defaults})${const_mark};
""")
# add non-virtual declaration to Tensor.cpp
TENSOR_METHOD_DEFINITION = CodeTemplate("""\
inline ${return_type} Tensor::${api_name}(${method_formals})${const_mark} {
    return type().${api_name}(${method_actuals});
}
""")
# add a method declaration in Functions.h
FUNCTION_DECLARATION = CodeTemplate("""\
static inline ${return_type} ${api_name}(${formals_with_defaults});
""")
# add a method declaration in Functions.h
DEPRECATED_FUNCTION_DECLARATION = CodeTemplate("""\
AT_DEPRECATED(static inline ${return_type} ${api_name}(${formals_with_defaults}));
""")
# add method definition in Functions.h
FUNCTION_DEFINITION = CodeTemplate("""\
static inline ${return_type} ${api_name}(${formals}) {
    return ${inferred_type}.${api_name}(${type_method_actuals});
}
""")
# add a native declaration for a native function
NATIVE_DECLARATION = CodeTemplate("""\
CAFFE2_API ${return_type} ${native_type_method_dispatch}(${formals_with_defaults});
""")

# special method definition for factory functions in Functions.h
FACTORY_DEFINITION = CodeTemplate("""\
static inline ${return_type} ${api_name}(${formals}) {
    const DeviceGuard guard(options.device());
    return at::native::${api_name}(${type_method_actuals});
}
""")

# special method definition for *deprecated* factory functions in Functions.h
DEPRECATED_FACTORY_DEFINITION = CodeTemplate("""\
static inline ${return_type} ${api_name}(${formals}) {
    return at::${api_name}(${type_method_actuals}, ${inferred_type}.options());
}
""")

# We need to cast to the base type because C++ may hide the base class
# implementation of ${api_name} if we have overloaded a function with
# the same name (but different signature) already
ZERO_DIM_CHECK = CodeTemplate("""\
if (${check_name}.dim() == 0) {
    return static_cast<const TypeExtendedInterface*>(this)->${api_name}(${zero_dim_actuals});
}""")

ZERO_DIM_ONLY = CodeTemplate("""\
AT_ERROR("${api_name} only supports a 0-dimensional ${check_name} tensor, but got tensor "
    "with ", ${check_name}.dim(), " dimension(s).");
""")

SPARSE_CHECK = CodeTemplate("""\
if(${check_name}.type().is_sparse()) {
    return static_cast<const TypeExtendedInterface*>(this)->${api_name}(${sparse_actuals});
}""")

BUFFER_DEFINITION = CodeTemplate("""\
auto ${name}_ = c10::make_intrusive<TensorImpl, UndefinedTensorImpl>(
<<<<<<< HEAD
    ${Backend}TensorId(), ScalarType::${ScalarName}, ${THTensor}_new(), TensorImplOptions(false)).release();
=======
    ${Backend}TensorId(), caffe2::TypeMeta::Make<${ScalarType}>(), ${THTensor}_new(), false).release();
>>>>>>> 39bd73ae
auto ${name} = Tensor(${name}_, false);""")

CONDITIONAL_INITIALIZER = CodeTemplate("""\
if (${name}.defined()) {
    ${initializer}
}""")

CALL_TEMPLATE = CodeTemplate("${cname}(${actuals})")


class NYIError(Exception):
    """Indicates we don't support this declaration yet"""

    def __init__(self, reason):
        self.reason = reason


TYPE_FORMAL_GENERIC = {
    'THTensor*': 'Tensor &',
    'THSTensor*': 'SparseTensorRef',
    'THBoolTensor*': 'Tensor &',
    'THIndexTensor*': 'Tensor &',
    'THIntegerTensor*': 'Tensor &',
    'THDenseTensor*': 'Tensor &',
    'THDenseIndexTensor*': 'Tensor &',
    'THStorage*': 'Storage',
    'THGenerator*': 'Generator *',
    'IntListSize': 'IntList',
    'accreal': 'Scalar',
    'real': 'Scalar',
    'long': 'int64_t',
}

DYNAMIC_TYPE = {
    'THTensor*': 'Tensor',
    'THSTensor*': 'SparseTensorRef',
    'THBoolTensor*': 'BoolTensor',
    'THIndexTensor*': 'IndexTensor',
    'THIntegerTensor*': 'IntegerTensor',
    'THDenseTensor*': 'Tensor',
    'THDenseIndexTensor*': 'IndexTensor',
    'THStorage*': 'Storage',
    'THGenerator*': 'Generator*',
    'IntListSize': 'IntList',
    'accreal': 'accreal',
    'real': 'real',
    'long': 'int64_t',
}

NATIVE_DYNAMIC_TYPE = {
    'Tensor &': 'Tensor',
    'const Tensor &': 'Tensor',
}

TYPE_RETURN = {
    'THTensor*': 'Tensor',
    'THIndexTensor*': 'Tensor',
    'THBoolTensor*': 'Tensor',
    'THIntegerTensor*': 'Tensor',
    'THSTensor*': 'Tensor',
    'THDenseTensor*': 'Tensor',
    'THDenseIndexTensor*': 'Tensor',
    'real': 'Tensor',
    'accreal': 'Tensor',
    'long': 'int64_t',
}

CHECKED_CAST = {
    'THTensor*':
        CodeTemplate(
            'checked_tensor_unwrap('
            '${arg_name},"${arg_name}",${arg_pos}, ${null_okay}, '
            'Backend::${Backend}, ScalarType::${ScalarName})'),
    'THSTensor*':
        CodeTemplate(
            'checked_tensor_unwrap('
            '${arg_name}.tref,"${arg_name}",${arg_pos},false, '
            'Backend::${Backend}, ScalarType::${ScalarName})'),
    'THBoolTensor*':
        CodeTemplate(
            'checked_tensor_unwrap('
            '${arg_name},"${arg_name}",${arg_pos}, ${null_okay}, '
            'Backend::${Backend}, ScalarType::Byte)'),
    'THIndexTensor*':
        CodeTemplate(
            'checked_tensor_unwrap('
            '${arg_name},"${arg_name}",${arg_pos}, ${null_okay}, '
            'Backend::${Backend}, ScalarType::Long)'),
    'THIntegerTensor*':
        CodeTemplate(
            'checked_tensor_unwrap('
            '${arg_name},"${arg_name}",${arg_pos}, ${null_okay}, '
            'Backend::${Backend}, ScalarType::Int)'),
    'THDenseTensor*':
        CodeTemplate(
            'checked_tensor_unwrap('
            '${arg_name},"${arg_name}",${arg_pos}, ${null_okay}, '
            'Backend::${DenseBackend}, ScalarType::${ScalarName})'),
    'THDenseIndexTensor*':
        CodeTemplate(
            'checked_tensor_unwrap('
            '${arg_name},"${arg_name}",${arg_pos}, ${null_okay}, '
            'Backend::${DenseBackend}, ScalarType::Long)'),
    'THStorage*':
        CodeTemplate(
            'checked_storage('
            '${arg_name},"${arg_name}",${arg_pos}, '
            # We're punning here (Backend and DeviceType constructors coincide)
            # but DeviceType is the correct way to classify storages
            'DeviceType::${Backend}, at::scalarTypeToDataType(ScalarType::${ScalarName}))'),
    'THGenerator*':
        CodeTemplate(
            'check_generator<${Backend}Generator>(${arg_name}, &globalContext().defaultGenerator(device_type()))'),
    # This is a cast done via direct-construction
    'IntListStride': CodeTemplate('at::IntList ${result_name} = get_intlist_stride_th(${arg_name});'),
    'real': CodeTemplate('${arg_name}.to${ScalarName}()'),
    'accreal': CodeTemplate('${arg_name}.to${AccScalarName}()'),
    'TensorList': CodeTemplate(
            'checked_tensor_list_unwrap(${arg_name},"${arg_name}",${arg_pos}, '
            'Backend::${Backend}, ScalarType::${ScalarName})'),
    'IntList': CodeTemplate('check_intlist<${size}>(${arg_name}, "${arg_name}", ${arg_pos}${,default_init})')
}

CHECKED_USE = {
    'THTensor*': '{}_',
    'THSTensor*': '{}_',
    'THIndexTensor*': '{}_',
    'THBoolTensor*': '{}_',
    'THIntegerTensor*': '{}_',
    'THDenseTensor*': '{}_',
    'THDenseIndexTensor*': '{}_',
    'THStorage*': '{}_.unsafeGetStorageImpl()',
    'THGenerator*': '{}_->generator',
    'TensorList': "{0}_.data(), {0}_.size()",
}

CHECKED_USE_NULLABLE = CodeTemplate('${arg_name}_ ? ${usage} : NULL')

ALLOC_NOARGS_WRAP = {
    'THTensor*': 'c10::make_intrusive<TensorImpl, UndefinedTensorImpl>'
<<<<<<< HEAD
                 '(${Backend}TensorId(), ScalarType::${ScalarName}, allocator(), TensorImplOptions(false)).release()',
    'THBoolTensor*': 'c10::make_intrusive<TensorImpl, UndefinedTensorImpl>'
                     '(${Backend}TensorId(), ScalarType::Byte, allocator(), TensorImplOptions(false)).release()',
    'THIndexTensor*': 'c10::make_intrusive<TensorImpl, UndefinedTensorImpl>'
                      '(${Backend}TensorId(), ScalarType::Long, allocator(), TensorImplOptions(false)).release()',
    'THIntegerTensor*': 'c10::make_intrusive<TensorImpl, UndefinedTensorImpl>'
                        '(${Backend}TensorId(), ScalarType::Int, allocator(), TensorImplOptions(false)).release()',
    'THDenseTensor*': 'c10::make_intrusive<TensorImpl, UndefinedTensorImpl>'
                      '(${Backend}TensorId(), ScalarType::${ScalarName}, allocator(), TensorImplOptions(false)).release()',
    'THDenseIndexTensor*': 'c10::make_intrusive<TensorImpl, UndefinedTensorImpl>'
                           '(${Backend}TensorId(), ScalarType::Long, allocator(), TensorImplOptions(false)).release()'
=======
                 '(${Backend}TensorId(), caffe2::TypeMeta::Make<${ScalarType}>(), allocator(), false).release()',
    'THBoolTensor*': 'c10::make_intrusive<TensorImpl, UndefinedTensorImpl>'
                     '(${Backend}TensorId(), scalarTypeToTypeMeta(ScalarType::Byte), allocator(), false).release()',
    'THIndexTensor*': 'c10::make_intrusive<TensorImpl, UndefinedTensorImpl>'
                      '(${Backend}TensorId(), scalarTypeToTypeMeta(ScalarType::Long), allocator(), false).release()',
    'THIntegerTensor*': 'c10::make_intrusive<TensorImpl, UndefinedTensorImpl>'
                        '(${Backend}TensorId(), scalarTypeToTypeMeta(ScalarType::Int), allocator(), false).release()',
    'THDenseTensor*': 'c10::make_intrusive<TensorImpl, UndefinedTensorImpl>'
                      '(${Backend}TensorId(), caffe2::TypeMeta::Make<${ScalarType}>(), allocator(), false).release()',
    'THDenseIndexTensor*': 'c10::make_intrusive<TensorImpl, UndefinedTensorImpl>'
                           '(${Backend}TensorId(), scalarTypeToTypeMeta(ScalarType::Long), '
                           'allocator(), false).release()'
>>>>>>> 39bd73ae
}

ALLOC_WRAP = {
    'THTensor*': '${arguments}',
    'THBoolTensor*': '${arguments}',
    'THIndexTensor*': '${arguments}',
    'THIntegerTensor*': '${arguments}',
    'THDenseTensor*': '${arguments}',
    'THDenseIndexTensor*': '${arguments}',
}

# Replacements for constants when calling into TH
CONSTANT_REPLACEMENTS = [
    ('AS_REAL', '${AS_REAL}'),
    ('__last_dim', 'self.ndimension()-1'),
]

# Replacements for constants in header file function definitions
HEADER_CONSTANT_REPLACEMENTS = [
    (r'AS_REAL\((.*)\)', r'\1'),
    ('__last_dim', '-1'),
]


class nested_dict(object):
    def __init__(self, base, parent):
        self.base, self.parent = base, parent

    def __getitem__(self, x):
        r = self.base.get(x)
        if r is not None:
            return r
        return self.parent[x]


Environment = TypedDict('Environment', {
    'ScalarName': str,
    'THTensor': str,
    'THType': str,
    'THTensor': str,
    'Backend': str,
    'AccScalarName': str,
})

TopEnvironment = TypedDict('TopEnvironment', {
    'type_registrations': List[str],
    'type_headers': List[str],
    'pure_virtual_type_method_declarations': List[str],
    'pure_virtual_extended_type_method_declarations': List[str],
    'type_method_declarations': List[str],
    'type_method_definitions': List[str],
    'type_method_inline_definitions': List[str],
    'tensor_method_declarations': List[str],
    'tensor_method_definitions': List[str],
    'function_declarations': List[str],
    'function_definitions': List[str],
    'type_ids': List[str],
    'native_function_declarations': List[str],
})

# A Declarations.cwrap formal argument
# type can contain THTensor* types
THFormal = TypedDict('THFormal', {
    'name': str,
    'type': str,
    'dynamic_type': str,
    'kwarg_only': bool,
    'is_nullable': bool,
    'default': str,
    'default_init': str,
    'python_default_init': str,
    'output': bool,
    'size': int,
    'declared_type': str,
    'ignore_check': bool,
    'allocate': bool,
    'mask': bool,
    'if_true': bool,
    'if_false': bool,
    'wrap_dim': str,
    # Broadcast is originally a str but gets unwrapped to a List or Dict in-place
    'broadcast': Any,
    'resize': str,
    'cpu_zero': bool,
    'zero': bool,
    'is_type_dispatched': bool,
}, total=False)

# Generic ATen formal or native_functions.yaml formal argument.
# type can contain Tensor& reference types.
AtFormal = TypedDict('AtFormal', {
    'name': str,
    'type': str,
    'dynamic_type': str,
    'kwarg_only': bool,
    'is_nullable': bool,
    'default': str,
    'default_init': str,
    'python_default_init': str,
    'output': bool,
    'size': int,
    'is_type_dispatched': bool,
}, total=False)

ReturnType = TypedDict('ReturnType', {
    'name': str,
    'type': str,
    'dynamic_type': str,
}, total=False)

ReturnDecl = TypedDict('ReturnDecl', {
    'kind': str,
    'type': str,
    'arguments': List[int],
}, total=False)

# Represents a buffer in nn.yaml
NNBuffer = TypedDict('NNBuffer', {
    'name': str,
})

FunctionOption = TypedDict('FunctionOption', {
    'actuals': List[str],
    'api_name': str,
    'arguments': List[THFormal],
    'aten_custom_call': str,
    'aten_dense_sparse': bool,
    'backend_type_pairs': List[Tuple[str, str]],
    'backends': List[str],
    'broadcast_actuals': List[str],
    'broadcast_function': str,
    'broadcast_modified_actuals': List[str],
    'broadcast_returns': List[str],
    'buffers': List[NNBuffer],
    # cimpls is really a List[FunctionOption]
    'cimpls': List[Any],
    'cname': str,
    'condition': str,
    'const_mark': str,
    'device_guard': bool,
    'device_guard_declaration': str,
    'with_gil': bool,
    'cpu_half': bool,
    'deprecated': bool,
    'formals_list': List[AtFormal],
    'formals_with_defaults': List[str],
    'formals': List[str],
    'inferred_type': str,
    'inplace': bool,
    # This controls whether or not we generate the interface in Type or
    # TypeExtendedInterface
    'extended_method': bool,
    'method_actuals': List[str],
    'method_formals_with_defaults': List[str],
    'method_formals': List[str],
    'method_prefix_derived': str,
    'mode': str,
    'name': str,
    'native_actuals': List[str],
    'native_type_method_dispatch': str,
    # options should be List[FunctionOption]
    'options': Any,
    'return_call': str,
    'return_type': str,
    'return': ReturnDecl,
    'returns': List[ReturnType],
    'scalar_check': str,
    'sparse': bool,
    'type_definition_body': List[str],
    'type_method_actuals': List[str],
    'type_method_definition_dispatch': str,
    'type_method_formals': List[str],
    'variants': str,
    'when_spares_dispatch': str,
    'when_sparse_dispatch': str,
    'with_gil': bool,
    'zero_dim_dispatch_when_scalar': str,
    'zero_dim_tensor_only': bool,
})

OutputDeclaration = NamedTuple('OutputDeclaration', [
    ('name', str),
    ('method_prefix_derived', str),
    ('arguments', List[AtFormal]),
    ('method_of', List[str]),
    ('mode', str),
    ('buffers', Optional[List[str]]),
    ('returns', List[ReturnType]),
    ('inplace', bool),
    ('abstract', bool),
    ('device_guard', bool),
    ('with_gil', bool),
    ('deprecated', bool),
])


def device_guard(option, formals, is_factory_method=False):
    # For factory methods the `DeviceGuard` is already in the template.
    if option.get('device_guard', True) and not is_factory_method:
        tensor_arguments = [f for f in formals if f['dynamic_type'] in {'Tensor', 'TensorList'}]
        if tensor_arguments:
            tensor_argument = tensor_arguments[0]['name']
            return 'const DeviceGuard device_guard({});'.format(tensor_argument)
    return '// DeviceGuard omitted'


def is_real_argument_to_wrapper(argument):
    # type: (THFormal) -> bool
    return not argument.get('output', False) and\
        argument['type'] != 'CONSTANT' and\
        argument['type'] != 'argument'


def is_mutable_formal_argument(argument, option):
    # type: (THFormal, FunctionOption) -> bool
    return argument.get('output') or option['inplace'] and argument['name'] == 'self'


def check_methods_do_not_start_with_underscore(name, is_method):
    if name in {'_local_scalar', '_values', '_indices', '_nnz', '_sparseDims', '_denseDims'}:
        return
    if is_method and name.startswith('_') and not name.startswith('__'):
        message = "Function '{}' starts with a single underscore and is ".format(name)
        message += "configured to have a method on Tensor. Functions that start with "
        message += " a single underscore should only be functions in the at:: "
        message += "namespace and not methods on Tensor!"
        raise RuntimeError(message)


def to_return_type(arg, option):
    # type: (THFormal, FunctionOption) -> ReturnType
    t = arg['type']
    rt = TYPE_RETURN.get(t, t)
    if rt == 'Tensor' and not arg.get('allocate'):
        rt = rt + ' &'
        if not is_mutable_formal_argument(arg, option):
            rt = 'const ' + rt
    return {
        'name': arg['name'],
        'type': rt,
        'dynamic_type': DYNAMIC_TYPE.get(arg['type'], arg['type']),
    }


def create_generic(top_env, declarations):
    # type: (TopEnvironment, List[FunctionOption]) -> List[OutputDeclaration]
    # translates defaults from cwrap types to C++ values
    def translate_default(argument, type_str, default):
        # type: (THFormal, str, Any) -> Any
        if default is None:
            # cause the default constructor for the object to run
            return '{}'
        if 'if_true' in argument:
            return argument['default'] == argument['if_true']
        for pattern, replacement in HEADER_CONSTANT_REPLACEMENTS:
            default = re.sub(pattern, replacement, str(default))
        if type_str in {'Scalar', 'int64_t', 'double'}:
            try:
                return int(default)
            except Exception:
                try:
                    return float(default)
                except Exception:
                    return default
        elif type_str == 'bool':
            assert default.lower() in ['true', 'false']
            return default.lower() == 'true'
        else:
            return default

    # change from THTensor* to Tensor & so we get how it will appear
    # in the aten argument list...
    def translate_formal(argument, option):
        # type: (THFormal, FunctionOption) -> AtFormal
        type_str = TYPE_FORMAL_GENERIC.get(argument['type'], argument['type'])
        if type_str == 'Tensor &' and not is_mutable_formal_argument(argument, option):
            type_str = 'const ' + type_str
        translated = {
            'name': argument['name'],
            'type': type_str,
            'dynamic_type': DYNAMIC_TYPE.get(argument['type'], argument['type']),
        }  # type: AtFormal
        if 'kwarg_only' in argument:
            translated['kwarg_only'] = argument['kwarg_only']
        if 'default' in argument:
            default = translate_default(argument, type_str, argument['default'])
            translated['default'] = default
            translated['default_init'] = argument.get('default_init', default)
        if 'python_default_init' in argument:
            assert 'default' not in argument
            default = translate_default(argument, type_str, argument['python_default_init'])
            translated['python_default_init'] = default
        if argument.get('output'):
            translated['output'] = True
        if argument.get('size'):
            translated['size'] = argument['size']
        if argument.get('is_nullable') is not None:
            translated['is_nullable'] = argument['is_nullable']
        return translated

    def get_formals(option, include_constants=False):
        # type: (FunctionOption, bool) -> List[AtFormal]
        seen = set()  # type: Set[str]
        pos_args = []  # type: List[THFormal]
        kwd_args = []  # type: List[THFormal]

        def insert(argument):
            # type: (THFormal) -> None
            if argument['name'] not in seen:
                seen.add(argument['name'])
                if argument.get('kwarg_only', False):
                    kwd_args.append(argument)
                else:
                    pos_args.append(argument)

        def has_output_mask(argument):
            # type: (THFormal) -> bool
            return argument.get('allocate', False) and argument.get('mask', False)

        for argument in option['arguments']:
            if argument.get('output') and not argument.get('allocate', False):
                insert(argument)
        for argument in option['arguments']:
            if argument['type'] == 'THSTensor*':
                # only enable for a subset of Dense/Sparse ops
                if not (option.get('aten_dense_sparse', False)):
                    raise NYIError("Sparse Tensor")

            if include_constants and argument['type'] == 'CONSTANT':
                insert(argument)
            elif is_real_argument_to_wrapper(argument):
                insert(argument)
        if any(has_output_mask(arg) for arg in option['arguments']):
            mask_size = sum(has_output_mask(arg) for arg in option['arguments'])
            insert({
                'name': 'output_mask',
                # NB: Lack of space in comma works around parsing
                # problem in gen_variable_type.py
                'type': 'std::array<bool,{}>'.format(mask_size),
                'default': '{{' + ', '.join(['true'] * mask_size) + '}}',
            })

        result = pos_args + kwd_args
        return [translate_formal(argument, option) for argument in result]

    def get_return_types(option):
        # type: (FunctionOption) -> List[ReturnType]
        ret = option['return']
        if ret['kind'] == 'arguments':
            argument_indices = ret['arguments']
            if len(argument_indices) == 1:
                the_arg = option['arguments'][argument_indices[0]]
                return [to_return_type(the_arg, option)]
            else:
                return [to_return_type(option['arguments'][idx], option)
                        for idx in argument_indices]
        elif ret['kind'] == 'type':
            return [{
                'type': TYPE_RETURN.get(ret['type'], ret['type']),
                'dynamic_type': DYNAMIC_TYPE.get(ret['type'], ret['type']),
            }]
        else:
            raise Exception("format_return_type")

    def format_return_type(return_types):
        # type: (List[ReturnType]) -> str
        if len(return_types) == 1:
            return return_types[0]['type']
        return "std::tuple<{}>".format(','.join(r['type'] for r in return_types))

    def find_dispatch_tensor(formals):
        # type: (List[AtFormal]) -> Optional[str]
        # dispatch to self if it's a parameter
        for formal in formals:
            if formal['name'] == 'self' and formal['dynamic_type'] == 'Tensor' and not formal.get('is_nullable', False):
                return formal['name']
        # otherwise dispatch to the first Tensor or TensorList
        for formal in formals:
            if 'TensorList' == formal['dynamic_type'] or formal['dynamic_type'] == 'Tensor' and \
               not formal.get('is_nullable', False):
                return formal['name']
        return None

    def format_formal(f):
        # type: (AtFormal) -> str
        return '{} {}'.format(f['type'], f['name'])

    def formal_with_default(f):
        # type: (AtFormal) -> str
        s = format_formal(f)
        v = f.get('default')
        if v is None:
            return s
        if isinstance(v, bool):
            v = str(v).lower()
        return '{}={}'.format(s, v)

    def get_broadcast_argument(option):
        # type: (FunctionOption) -> Optional[THFormal]
        for argument in option['arguments']:
            if argument.get('broadcast'):
                return argument
        return None

    def get_broadcast_actuals(broadcast_arg, broadcast_inplace, broadcast_dims):
        # type: (THFormal, bool, bool) -> List[str]
        # Note: broadcast_dims can change type...
        # return the actuals that will be passed to the broadcast function.
        # 1) in the common case, this is the broadcasted argument (e.g. "self") followed by the tensors
        #    that it is broadcasted against (comma-separated) (e.g. "self, tensor1, tensor2").
        # 2) in the broadcast_dims case, this is the broadcasted argument (e.g. "self") followed by the sizes
        #    it is broadcasted to (as an initializer list), so e.g. the specification
        #    "mat1.dim0,mat2.dim1" gets transformed to "self, {mat1.size(0),mat2.size(1)}"
        if not broadcast_dims:
            broadcast_actuals = [broadcast_arg['name']] + broadcast_arg['broadcast'].split()[0].split(",")
        else:
            broadcast_dims_spec = broadcast_arg['broadcast'].split()[1].split(':')[1].split(',')
            # generate size call for each dimension
            broadcast_dims = ([x.split('.')[0] + '.size(' + x.split('.')[1].replace('dim', '') + ')'  # type: ignore
                              for x in broadcast_dims_spec])
            broadcast_dims_init_list = '{' + ','.join(broadcast_dims) + '}'  # type: ignore
            broadcast_actuals = [broadcast_arg['name'], broadcast_dims_init_list]

        return broadcast_actuals

    def emit_nn_body(option):
        # type: (FunctionOption) -> Union[str, List[str]]
        # Concrete definition on Type.cpp for NN functions. Delegates to the
        # xxx_forward variant variant after creating any necessary buffers.
        actuals = option['actuals']
        base_name = option['name'][:-1] if option['inplace'] else option['name']
        fwd_name = option['api_name'].replace(base_name, base_name + '_forward')

        if len(option['buffers']) == 0:
            return 'return {}({});'.format(fwd_name, ', '.join(actuals))

        body = []  # type: List[str]
        if option['api_name'].endswith('_out'):
            # _out variants must create buffers and insert them in the
            # arguments list between output and input arguments
            for buffer in option['buffers']:
                body.append('Tensor {} = tensor();'.format(buffer['name']))
            actuals = [arg['name'] for arg in option['arguments'] if arg.get('output')]
            actuals += [buffer['name'] for buffer in option['buffers']]
            actuals += [arg['name'] for arg in option['arguments'] if not arg.get('output')]

        body.append('return std::get<0>({}({}));'.format(fwd_name, ', '.join(actuals)))
        return body

    def process_option(option, output_options):
        # type: (FunctionOption, List[OutputDeclaration]) -> None
        option['inplace'] = re.search(
            '(^__i|[^_]_$)', option['api_name']) is not None

        # print(yaml.dump(option))
        formals = get_formals(option)
        option['formals_list'] = formals
        option['formals'] = [format_formal(f) for f in formals]
        option['formals_with_defaults'] = [formal_with_default(f) for f in formals]
        option['returns'] = get_return_types(option)
        option['return_type'] = format_return_type(option['returns'])
        option['return_call'] = 'return ' if option['return_type'] != 'void' else ''
        option['actuals'] = [f['name'] for f in formals]

        option['method_formals'] = [format_formal(f) for f in formals
                                    if f['name'] != 'self']
        option['method_formals_with_defaults'] = (
            [formal_with_default(f) for f in formals if f['name'] != 'self'])
        option['method_actuals'] = [
            f['name'] if f['name'] != 'self' else '*this' for f in formals]

        # There are no cases where these differ, but they do in native_functions
        option['type_method_formals'] = option['formals']
        option['type_method_actuals'] = option['actuals']

        option['const_mark'] = '' if option['inplace'] else ' const'

        is_method = 'method' in option['variants']
        is_function = 'function' in option['variants']
        dispatch_tensor = find_dispatch_tensor(formals)
        is_namespace_function = is_function and dispatch_tensor is not None

        check_methods_do_not_start_with_underscore(option['name'], is_method)

        broadcast_arg = get_broadcast_argument(option)
        # "s_" for "same size".
        option['method_prefix_derived'] = '' if broadcast_arg is None else 's_'
        option['device_guard_declaration'] = device_guard(option, formals)

        env = nested_dict(option, top_env)

        mode = option['mode']
        abstract = True
        if mode == 'NN' and option.get('cimpls') is None:
            # NN function with no _forward/_backward suffix don't have cimpls.
            # They call the _forward function and discard any buffer returns
            abstract = False
            if option['extended_method']:
                top_env['pure_virtual_extended_type_method_declarations'].append(
                    PURE_VIRTUAL_TYPE_METHOD_DECLARATION.substitute(env))
            else:
                top_env['pure_virtual_type_method_declarations'].append(
                    PURE_VIRTUAL_TYPE_METHOD_DECLARATION.substitute(env))
            top_env['type_method_declarations'].append(
                TYPE_METHOD_DECLARATION_CONCRETE.substitute(env))
            body = emit_nn_body(option)
            top_env['type_method_definitions'].append(
                TYPE_METHOD_DEFINITION_CONCRETE.substitute(
                    env, type_definition_body=body))
        elif broadcast_arg is None:
            if option['extended_method']:
                top_env['pure_virtual_extended_type_method_declarations'].append(
                    PURE_VIRTUAL_TYPE_METHOD_DECLARATION.substitute(env))
            else:
                top_env['pure_virtual_type_method_declarations'].append(
                    PURE_VIRTUAL_TYPE_METHOD_DECLARATION.substitute(env))
            top_env['type_method_declarations'].append(
                TYPE_METHOD_DECLARATION_ABSTRACT.substitute(env))
            top_env['type_method_definitions'].append(
                TYPE_METHOD_DEFINITION_ABSTRACT.substitute(env))
        else:
            if option['extended_method']:
                top_env['pure_virtual_extended_type_method_declarations'].append(
                    PURE_VIRTUAL_TYPE_METHOD_DECLARATION.substitute(env))
                top_env['pure_virtual_extended_type_method_declarations'].append(
                    PURE_VIRTUAL_TYPE_METHOD_DECLARATION_BROADCAST.substitute(env))
            else:
                top_env['pure_virtual_type_method_declarations'].append(
                    PURE_VIRTUAL_TYPE_METHOD_DECLARATION.substitute(env))
                top_env['pure_virtual_type_method_declarations'].append(
                    PURE_VIRTUAL_TYPE_METHOD_DECLARATION_BROADCAST.substitute(env))
            top_env['type_method_declarations'].append(
                TYPE_METHOD_DECLARATION_BROADCAST.substitute(env))
            top_env['type_method_declarations'].append(
                TYPE_METHOD_DECLARATION_ABSTRACT.substitute(env))
            top_env['type_method_definitions'].append(
                TYPE_METHOD_DEFINITION_ABSTRACT.substitute(env))

            broadcast_inplace = 'inplace' in broadcast_arg['broadcast']
            broadcast_dims = 'dims:' in broadcast_arg['broadcast']
            option['broadcast_actuals'] = get_broadcast_actuals(broadcast_arg, broadcast_inplace, broadcast_dims)
            if not broadcast_dims:
                option['broadcast_returns'] = (["b_" + x for x in option['broadcast_actuals']
                                               if x != broadcast_arg['name'] or not broadcast_inplace])
            else:
                option['broadcast_returns'] = ["b_" + broadcast_arg['name']]

            option['broadcast_function'] = 'expand_' + ('inplace' if broadcast_inplace
                                                        else 'size' if broadcast_dims else 'outplace')
            option['broadcast_modified_actuals'] = ['b_' + y if 'b_' + y in option['broadcast_returns'] else y
                                                    for y in option['actuals']]
            top_env['type_method_definitions'].append(
                TYPE_METHOD_DEFINITION_BROADCAST.substitute(env))

        method_of = ['Type']
        if is_method:
            top_env['tensor_method_declarations'].append(
                TENSOR_METHOD_DECLARATION.substitute(env))
            top_env['tensor_method_definitions'].append(
                TENSOR_METHOD_DEFINITION.substitute(env))
            method_of.append('Tensor')

        if is_namespace_function:
            option['inferred_type'] = 'detail::infer_type({})'.format(dispatch_tensor)
            top_env['function_declarations'].append(
                FUNCTION_DECLARATION.substitute(env))
            top_env['function_definitions'].append(
                FUNCTION_DEFINITION.substitute(env))
            method_of.append('namespace')

        buffer_names = [buffer['name'] for buffer in option.get('buffers', [])]

        output_options.append(OutputDeclaration(
            name=option['api_name'],
            method_prefix_derived=option['method_prefix_derived'],
            arguments=formals,
            method_of=method_of,
            mode=mode,
            buffers=buffer_names,
            returns=option['returns'],
            inplace=option['inplace'],
            # See Note [Abstract ATen methods]
            abstract=abstract,
            device_guard=option.get('device_guard', True),
            with_gil=option.get('with_gil', False),
            deprecated=option.get('deprecated', False)
        ))

    def native_get_formals(option, include_constants=False):
        # type: (FunctionOption, bool) -> List[AtFormal]
        seen = set()  # type: Set[str]
        pos_args = []
        kwd_args = []

        def insert(argument):
            # type: (AtFormal) -> None
            if argument['name'] not in seen:
                seen.add(argument['name'])
                if argument.get('kwarg_only', False):
                    kwd_args.append(argument)
                else:
                    pos_args.append(argument)

        for argument in option['arguments']:
            insert(argument)

        # not clear we need dynamic_type translation as we can specify the correct type
        # directly in native functions
        def add_dynamic_type(argument, option):
            # type: (AtFormal, FunctionOption) -> AtFormal
            argument['dynamic_type'] = NATIVE_DYNAMIC_TYPE.get(argument['type'], argument['type'])
            return argument

        result = pos_args + kwd_args
        result = [add_dynamic_type(argument, option) for argument in result]

        # ensure we get reference-type formals when appropriate
        def native_translate_formals(argument, option):
            # type: (AtFormal, FunctionOption) -> AtFormal
            def translate_map(const):
                # type: (bool) -> Dict[str, str]
                return {
                    'Tensor': 'const Tensor &' if const else 'Tensor &',
                    'BoolTensor': 'const Tensor &' if const else 'Tensor &',
                    'IndexTensor': 'const Tensor &' if const else 'Tensor &',
                    'Type': 'const Type &' if const else 'Type &',
                    'TensorOptions': 'const TensorOptions &' if const else 'TensorOptions &',
                }

            if (option['inplace'] and argument['name'] == 'self') or argument.get('output', False):
                argument['type'] = translate_map(False).get(argument['type'], argument['type'])
            else:
                argument['type'] = translate_map(True).get(argument['type'], argument['type'])

            return argument

        result = [native_translate_formals(argument, option) for argument in result]
        return result

    # this can return multiple return types in a list, e.g. ['Tensor', 'Tensor']
    def native_get_return_types(option):
        # type: (FunctionOption) -> List[ReturnType]
        ret = option['return']

        return_types = []  # List[ReturnType]
        for t_raw in ret:
            if isinstance(t_raw, string_type):
                t = t_raw
                name = None
            elif t_raw is None:
                t = 'void'
                name = None
            else:
                t = t_raw['type']
                name = t_raw['name']

            # can't actually return a TensorList (since it's a reference object)
            actual_return_type = {'TensorList': 'std::vector<Tensor>'}.get(t, t)

            if actual_return_type == 'Tensor' and (option['inplace'] or option['api_name'].endswith('_out')):
                # follow normal ATen convention of returning Tensor & for inplace functions.
                actual_return_type = 'Tensor &'

            rtype = {
                'type': actual_return_type,
                'dynamic_type': NATIVE_DYNAMIC_TYPE.get(t, t),
            }  # type: ReturnType
            if name is not None:
                rtype['name'] = name
            return_types.append(rtype)

        return return_types

    def process_native(option, output_options):
        # type: (FunctionOption, List[OutputDeclaration]) -> None
        option['inplace'] = re.search(
            '(^__i|[^_]_$)', option['api_name']) is not None

        formals = native_get_formals(option)
        option['formals_list'] = formals
        option['formals'] = [format_formal(f) for f in formals]
        option['formals_with_defaults'] = [formal_with_default(f) for f in formals]
        option['returns'] = native_get_return_types(option)
        option['return_type'] = format_return_type(option['returns'])
        option['return_call'] = 'return ' if option['return_type'] != 'void' else ''
        option['actuals'] = [f['name'] for f in formals]

        option['method_formals'] = [format_formal(f) for f in formals
                                    if f['name'] != 'self']
        option['method_formals_with_defaults'] = (
            [formal_with_default(f) for f in formals if f['name'] != 'self'])
        option['method_actuals'] = [
            f['name'] if f['name'] != 'self' else '*this' for f in formals]

        def find_formal(formal_name, formals):
            for formal in formals:
                if formal_name == formal['dynamic_type']:
                    return formal
            return None

        dispatch_tensor = find_dispatch_tensor(formals)
        dispatch_type = None if dispatch_tensor else find_formal('Type', formals)
        if dispatch_type:
            dispatch_type['is_type_dispatched'] = True

        option['type_method_formals'] = [format_formal(f) for f in formals if f != dispatch_type]
        option['type_method_actuals'] = [f['name'] for f in formals if f != dispatch_type]
        option['native_actuals'] = [f['name'] if f != dispatch_type else '*this' for f in formals]

        option['const_mark'] = '' if option['inplace'] else ' const'

        is_method = 'method' in option['variants']
        is_namespace_function = 'function' in option['variants']
        is_factory_method = find_formal('TensorOptions', formals)
        is_deprecated_factory_method = len(formals) > 0 and \
            formals[0]['dynamic_type'] == 'Type' and \
            option['return_type'] == 'Tensor' and option['deprecated']
        needs_native_definition = not is_deprecated_factory_method

        check_methods_do_not_start_with_underscore(option['name'], is_method)

        option['method_prefix_derived'] = ''
        option['device_guard_declaration'] = device_guard(option, formals, is_factory_method)

        env = nested_dict(option, top_env)

        broadcast_arg = get_broadcast_argument(option)
        if broadcast_arg is not None:
            raise Exception("broadcasting is not yet supported for native functions, "
                            "but specified for function {}", option['name'])

        # Factory methods are not dispatched over `Type`.
        if not is_factory_method:
            if option['extended_method']:
                top_env['pure_virtual_extended_type_method_declarations'].append(
                    PURE_VIRTUAL_TYPE_METHOD_DECLARATION.substitute(env))
            else:
                top_env['pure_virtual_type_method_declarations'].append(
                    PURE_VIRTUAL_TYPE_METHOD_DECLARATION.substitute(env))
            top_env['type_method_declarations'].append(TYPE_METHOD_DECLARATION_CONCRETE.substitute(env))
        dispatch = option['type_method_definition_dispatch']
        option['native_type_method_dispatch'] = dispatch

        # Note [Abstract ATen methods]
        # ~~~~~~~~~~~~~~~~~~~~~~~~~~~~
        # An abstract ATen method is one whose dispatch differs between
        # types.  These are implemented in derived types (with a
        # standard (throwing) definition in Type).  A concrete ATen
        # method is one which has the same dispatch for all types;
        # we just implement it in the base Type.  This is exposed
        # in Declarations.yaml via a field named 'abstract'.
        abstract = False
        if isinstance(dispatch, dict):
            abstract = True
            top_env['type_method_definitions'].append(
                TYPE_METHOD_DEFINITION_ABSTRACT.substitute(env))
        elif is_deprecated_factory_method:
            top_env['type_method_definitions'].append(
                DEPRECATED_TYPE_METHOD_DEFINITION_CONCRETE.substitute(env))
        elif not is_factory_method:
            body = TYPE_DEFINITION_BODY_NATIVE.substitute(env)
            top_env['type_method_definitions'].append(
                TYPE_METHOD_DEFINITION_CONCRETE.substitute(
                    env, type_definition_body=body))

        # generate the at::native function declarations (i.e. what the user will implement)
        if needs_native_definition:
            if isinstance(dispatch, dict):
                generated_native_functions = []  # type: List[str]
                for key in sorted(dispatch.keys()):
                    value = dispatch[key]
                    if value not in generated_native_functions:
                        option['native_type_method_dispatch'] = value
                        top_env['native_function_declarations'].append(
                            NATIVE_DECLARATION.substitute(env))
                        generated_native_functions.append(value)
            else:
                top_env['native_function_declarations'].append(
                    NATIVE_DECLARATION.substitute(env))

        method_of = ['Type']
        if is_method:
            top_env['tensor_method_declarations'].append(
                TENSOR_METHOD_DECLARATION.substitute(env))
            top_env['tensor_method_definitions'].append(
                TENSOR_METHOD_DEFINITION.substitute(env))
            method_of.append('Tensor')

        if is_namespace_function:
            if dispatch_type:
                option['inferred_type'] = 'static_cast<const TypeExtendedInterface&>({})'.format(dispatch_type['name'])
            elif dispatch_tensor:
                option['inferred_type'] = 'detail::infer_type({})'.format(dispatch_tensor)
            else:
                # doesn't depend on a specific type, use undefined float
                option['inferred_type'] = 'at::getNonVariableType(at::Backend::Undefined, at::ScalarType::Float)'
            declaration = DEPRECATED_FUNCTION_DECLARATION if option['deprecated'] else FUNCTION_DECLARATION
            top_env['function_declarations'].append(declaration.substitute(env))
            if is_factory_method:
                top_env['function_definitions'].append(FACTORY_DEFINITION.substitute(env))
            elif is_deprecated_factory_method:
                top_env['function_definitions'].append(DEPRECATED_FACTORY_DEFINITION.substitute(env))
            else:
                top_env['function_definitions'].append(FUNCTION_DEFINITION.substitute(env))
            method_of.append('namespace')

        output_options.append(OutputDeclaration(
            name=option['api_name'],
            method_prefix_derived=option['method_prefix_derived'],
            arguments=formals,
            method_of=method_of,
            mode=option['mode'],
            buffers=None,
            returns=option['returns'],
            inplace=option['inplace'],
            # See Note [Abstract ATen methods]
            abstract=abstract,
            device_guard=option.get('device_guard', True),
            with_gil=option.get('with_gil', False),
            deprecated=option['deprecated'],
        ))

    output_declarations = []  # type: List[OutputDeclaration]
    for declaration in declarations:
        output_options = []  # type: List[OutputDeclaration]
        for option in declaration['options']:
            try:
                if option['mode'] != 'native':
                    process_option(option, output_options)
                else:
                    process_native(option, output_options)
            except NYIError:
                option['skip'] = True
        output_declarations.extend(output_options)
    return output_declarations


def create_derived(backend_type_env, declarations):
    # type: (Environment, List[FunctionOption]) -> Tuple[List[str], List[str]]
    type_object_declarations = []
    type_object_definitions = []

    is_cuda = 'CUDA' in backend_type_env['Backend']

    def replace_with_null(argument):
        # type: (THFormal) -> bool
        return (argument['type'] == 'THGenerator*' and
                backend_type_env['Backend'] == 'CUDA')

    def requires_checked_cast(argument):
        # type: (THFormal) -> bool
        if argument['type'] == 'IntList':
            return 'size' in argument
        return argument['type'] in CHECKED_CAST

    def nullable_argument(argument):
        # type: (THFormal) -> bool
        return argument.get('is_nullable', False)

    def bool_option_is_string(argument):
        # type: (THFormal) -> bool
        return 'if_true' in argument and isinstance(argument['if_true'], string_type)

    def get_argument(argument, option):
        # type: (THFormal, FunctionOption) -> str
        if replace_with_null(argument):
            return 'NULL'
        elif requires_checked_cast(argument):
            checked_use = CHECKED_USE.get(
                argument['type'], '{}_').format(argument['name'])
            if nullable_argument(argument):
                checked_use = CHECKED_USE_NULLABLE.substitute(
                    env={}, arg_name=argument['name'], usage=checked_use)
            return checked_use
        elif argument['type'] == 'bool' and 'if_true' in argument:
            if bool_option_is_string(argument):
                tpl = '({}) ? "{}" : "{}"'
            else:
                tpl = '({}) ? {} : {}'
            return tpl.format(argument['name'],
                              argument['if_true'], argument['if_false'])
        elif argument['type'] == 'CONSTANT':
            # this is a bool that is actually a string...
            if bool_option_is_string(argument):
                return '"{}"'.format(argument['name'])
            v = str(argument.get('default', argument['name']))
            for pattern, replacement in CONSTANT_REPLACEMENTS:
                v = re.sub(pattern, replacement, v)
            return CodeTemplate(v).substitute(backend_type_env)
        # e.g. argument 0, i.e. repeat the 0th argument in this position...
        elif argument['type'] == 'argument':
            index = int(argument['name'])
            return get_argument(option['arguments'][index], option)
        else:
            return argument['name']

    def drop_argument(argument, option):
        # type: (THFormal, FunctionOption) -> bool
        # Devices are handled in the body of the function.
        if argument['name'] == 'device':
            return True
        return 'CUDA' in backend_type_env['Backend'] and (
            option['mode'] == 'TH' and argument['type'] == 'THGenerator*')

    def get_arguments(arguments, option):
        # type: (List[THFormal], FunctionOption) -> List[str]
        return [get_argument(argument, option)
                for argument in arguments if not drop_argument(argument, option)]

    def is_actual_return_long(ret):
        # type: (ReturnDecl) -> bool
        if ret['type'] == 'long':
            return True
        if ret['type'] == 'real':
            return backend_type_env['ScalarName'] == 'Long'
        if ret['type'] == 'accreal':
            return backend_type_env['AccScalarName'] == 'Long'
        return False

    def handle_zero_dim(env, option):
        # type: (Environment, FunctionOption) -> List[str]
        zero_dim_dispatch = option.get('zero_dim_dispatch_when_scalar', '')
        if not zero_dim_dispatch:
            return []
        broadcasts_arg = zero_dim_dispatch in option.get('broadcast_actuals', '')
        zero_dim_only = option.get('zero_dim_tensor_only', False)
        # this combination doesn't seem to make sense
        assert not (broadcasts_arg and zero_dim_only)
        # if the argument broadcasts, then this would only affect cases where all broadcasted
        # tensors were zero-dim, which is inconsistent with the scalar handling.
        if broadcasts_arg:
            return []
        zero_dim_actuals = [arg['name']
                            if arg['name'] != zero_dim_dispatch else "at::_local_scalar({})".format(arg['name'])
                            for arg in option['formals_list']]
        return [ZERO_DIM_CHECK.substitute(env, check_name=zero_dim_dispatch, zero_dim_actuals=zero_dim_actuals)]

    def handle_only_zero_dim(env, option):
        # type: (Environment, FunctionOption) -> Optional[List[str]]
        if option.get('zero_dim_tensor_only', False):
            check_name = option['zero_dim_dispatch_when_scalar']
            return [ZERO_DIM_ONLY.substitute(env, check_name=check_name)]
        else:
            return None

    def handle_sparse(env, option):
        # type: (Environment, FunctionOption) -> List[str]
        if 'when_sparse_dispatch' not in option or 'Sparse' in backend_type_env['Backend']:
            return []
        check_name = option['when_sparse_dispatch']
        sparse_actuals = [arg['name']
                          if arg['name'] != check_name else "SparseTensorRef({})".format(arg['name'])
                          for arg in option['formals_list']]
        return [SPARSE_CHECK.substitute(env, check_name=check_name, sparse_actuals=sparse_actuals)]

    def allocate_arg(env, arg, output_count):
        # type: (Environment, THFormal, int) -> List[str]
        name = arg['name']
        state = ''
        if is_cuda:
            state = 'globalContext().getTHCState()'
        allocation = CodeTemplate(ALLOC_NOARGS_WRAP[arg['type']]).substitute(env)
        tensor_arg = '{}_'.format(name)
        if arg.get('mask', False):
            allocation = 'output_mask[{}] ? {} : nullptr'.format(output_count, allocation)
            tensor_arg = ('{}_ == nullptr ? (TensorImpl*)UndefinedTensorImpl::singleton() : (TensorImpl*){}_'
                          .format(name, name))
        intrusive_ptr_type = 'c10::intrusive_ptr<TensorImpl, UndefinedTensorImpl>'
        return [
            'auto {}_ = {};'.format(name, allocation),
            'auto {} = Tensor({}::reclaim({}));'.format(name, intrusive_ptr_type, tensor_arg),
        ]

    def resize_arg(arg):
        # type: (THFormal) -> str
        resize = arg['resize']
        if isinstance(resize, str):
            return "{}.resize_({}.sizes());".format(arg['name'], resize)
        else:
            resize_scalar = arg.get('resize_scalar', False)
            if resize_scalar:
                dims = ['{}.dim() == 0 ? 1 : {}.size({})'.format(name, name, dim) for name, dim in resize]
            else:
                dims = ['{}.size({})'.format(name, dim) for name, dim in resize]
            return "{}.resize_({{ {} }});".format(arg['name'], ','.join(dims))

    def handle_call(env, option, cimpl):
        # type: (Environment, FunctionOption, FunctionOption) -> str
        is_nn = option['mode'] == 'NN'
        actuals = get_arguments(cimpl['arguments'], option)
        if is_cuda or is_nn:
            actuals = ['globalContext().getTHCState()'] + actuals

        cname = cimpl['cname']
        if option.get('sparse', False):
            if is_cuda:
                cname = 'THCS' + env['ScalarName'] + "Tensor_" + cname
            else:
                cname = env['THTensor'].replace('TH', 'THS') + '_' + cname
        elif is_nn:
            cname = 'THNN_{}'.format(env['THType']) + cname
        else:
            cname = env['THTensor'] + '_' + cname

        call = CALL_TEMPLATE.substitute(actuals=actuals, cname=cname)
        if cimpl.get('condition') is not None:
            call = 'if ({}) {}'.format(cimpl['condition'], call)
        return call

    def emit_body(env, option):
        # type: (Environment, FunctionOption) -> List[str]
        body = []  # type: List[str]
        body += handle_sparse(env, option)
        body += handle_zero_dim(env, option)
        only_zero_dim_check = handle_only_zero_dim(env, option)
        if only_zero_dim_check is not None:
            #  code below only_zero_dim_check is unreachable so we do not need to generate the rest.
            body += only_zero_dim_check
            return body

        # arguments are potentially duplicated because of one argument
        # referencing another
        seen_names = set()  # type: Set[str]
        seen_tensorlists = set()  # type: Set[str]
        count = 0
        output_count = 0

        # scalar_check is the heuristic conditions when a result may be a scalar_check
        # if there is a IntListSize argument, then its dimensions are used to determine scalar.
        # otherwise, it is true if all the input tensors are scalars,
        scalar_check_is_from_size = False
        scalar_check_is_from_option = False
        scalar_check = None
        scalar_check_opt = option.get('scalar_check')
        if scalar_check_opt is not None:
            if isinstance(scalar_check_opt, bool):
                scalar_check = str(scalar_check_opt).lower()
            else:
                scalar_check = scalar_check_opt
            scalar_check_is_from_option = True

        for arg in option['arguments']:
            if is_real_argument_to_wrapper(arg):
                count += 1
            if arg['type'] == 'IntListSize' and not scalar_check_is_from_option:
                scalar_check_is_from_size = True
                scalar_check = '{}.size() == 0'.format(arg['name'])
            if arg['type'] == 'TensorList':
                seen_tensorlists.add(arg['name'])

            wrap_dim_target = arg.get('wrap_dim', None)
            if wrap_dim_target is not None:
                # for Tensors, "name_" is the TensorImpl, but for TensorLists, it is an
                # std::vector of TH*s.  Since TH*s have different dimension rules, we used
                # "name" instead, but keep "name_" for tensor to avoid an extra function call.
                if wrap_dim_target not in seen_tensorlists:
                    wrap_dim_target = wrap_dim_target + "_"
                body.append("{} = maybe_wrap_dim({}, {});"
                            .format(arg['name'], arg['name'], wrap_dim_target))

            # only generated checked casts the first time we see it
            if arg['name'] not in seen_names and requires_checked_cast(arg):
                seen_names.add(arg['name'])

                # make a new allocation of TensorImpl, then wrap a Tensor around it.
                if arg.get('allocate', False):
                    body += allocate_arg(env, arg, output_count)
                    output_count += 1
                # extract the TensorImpl from an existing tensor (or Storage, etc.)
                else:
                    # special case where we allow undefined Tensors, and thus
                    # the checked cast succeeds even if the Tensor is not
                    # defined
                    null_okay = 'true' if nullable_argument(arg) else 'false'
                    default_init = []
                    if 'default_init' in arg:
                        default_init.append(arg['default_init'])

                    check_cast = CHECKED_CAST[arg['type']].substitute(
                        env, arg_name=arg['name'], arg_pos=count,
                        null_okay=null_okay, default_init=default_init,
                        size=arg.get('size'))
                    body.append("auto {}_ = {};".format(
                        arg['name'], check_cast))
                if drop_argument(arg, option) or replace_with_null(arg):
                    body.append(
                        "(void) {}_; //silence unused warning".format(arg['name']))

                initializers = []

                # resize tensors for special ops that require it
                if 'resize' in arg:
                    initializers.append(resize_arg(arg))

                # also special handling where we zero some outputs.
                if arg.get('zero', False) or (arg.get('cpu_zero', False) and not is_cuda):
                    initializers.append("{}.zero_();".format(arg['name']))

                # only initialize non-null arguments
                if nullable_argument(arg) and len(initializers) > 0:
                    body.append(CONDITIONAL_INITIALIZER.substitute({
                        'name': arg['name'],
                        'initializer': initializers
                    }))
                else:
                    body += initializers

                # for out-of-place: dim() == 0 for all input tensors is and'd to form
                # the test for whether the output is also a scalar
                # for in-place: dim() == 0 shouldn't change as a result of the operation
                if (not arg.get('output') and 'Tensor' in arg['type'] and
                        'TensorList' not in arg['type'] and
                        'THS' not in arg['type'] and
                        not scalar_check_is_from_size and
                        not scalar_check_is_from_option and
                        not option['inplace']):
                    check = '{}->dim() == 0'.format(arg['name'] + '_')
                    if nullable_argument(arg):
                        check = '(!{} || {})'.format(arg['name'] + '_', check)
                    scalar_check = (check if scalar_check is None
                                    else scalar_check + ' && ' + check)

        # cimpls, if it exists, contains the underlying C function names and
        # arguments. Otherwise use option
        cimpls = option.get('cimpls', [option])
        calls = [handle_call(env, option, cimpl) for cimpl in cimpls]

        ret = option['return']

        if ret['kind'] == 'arguments':
            if 'aten_custom_call' in option:
                # all aten_custom_call bodies handle settings on their own.
                scalar_check = None
                body.append(CodeTemplate(
                    option['aten_custom_call']).substitute(env))
            else:
                body.extend([call + ';' for call in calls])
            arguments_indices = ret['arguments']
            arguments = [option['arguments'][argi]
                         for argi in arguments_indices]
            if scalar_check is not None:
                if not isinstance(scalar_check, dict):
                    if len(arguments) > 1:
                        body.append("bool maybe_scalar = {};".format(scalar_check))
                        scalar_check = 'maybe_scalar'
                for arg in arguments:
                    scalar_check_arg = (scalar_check if not isinstance(scalar_check, dict)
                                        else scalar_check.get(arg['name']))  # type: ignore
                    if scalar_check_arg is not None:
                        stmt = "{}_->maybe_zero_dim({});".format(arg['name'], scalar_check_arg)
                        if nullable_argument(arg):
                            stmt = "if ({}_) {}".format(arg['name'], stmt)
                        body.append(stmt)
            if len(arguments_indices) == 1:
                arg = arguments[0]
                body.append("return {};".format(arg['name']))
            else:
                types = [to_return_type(arg, option)['type']
                         for arg in arguments]
                # TODO: check for move semantics...
                names = [arg['name'] for arg in arguments]
                body.append(CodeTemplate("return std::tuple<${types}>(${names});").substitute(
                    types=types, names=names))
        elif ret['kind'] == 'type':
            assert len(calls) == 1
            call = calls[0]
            if 'aten_custom_call' in option:
                # all aten_custom_call bodies handle settings on their own.
                scalar_check = None
                body.append(CodeTemplate(
                    option['aten_custom_call']).substitute(env))

            if ret['type'] in ALLOC_WRAP.keys():
                maybe_scalar = "->maybe_zero_dim({})".format(scalar_check) \
                               if scalar_check is not None \
                               else ""
                wrapped_tensor = CodeTemplate(ALLOC_WRAP[ret['type']]).substitute(
                    env, arguments=[call])
                return_tensor = (
                    "return Tensor(" +
                    "c10::intrusive_ptr<TensorImpl, UndefinedTensorImpl>::reclaim(" +
                    "(${wrapped_tensor})${maybe_scalar}));")
                body.append(CodeTemplate(return_tensor).substitute(
                    env, wrapped_tensor=wrapped_tensor, maybe_scalar=maybe_scalar))
            # return the same underlying Tensor type for both real and accreal; this ensures
            # e.g. x.sum(0) and x.sum() return the same type. We explicitly cast to the
            # ScalarType before constructing the scalarTensor to avoid overflow checking.
            elif ret['type'] == 'accreal' or ret['type'] == 'real':
                return_scalar = 'return scalarTensor(convert<${ScalarType}>(${call}));'
                body.append(CodeTemplate(return_scalar).substitute(env, call=call))
            else:
                # we using int64_t for long in the API, so correct it here...
                if is_actual_return_long(ret):
                    call = "static_cast<int64_t>({})".format(call)
                body.append("return {};".format(call))
        else:
            raise Exception("NYI - return handling")
        return body

    def process_option(option):
        # type: (FunctionOption) -> None
        pair = (backend_type_env['Backend'],
                backend_type_env['ScalarName'])
        if pair in option['backend_type_pairs']:
            env = nested_dict(option, backend_type_env)
            body = emit_body(env, option)  # type: ignore
            option['type_definition_body'] = body
            type_object_declarations.append(
                TYPE_DERIVED_DECLARATION.substitute(env))
            type_object_definitions.append(
                TYPE_DERIVED_DEFINITION.substitute(env))

    def process_native(option):
        # type: (FunctionOption) -> None
        dispatch = option['type_method_definition_dispatch']
        env = nested_dict(option, backend_type_env)

        if isinstance(dispatch, dict):
            pair = (backend_type_env['Backend'],
                    backend_type_env['ScalarName'])
            if pair in option['backend_type_pairs']:
                native_dispatch = dispatch.get(pair[0])
                type_object_declarations.append(
                    TYPE_DERIVED_DECLARATION.substitute(env))
                if native_dispatch is None:
                    type_object_definitions.append(
                        TYPE_DERIVED_DEFINITION_NATIVE_MISSING.substitute(env))
                else:
                    option['native_type_method_dispatch'] = native_dispatch
                    type_derived_call_actuals = []
                    for actual, arg in zip(option['actuals'], option['arguments']):
                        if arg.get('is_type_dispatched', False):
                            type_derived_call_actuals.append('*this')
                        else:
                            type_derived_call_actuals.append(actual)
                    type_object_definitions.append(
                        TYPE_DERIVED_DEFINITION_NATIVE.substitute(
                            env, type_derived_call_actuals=type_derived_call_actuals))

    for declaration in declarations:
        for option in declaration['options']:
            if not option.get('skip', False):
                try:
                    if option['mode'] == 'NN' and option.get('cimpls') is None:
                        continue
                    if option['mode'] != 'native':
                        process_option(option)
                    else:
                        process_native(option)
                except NYIError:
                    pass
    return type_object_declarations, type_object_definitions<|MERGE_RESOLUTION|>--- conflicted
+++ resolved
@@ -186,11 +186,7 @@
 
 BUFFER_DEFINITION = CodeTemplate("""\
 auto ${name}_ = c10::make_intrusive<TensorImpl, UndefinedTensorImpl>(
-<<<<<<< HEAD
-    ${Backend}TensorId(), ScalarType::${ScalarName}, ${THTensor}_new(), TensorImplOptions(false)).release();
-=======
-    ${Backend}TensorId(), caffe2::TypeMeta::Make<${ScalarType}>(), ${THTensor}_new(), false).release();
->>>>>>> 39bd73ae
+    ${Backend}TensorId(), caffe2::TypeMeta::Make<${ScalarType}>(), ${THTensor}_new(), TensorImplOptions(false)).release();
 auto ${name} = Tensor(${name}_, false);""")
 
 CONDITIONAL_INITIALIZER = CodeTemplate("""\
@@ -331,32 +327,18 @@
 
 ALLOC_NOARGS_WRAP = {
     'THTensor*': 'c10::make_intrusive<TensorImpl, UndefinedTensorImpl>'
-<<<<<<< HEAD
-                 '(${Backend}TensorId(), ScalarType::${ScalarName}, allocator(), TensorImplOptions(false)).release()',
+                 '(${Backend}TensorId(), caffe2::TypeMeta::Make<${ScalarType}>(), allocator(), TensorImplOptions(false)).release()',
     'THBoolTensor*': 'c10::make_intrusive<TensorImpl, UndefinedTensorImpl>'
-                     '(${Backend}TensorId(), ScalarType::Byte, allocator(), TensorImplOptions(false)).release()',
+                     '(${Backend}TensorId(), scalarTypeToTypeMeta(ScalarType::Byte), allocator(), TensorImplOptions(false)).release()',
     'THIndexTensor*': 'c10::make_intrusive<TensorImpl, UndefinedTensorImpl>'
-                      '(${Backend}TensorId(), ScalarType::Long, allocator(), TensorImplOptions(false)).release()',
+                      '(${Backend}TensorId(), scalarTypeToTypeMeta(ScalarType::Long), allocator(), TensorImplOptions(false)).release()',
     'THIntegerTensor*': 'c10::make_intrusive<TensorImpl, UndefinedTensorImpl>'
-                        '(${Backend}TensorId(), ScalarType::Int, allocator(), TensorImplOptions(false)).release()',
+                        '(${Backend}TensorId(), scalarTypeToTypeMeta(ScalarType::Int), allocator(), TensorImplOptions(false)).release()',
     'THDenseTensor*': 'c10::make_intrusive<TensorImpl, UndefinedTensorImpl>'
-                      '(${Backend}TensorId(), ScalarType::${ScalarName}, allocator(), TensorImplOptions(false)).release()',
-    'THDenseIndexTensor*': 'c10::make_intrusive<TensorImpl, UndefinedTensorImpl>'
-                           '(${Backend}TensorId(), ScalarType::Long, allocator(), TensorImplOptions(false)).release()'
-=======
-                 '(${Backend}TensorId(), caffe2::TypeMeta::Make<${ScalarType}>(), allocator(), false).release()',
-    'THBoolTensor*': 'c10::make_intrusive<TensorImpl, UndefinedTensorImpl>'
-                     '(${Backend}TensorId(), scalarTypeToTypeMeta(ScalarType::Byte), allocator(), false).release()',
-    'THIndexTensor*': 'c10::make_intrusive<TensorImpl, UndefinedTensorImpl>'
-                      '(${Backend}TensorId(), scalarTypeToTypeMeta(ScalarType::Long), allocator(), false).release()',
-    'THIntegerTensor*': 'c10::make_intrusive<TensorImpl, UndefinedTensorImpl>'
-                        '(${Backend}TensorId(), scalarTypeToTypeMeta(ScalarType::Int), allocator(), false).release()',
-    'THDenseTensor*': 'c10::make_intrusive<TensorImpl, UndefinedTensorImpl>'
-                      '(${Backend}TensorId(), caffe2::TypeMeta::Make<${ScalarType}>(), allocator(), false).release()',
+                      '(${Backend}TensorId(), caffe2::TypeMeta::Make<${ScalarType}>(), allocator(), TensorImplOptions(false)).release()',
     'THDenseIndexTensor*': 'c10::make_intrusive<TensorImpl, UndefinedTensorImpl>'
                            '(${Backend}TensorId(), scalarTypeToTypeMeta(ScalarType::Long), '
-                           'allocator(), false).release()'
->>>>>>> 39bd73ae
+                           'allocator(), TensorImplOptions(false)).release()'
 }
 
 ALLOC_WRAP = {
