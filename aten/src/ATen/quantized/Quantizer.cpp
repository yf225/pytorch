--- conflicted
+++ resolved
@@ -18,15 +18,7 @@
       static_cast<float>(scale), static_cast<uint8_t>(zero_point));
 }
 
-<<<<<<< HEAD
-QTensorImpl* get_qtensorimpl(const QTensor& self) {
-=======
 QTensorImpl* get_qtensorimpl(const Tensor& self) {
-  // TODO: remove this when Variable and Tensor are merged
-  AT_ASSERTM(
-      !self.is_variable(),
-      "_internal_get_QTensorImpl: should not be a variable");
->>>>>>> 556c8a30
   // TODO: uncomment after is_quantized() is implemented
   // AT_ASSERTM(self.is_quantized(), "_internal_get_QTensorImpl: not a quantized
   // tensor");
