#pragma once

#include <ATen/quantized/Quantizer.h>
#include <c10/core/TensorImpl.h>
#include <c10/util/Exception.h>

namespace at {

/**
 * QTensorImpl is a TensorImpl for Quantized Tensors, it stores Quantizer which
 * specifies the quantization scheme and parameters, for more information please
 * see ATen/quantized/Quantizer.h
 *
 * We'll use QTensor in code or documentation to refer to a Tensor with QTensorImpl.
 */
struct CAFFE2_API QTensorImpl : public c10::TensorImpl {
 public:
  QTensorImpl(
      Storage&& storage,
      TensorTypeId type_id,
      QuantizerPtr quantizer);

  // TODO: Expose in PyTorch Frontend
  QuantizerPtr quantizer() {
    return quantizer_;
  }

<<<<<<< HEAD
  /**
   * Return a TensorImpl that is a shallow-copy of this TensorImpl.
   * See NOTE [ TensorImpl Shallow-Copying ] for details.
   */
  c10::intrusive_ptr<TensorImpl> shallow_copy_and_detach() const override {
=======
  c10::intrusive_ptr<TensorImpl> shallow_copy_and_detach(
      const c10::VariableVersion& version_counter,
      bool allow_tensor_metadata_change) const override {
>>>>>>> 5f8e849d
    auto impl = c10::make_intrusive<QTensorImpl>(
        Storage(storage()), type_id(), quantizer_);
    copy_tensor_data(/*src_impl=*/this, /*dest_impl=*/impl.get());
    impl->refresh_numel();
    impl->refresh_contiguous();
<<<<<<< HEAD

    // QTensorImpl-specific fields (none currently).
=======
    impl->set_version_counter(version_counter);
    impl->set_allow_tensor_metadata_change(allow_tensor_metadata_change);
>>>>>>> 5f8e849d
    return impl;
  }

  /**
   * Shallow-copies data from another TensorImpl into this TensorImpl.
   * See NOTE [ TensorImpl Shallow-Copying ] for details.
   */
  void shallow_copy_from(c10::intrusive_ptr<TensorImpl> impl) override {
    copy_tensor_data(/*src_impl=*/impl.get(), /*dest_impl=*/this);

    // QTensorImpl-specific fields
    auto q_impl = static_cast<QTensorImpl*>(impl.get());
    quantizer_ = q_impl->quantizer();

    refresh_numel();
    refresh_contiguous();
  }

 private:
  QuantizerPtr quantizer_;
};

} // namespace at<|MERGE_RESOLUTION|>--- conflicted
+++ resolved
@@ -25,38 +25,38 @@
     return quantizer_;
   }
 
-<<<<<<< HEAD
   /**
    * Return a TensorImpl that is a shallow-copy of this TensorImpl.
-   * See NOTE [ TensorImpl Shallow-Copying ] for details.
+   *
+   * For usage of `version_counter` and `allow_tensor_metadata_change`,
+   * see NOTE [ TensorImpl Shallow-Copying ].
    */
-  c10::intrusive_ptr<TensorImpl> shallow_copy_and_detach() const override {
-=======
   c10::intrusive_ptr<TensorImpl> shallow_copy_and_detach(
       const c10::VariableVersion& version_counter,
       bool allow_tensor_metadata_change) const override {
->>>>>>> 5f8e849d
     auto impl = c10::make_intrusive<QTensorImpl>(
         Storage(storage()), type_id(), quantizer_);
-    copy_tensor_data(/*src_impl=*/this, /*dest_impl=*/impl.get());
+    copy_tensor_data(
+      /*src_impl=*/this,
+      /*dest_impl=*/impl.get(),
+      /*version_counter=*/version_counter,
+      /*allow_tensor_metadata_change=*/allow_tensor_metadata_change);
     impl->refresh_numel();
     impl->refresh_contiguous();
-<<<<<<< HEAD
 
     // QTensorImpl-specific fields (none currently).
-=======
-    impl->set_version_counter(version_counter);
-    impl->set_allow_tensor_metadata_change(allow_tensor_metadata_change);
->>>>>>> 5f8e849d
     return impl;
   }
 
   /**
    * Shallow-copies data from another TensorImpl into this TensorImpl.
-   * See NOTE [ TensorImpl Shallow-Copying ] for details.
    */
   void shallow_copy_from(c10::intrusive_ptr<TensorImpl> impl) override {
-    copy_tensor_data(/*src_impl=*/impl.get(), /*dest_impl=*/this);
+    copy_tensor_data(
+      /*src_impl=*/impl.get(),
+      /*dest_impl=*/this,
+      /*version_counter=*/version_counter(),
+      /*allow_tensor_metadata_change=*/allow_tensor_metadata_change());
 
     // QTensorImpl-specific fields
     auto q_impl = static_cast<QTensorImpl*>(impl.get());
