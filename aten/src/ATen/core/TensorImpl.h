--- conflicted
+++ resolved
@@ -132,8 +132,6 @@
   }
 };
 
-<<<<<<< HEAD
-namespace at {
 struct TensorImplOptions {
   const bool is_variable_;
   const bool has_storage_;
@@ -149,14 +147,7 @@
                       has_storage_(has_storage),
                       has_strides_(has_strides) {};
 };
-} // namespace at
-
-namespace at {
-struct AT_API TensorImpl : public c10::intrusive_ptr_target {
-  TensorImpl() = delete;
-  TensorImpl(TensorTypeId type_id, ScalarType scalar_type, Allocator *allocator, TensorImplOptions options);
-  TensorImpl(Storage&& storage, TensorTypeId type_id, TensorImplOptions options);
-=======
+
 /**
  * The low-level representation of a tensor, which contains a storage
  * (which contains the actual data) and metadata (e.g., sizes and strides)
@@ -183,9 +174,8 @@
  */
 struct CAFFE2_API TensorImpl : public c10::intrusive_ptr_target {
   TensorImpl() = delete;
-  TensorImpl(TensorTypeId type_id, const caffe2::TypeMeta& data_type, Allocator *allocator, bool is_variable);
-  TensorImpl(Storage&& storage, TensorTypeId type_id, bool is_variable);
->>>>>>> 39bd73ae
+  TensorImpl(TensorTypeId type_id, const caffe2::TypeMeta& data_type, Allocator *allocator, TensorImplOptions options);
+  TensorImpl(Storage&& storage, TensorTypeId type_id, TensorImplOptions options);
 
   explicit TensorImpl(at::Storage storage) : storage_(std::move(storage)), storage_offset_(0) {
     data_type_ = storage_ ? storage_.dtype() : caffe2::TypeMeta{};
@@ -346,21 +336,18 @@
     // assumes that old values are preserved
     auto old_dim = sizes_.size();
     sizes_.resize(ndim);
-<<<<<<< HEAD
-=======
-    auto new_strides = c10::guts::make_unique<int64_t[]>(ndim);
-    for (size_t i = 0; i < std::min(old_dim, static_cast<size_t>(ndim)); i++) {
-      new_strides[i] = strides_[i];
-    }
-    for (size_t i = old_dim; i < static_cast<size_t>(ndim); i++) {
-      // If ndim < old_dim, this loop never executes
-      new_strides[i] = 0;
-    }
-    strides_ = std::move(new_strides);
->>>>>>> 39bd73ae
     refresh_numel();
+
     if (options_.has_strides_) {
-      strides_.resize(ndim);
+      auto new_strides = c10::guts::make_unique<int64_t[]>(ndim);
+      for (size_t i = 0; i < std::min(old_dim, static_cast<size_t>(ndim)); i++) {
+        new_strides[i] = strides_[i];
+      }
+      for (size_t i = old_dim; i < static_cast<size_t>(ndim); i++) {
+        // If ndim < old_dim, this loop never executes
+        new_strides[i] = 0;
+      }
+      strides_ = std::move(new_strides);
       refresh_contiguous();
     }
   }
@@ -374,14 +361,11 @@
   }
 
   virtual void set_stride(int64_t dim, int64_t new_stride) {
-<<<<<<< HEAD
     if (!options_.has_strides_) {
       AT_ERROR(type_id_, " does not have strides, and hence does not have set_stride");
     }
-=======
     AT_ASSERTM(strides_, "Caffe2 tensors don't have meaningful strides and "
                          "cannot be used in PyTorch");
->>>>>>> 39bd73ae
     strides_[dim] = new_stride;
     refresh_numel();
     refresh_contiguous();
@@ -401,8 +385,8 @@
   // WARNING: This function does not check if the requested
   // sizes/strides are in bounds for the storage that is allocated;
   // this is the responsibility of the caller
-<<<<<<< HEAD
   void set_sizes_and_strides(at::IntList new_size, at::optional<at::IntList> new_stride) {
+    AT_ASSERT(!is_variable());
     if (options_.has_strides_) {
       AT_CHECK(
           new_size.size() == new_stride->size(),
@@ -411,31 +395,16 @@
           ") must match dimensionality of strides (",
           new_stride->size(),
           ")");
-      strides_ = new_stride->vec();
-      refresh_contiguous();
+      if (sizes_.size() != new_size.size()) {
+        strides_.reset(new int64_t[new_size.size()]);
+      }
+      for (size_t i = 0; i < new_size.size(); i++) {
+        strides_[i] = new_stride[i];
+      }
     } else {
       AT_CHECK(!new_stride, type_id_, " does not have strides, but new_stride is non-null");
     }
     sizes_ = new_size.vec();
-=======
-  void set_sizes_and_strides(at::IntList new_size, at::IntList new_stride) {
-    AT_ASSERT(!is_variable());
-    AT_CHECK(
-        new_size.size() == new_stride.size(),
-        "dimensionality of sizes (",
-        new_size.size(),
-        ") must match dimensionality of strides (",
-        new_stride.size(),
-        ")");
-    auto old_dim = sizes_.size();
-    sizes_ = new_size.vec();
-    if (old_dim != sizes_.size()) {
-      strides_.reset(new int64_t[sizes_.size()]);
-    }
-    for (size_t i = 0; i < sizes_.size(); i++) {
-      strides_[i] = new_stride[i];
-    }
->>>>>>> 39bd73ae
     refresh_numel();
   }
 
@@ -462,14 +431,6 @@
     is_contiguous_ = compute_contiguous();
   }
 
-<<<<<<< HEAD
- protected:
-  TensorTypeId type_id_;
-  // INVARIANT: When storage is non-null, this scalar type must
-  // agree with the scalar type in storage
-  ScalarType scalar_type_;
-  TensorImplOptions options_;
-=======
  private:
   TensorImpl(Storage&& storage, TensorTypeId type_id, const caffe2::TypeMeta& data_type, bool is_variable);
 
@@ -987,19 +948,13 @@
   // should pack this into a bitfield.
   TensorTypeId type_id_;
   bool is_contiguous_ = true;
-  bool is_variable_ = false;
->>>>>>> 39bd73ae
   bool is_wrapped_number_ = false;
   // we decide to keep reserved_ and it will
   // live in Tensor after the split
   // The logic is that if Extend() or ReserveSpace() were ever called,
   // then subsequent Resize()s will not free up Storage.
   bool reserved_ = false;
-
-<<<<<<< HEAD
- private:
-  TensorImpl(Storage&& storage, TensorTypeId type_id, ScalarType scalar_type, TensorImplOptions options);
-=======
->>>>>>> 39bd73ae
+  TensorImplOptions options_;
+
 };
 } // namespace at