#pragma once

#include <atomic>
#include <memory>

#include <ATen/core/Backend.h>
#include <ATen/core/LegacyTypeDispatch.h>
#include <ATen/core/Storage.h>
#include <ATen/core/TensorTypeId.h>
#include <ATen/core/TensorTypeIdRegistration.h>
#include <ATen/core/context_base.h>
#include <ATen/core/optional.h>

#include <c10/util/Flags.h>

#include "caffe2/core/allocator.h"
#include "caffe2/core/common.h"
#include "caffe2/core/logging.h"

// A global boolean variable to control whether we free memory when a Tensor
// is shrinked to a smaller size. As a result, a Tensor is always going to
// keep the memory allocated for its maximum capacity reshaped to so far.
//
// This parameter is respected "upper-case" methods which call Resize()
// (e.g., CopyFrom, ResizeLike); it is NOT respected by Tensor::resize_
// or ShrinkTo, both of which guarantee to never to free memory.
C10_DECLARE_bool(caffe2_keep_on_shrink);

// Since we can have high variance in blob memory allocated across different
// inputs in the same run, we will shrink the blob only if the memory gain
// is larger than this flag in bytes.  This only applies to functions which
// respect caffe2_keep_on_shrink.
C10_DECLARE_int64(caffe2_max_keep_on_shrink_memory);

namespace caffe2 {

// Defined by protobuf
class DeviceOption;

}

namespace at {
class Scalar;
struct Type;
struct Storage;
class Tensor;

/**
 * A utility function to convert vector<int> to vector<int64_t>.
 */
inline std::vector<int64_t> ToVectorint64_t(ArrayRef<int> src) {
  return std::vector<int64_t>(src.begin(), src.end());
}

/**
 * Return product of all dimensions starting from k
 */
inline int64_t size_from_dim_(int k, IntList dims) {
  int64_t r = 1;
  for (size_t i = k; i < dims.size(); ++i) {
    r *= dims[i];
  }
  return r;
}

// Product of all dims up to k (not including dims[k])
inline int64_t size_to_dim_(int k, IntList dims) {
  CAFFE_ENFORCE((unsigned)k <= dims.size());
  int64_t r = 1;
  for (int i = 0; i < k; ++i) {
    r *= dims[i];
  }
  return r;
}

// Product of all dims between k and l (not including dims[k] and dims[l])
inline int64_t size_between_dim_(int k, int l, IntList dims) {
  CAFFE_ENFORCE((unsigned)l < dims.size());
  int64_t r = 1;
  if (k < l) {
    for (int i = k + 1; i < l; ++i) {
      r *= dims[i];
    }
  } else {
    for (int i = l + 1; i < k; ++i) {
      r *= dims[i];
    }
  }
  return r;
}

// Wrap around axis_index if it is negative, s.t., -1 is the last dim
inline int canonical_axis_index_(int axis_index, int ndims) {
  CAFFE_ENFORCE_GE(axis_index, -ndims);
  CAFFE_ENFORCE_LT(axis_index, ndims);
  if (axis_index < 0) {
    return axis_index + ndims;
  }
  return axis_index;
}

using PlacementDtor = void (*)(void*, size_t);

/*
 * A Context that will call extra placement deleter during
 * deconstruction.
 *
 * Accept a already constructed DataPtr and store it as member
 * during destruction, we'll call extra deleter on the underlying
 * data pointer before the DataPtr is destructed.
 * `data_ptr_` owns the memory.
 */
struct CAFFE2_API PlacementDeleteContext {
  at::DataPtr data_ptr_;
  PlacementDtor placement_dtor_;
  size_t size_;
  PlacementDeleteContext(
      at::DataPtr&& data_ptr,
      PlacementDtor placement_dtor,
      size_t size)
      : data_ptr_(std::move(data_ptr)),
        placement_dtor_(placement_dtor),
        size_(size) {}
  static at::DataPtr makeDataPtr(
      at::DataPtr&& data_ptr,
      PlacementDtor placement_dtor,
      size_t size,
      at::Device device);
  ~PlacementDeleteContext() {
    placement_dtor_(data_ptr_.get(), size_);
    // original memory will be freed when data_ptr_ is destructed
  }
};

struct TensorImplOptions {
  bool is_variable_;
  bool has_storage_;
  bool has_strides_;
  TensorImplOptions(bool is_variable,
                    bool has_storage,
                    bool has_strides)
                    : is_variable_(is_variable),
                      has_storage_(has_storage),
                      has_strides_(has_strides) {};
};

/**
 * The low-level representation of a tensor, which contains a storage
 * (which contains the actual data) and metadata (e.g., sizes and strides)
 * describing this data as a tensor.
 *
 * Some basic characteristics about our in-memory representation of
 * tensors:
 *
 *  - It contains a pointer to a storage struct (Storage/StorageImpl)
 *    which contains the pointer to the actual data and records the
 *    data type and device of the view.  This allows multiple tensors
 *    to alias the same underlying data, which allows to efficiently
 *    implement differing *views* on a tensor.
 *
 *  - The tensor struct itself records view-specific metadata about
 *    the tensor, e.g., sizes, strides and offset into storage.
 *    Each view of a storage can have a different size or offset.
 *
 *  - This class is intrusively refcounted.  It is refcounted so that
 *    we can support prompt deallocation of large tensors; it is
 *    intrusively refcounted so that we can still perform reference
 *    counted operations on raw pointers, which is often more convenient
 *    when passing tensors across language boundaries.
 */
struct CAFFE2_API TensorImpl : public c10::intrusive_ptr_target {
  TensorImpl() = delete;
  TensorImpl(TensorTypeId type_id, const caffe2::TypeMeta& data_type, Allocator *allocator, TensorImplOptions options);
  TensorImpl(Storage&& storage, TensorTypeId type_id, TensorImplOptions options);

<<<<<<< HEAD
  explicit TensorImpl(at::Storage storage) : storage_(std::move(storage)), storage_offset_(0), options_(at::TensorImplOptions(false, true, true)) {
    data_type_ = storage_ ? storage_.dtype() : caffe2::TypeMeta{};
=======
  explicit TensorImpl(at::Storage storage) : storage_(std::move(storage)), storage_offset_(0) {
    AT_ASSERT(storage_);
    data_type_ = storage_.dtype();
>>>>>>> 3829f86c
  }

  TensorImpl(const TensorImpl&) = default;
  TensorImpl& operator=(const TensorImpl&) = default;
  TensorImpl(TensorImpl&&) = default;
  TensorImpl& operator=(TensorImpl&&) = default;

  virtual void release_resources() override;

  // TODO: Ideally, type_id() would be the *only* key we need to consult
  // to do a dispatch, instead of having to grovel through three different
  // variables.  Here's what's standing in the way:
  //
  //  - To eliminate ScalarType, we have to allocate a TensorTypeId for
  //    each ScalarType+Backend combination, and then set it appropriately
  //    when we initially allocate a TensorImpl.
  //
  //  - To eliminate is_variable, we have to allocate two classes of
  //    TensorTypeId: ones that are variables, and ones that are not.
  //    We may not want to eliminate this in the short term, because
  //    hard-coding variable status into type_id() makes it more difficult
  //    to do the "thread-local no_grad" trick (where we process Variables
  //    "as if" they were non-Variables by setting a thread local variable.)
  //
  Type & type() const {
    // NB: It's valid to use getTypeRaw here, because the TensorImpl
    // could not have been created without initializing the Type first.
    // TODO: This is not actually true via the Caffe2 codepath!  Make
    // it so.
    return *globalLegacyTypeDispatch().getTypeRaw(tensorTypeIdToBackend(type_id()), dataTypeToScalarType(dtype().id()), is_variable());
  }

  TensorTypeId type_id() const { return type_id_; }
  virtual IntList sizes() const;
  virtual IntList strides() const;
  virtual int64_t dim() const;
  virtual const Storage& storage() const;
  friend struct Type;

  /**
   * The number of elements in a tensor.
   *
   * WARNING: If you are using the Caffe2 API, this method can sometimes
   * return -1, specifically when a tensor has not yet had its storage
   * allocated by calling mutable_data().  You can use this case to
   * test if a tensor is initialized or not.
   */
  virtual int64_t numel() const {
#ifdef DEBUG
    AT_ASSERT(numel_ == -1 || compute_numel() == numel_);
#endif
    return numel_;
  }

  virtual bool is_contiguous() const {
    if (!options_.has_strides_) {
      AT_ERROR(type_id_, " does not have strides, and hence does not have is_contiguous");
    }
#ifdef DEBUG
    AT_ASSERT(compute_contiguous() == is_contiguous_);
#endif
    return is_contiguous_;
  }

  // this is called by the generated wrapper code when there are conditions
  // when this output tensor should be zero dimensional. e.g. when all inputs
  // to a function 'add' were zero dimensional, then condition_when_zero_dim == true.
  // we also prevent this from getting marked as a zero dim tensor if it is not
  // the right shape afterall.
  virtual TensorImpl* maybe_zero_dim(bool condition_when_zero_dim);

  // True if a tensor was auto-wrapped from a C++ or Python number.
  // Wrapped numbers do not participate in the result type computation for
  // mixed-type operations if there are any Tensors that are not wrapped
  // numbers. Otherwise, they behave like their non-wrapped equivalents.
  // See [Result type computation] in TensorIterator.h.
  bool is_wrapped_number() const {
    AT_ASSERT(!is_variable());
    return is_wrapped_number_;
  }
  void set_wrapped_number(bool value) {
    AT_ASSERT(!is_variable());
    AT_ASSERT(dim() == 0);
    is_wrapped_number_ = value;
  }

  // ~~~~~ Autograd API ~~~~~
  // Some methods below are defined in TensorImpl.cpp because Tensor is an
  // incomplete type.

  virtual void set_requires_grad(bool requires_grad) {
    AT_ERROR("set_requires_grad is not implemented for Tensor");
  }
  virtual bool requires_grad() const {
    AT_ERROR("requires_grad is not implemented for Tensor");
  }

  virtual Tensor& grad();
  virtual const Tensor& grad() const;

  template <typename T>
  inline T * data() const {
    AT_ASSERT(!is_variable());
    CAFFE_ENFORCE_WITH_CALLER(
        storage_.data() || numel_ == 0,
        "The tensor has a non-zero number of elements, but its data is not allocated yet. "
        "Caffe2 uses a lazy allocation, so you will need to call "
        "mutable_data() or raw_mutable_data() to actually allocate memory.");
    CAFFE_ENFORCE_WITH_CALLER(
        storage_.IsType<T>(),
        "Tensor type mismatch, caller expects elements to be ",
        caffe2::TypeMeta::TypeName<T>(),
        ", while tensor contains ",
        data_type_.name(),
        ". ");
    // We managed the type check ourselves
    return storage_.unsafe_data<T>() + storage_offset_;
  }

  inline void* data() const {
    AT_ASSERT(!is_variable());
    CAFFE_ENFORCE_WITH_CALLER(storage_.data() || numel_ == 0);
    return static_cast<void*>(
        static_cast<char*>(storage_.data()) +
        data_type_.itemsize() * storage_offset_);
  }

  template <typename T>
  inline T * unsafe_data() const {
    AT_ASSERT(!is_variable());
    return storage_.unsafe_data<T>() + storage_offset_;
  }

  const caffe2::TypeMeta& dtype() const {
    return data_type_;
  }
  size_t itemsize() const {
    return data_type_.itemsize();
  }

  virtual int64_t storage_offset() const {
    if (!options_.has_storage_) {
      AT_ERROR(type_id_, " does not have storage, and hence does not have storage_offset");
    }
    return storage_offset_;
  }

  // represents that numel() == 0.
  inline bool is_empty() const {
    return numel() == 0;
  }

  virtual void resize_dim(int64_t ndim) {
    // NB: This is *truly* a resize; calling code (e.g., squeeze)
    // assumes that old values are preserved
    auto old_dim = sizes_.size();
    sizes_.resize(ndim);
    refresh_numel();

    if (options_.has_strides_) {
      auto new_strides = c10::guts::make_unique<int64_t[]>(ndim);
      for (size_t i = 0; i < std::min(old_dim, static_cast<size_t>(ndim)); i++) {
        new_strides[i] = strides_[i];
      }
      for (size_t i = old_dim; i < static_cast<size_t>(ndim); i++) {
        // If ndim < old_dim, this loop never executes
        new_strides[i] = 0;
      }
      strides_ = std::move(new_strides);
      refresh_contiguous();
    }
  }

  virtual void set_size(int64_t dim, int64_t new_size) {
    sizes_.at(dim) = new_size;
    refresh_numel();
    if (options_.has_strides_) {
      refresh_contiguous();
    }
  }

  virtual void set_stride(int64_t dim, int64_t new_stride) {
    if (!options_.has_strides_) {
      AT_ERROR(type_id_, " does not have strides, and hence does not have set_stride");
    }
    AT_ASSERTM(strides_, "Caffe2 tensors don't have meaningful strides and "
                         "cannot be used in PyTorch");
    strides_[dim] = new_stride;
    refresh_numel();
    refresh_contiguous();
  }

  virtual void set_storage_offset(int64_t storage_offset) {
    if (!options_.has_storage_) {
      AT_ERROR(type_id_, " does not have storage, and hence does not have set_storage_offset");
    }
    storage_offset_ = storage_offset;
    refresh_numel();
    if (options_.has_strides_) {
      refresh_contiguous();
    }
  }

  // WARNING: This function does not check if the requested
  // sizes/strides are in bounds for the storage that is allocated;
  // this is the responsibility of the caller
  void set_sizes_and_strides(at::IntList new_size, at::optional<at::IntList> new_stride) {
    AT_ASSERT(!is_variable());
    if (options_.has_strides_) {
      AT_CHECK(
          new_size.size() == new_stride->size(),
          "dimensionality of sizes (",
          new_size.size(),
          ") must match dimensionality of strides (",
          new_stride->size(),
          ")");
      if (sizes_.size() != new_size.size()) {
        strides_.reset(new int64_t[new_size.size()]);
      }
      for (size_t i = 0; i < new_size.size(); i++) {
        strides_[i] = (*new_stride)[i];
      }
    } else {
      AT_CHECK(!new_stride, type_id_, " does not have strides, but new_stride is specified");
    }
    sizes_ = new_size.vec();
    refresh_numel();
  }

  virtual int64_t size(int64_t d) const;
  virtual int64_t stride(int64_t d) const;

  bool is_variable() const { return options_.is_variable_; };

 private:
  int64_t compute_numel() const {
    int64_t n = 1;
    for (auto s : sizes()) {
      n *= s;
    }
    return n;
  }
  bool compute_contiguous() const;
  void refresh_numel() {
    AT_ASSERT(!is_variable());
    numel_ = compute_numel();
  }
  void refresh_contiguous() {
    AT_ASSERT(!is_variable());
    is_contiguous_ = compute_contiguous();
  }

 private:
  TensorImpl(Storage&& storage, TensorTypeId type_id, const caffe2::TypeMeta& data_type, TensorImplOptions options);

 public:

  const at::TensorImplOptions& options() const {
    return options_;
  }

  at::DeviceType device_type() const {
    AT_ASSERT(!is_variable());
    return storage_.device_type();
  }

  at::Device GetDevice() const {
    return storage_.device();
  }

  /**
   * The static context of a tensor intuitively represents the device
   * type of a tensor; e.g., a CPU tensor is associated with the
   * GetCPUStaticContext().  This method replaces the former Context template
   * parameter which was previously used to identify the device type
   * of a tensor.
   */
  at::BaseStaticContext* GetStaticContext() const {
    return ::caffe2::get_static_context(device_type());
  }

  /**
   * @brief Copies the data from a source tensor, with a contex provided to
   * carry out the underlying memcpy operation.  This method respects
   * caffe2_keep_on_shrink.
   */
  void CopyFrom(const TensorImpl& src, at::BaseContext* context = nullptr) {
    if ((void*)&src == (void*)this) {
      return;
    }
    if (data_type_ != src.dtype()) {
      CAFFE_ENFORCE_WITH_CALLER(
          src.is_contiguous(),
          "Right now only copy of contiguous source Tensor is supported.");
      storage_ = at::Storage(device_type(), src.dtype());
      data_type_ = src.dtype();
    }
    if (src.numel() == -1) {
      sizes_.clear();
      numel_ = -1;
      strides_.reset();
      is_contiguous_ = true;
      storage_ = at::Storage(device_type(), caffe2::TypeMeta());
      data_type_ = caffe2::TypeMeta();
      return;
    }
    Resize(src.sizes());
    if (numel() > 0) {
      if (data_type_.copy()) {
        CAFFE_ENFORCE(
            device_type() == ::at::DeviceType::CPU,
            "In CopyFrom source and dest tensors must both be CPU for meta copy");
        CAFFE_ENFORCE(
            src.device_type() == ::at::DeviceType::CPU,
            "In CopyFrom source and dest tensors must both be CPU for meta copy");
        data_type_.copy()(src.data(), raw_mutable_data(data_type_), numel());
      } else {
        // We'll need to use a non-CPU context to perform the copy if
        // one of the context is not CPU since only non-CPU context
        // knows how to copy between CPU and that context
        if (src.device_type() != ::at::DeviceType::CPU || device_type() == ::at::DeviceType::CPU) {
          if (!context) {
            CreateContext(src.GetDevice())
                ->CopyBytesToDevice(
                    numel() * itemsize(),
                    src.data(),
                    raw_mutable_data(data_type_),
                    device_type());
          } else {
            CAFFE_ENFORCE(
                context->device_type() == src.device_type(),
                "Type for provided context does not match the type of source");
            context->CopyBytesToDevice(
                numel() * itemsize(), src.data(), raw_mutable_data(data_type_), device_type());
          }
        } else {
          // In case source context is CPU, and target context is non-CPU
          // We'll have to create a Context from target and perform the
          // copy using that context
          CreateContext(GetDevice())
              ->CopyBytesFromCPU(
                  numel() * itemsize(),
                  src.data(),
                  raw_mutable_data(data_type_));
        }
      }
    }
  }

  /**
   * @brief Extends the outer-most dimension of this tensor by num elements,
   * preserving the existing data.
   *
   * The underlying data may be reallocated in order to accommodate the new
   * elements, in which case this tensors' capacity is grown at a factor of
   * growthPct. This ensures that Extend runs on an amortized O(1) time
   * complexity.
   */
  void Extend(int64_t num, float growthPct, at::BaseContext* context) {
    CAFFE_ENFORCE_GE_WITH_CALLER(sizes_.size(), 1u);
    CAFFE_ENFORCE_GE_WITH_CALLER(
        num, 0, "`num` must be non-negative for Extend");
    CAFFE_ENFORCE_WITH_CALLER(
        is_contiguous_,
        "Right now Extend is only supported for contiguous Tensor.");
    auto newDims = sizes_;
    newDims[0] += num;
    if (!storage_.data()) {
      Resize(newDims);
      return;
    }
    auto newNumel = std::accumulate(
        newDims.begin(),
        newDims.end(),
        static_cast<int64_t>(1),
        std::multiplies<int64_t>());
    if (newNumel * storage_.itemsize() <= storage_.capacity()) {
      sizes_ = newDims;
      numel_ = newNumel;
      return;
    }
    auto newCapacity = sizes_;
    newCapacity[0] = std::max<size_t>(
        newDims[0], std::ceil(sizes_[0] * (growthPct + 100) / 100));
    auto oldData = std::move(storage_.data_ptr());
    auto oldSize = numel_;
    auto oldDims = sizes_;
    Resize(newCapacity);
    auto* newData = raw_mutable_data(data_type_);
    CAFFE_ENFORCE(
        context != nullptr, "Context must be provided to Extend the tensor");
    context->CopyItemsSameDevice(
        data_type_, oldSize, oldData.get(), newData);
    reserved_ = true;
    sizes_ = newDims;
    numel_ = newNumel;
  }

  /**
   * @brief Reserve space for the underlying tensor.
   *
   * This must be called after Resize(), since we only specify the first
   * dimension This does not copy over the old data to the newly allocated space
   */
  template <class T>
  void ReserveSpace(const T& outer_dim) {
    CAFFE_ENFORCE_WITH_CALLER(
        is_contiguous_,
        "Right now ReserveSpace is only supported for contiguous Tensor.");
    CAFFE_ENFORCE(
        numel_ != -1, "size should be initialized before calling ReserveSpace");
    CAFFE_ENFORCE(
        storage_.unique(), "Can't call ReserveSpace on shared storage.");
    auto newCapacity = sizes_;
    newCapacity[0] = outer_dim;
    auto newNumel = std::accumulate(
        newCapacity.begin(),
        newCapacity.end(),
        static_cast<int64_t>(1),
        std::multiplies<int64_t>());
    if (newNumel * storage_.itemsize() <= storage_.capacity()) {
      return;
    }
    // Old data is discarded
    storage_.data_ptr().clear();
    auto oldSize = numel_;
    auto oldDims = sizes_;
    Resize(newCapacity);
    // Allocate new memory but don't copy over the data
    raw_mutable_data(data_type_);
    sizes_ = oldDims;
    numel_ = oldSize;
    reserved_ = true;
  }

  /**
   * @brief Resizes a tensor.
   *
   * Resize takes in a vector of ints specifying the dimensions of the tensor.
   * You can pass in an empty vector to specify that it is a scalar (i.e.
   * containing one single item).
   *
   * The underlying storage may be deleted after calling Resize: if the new
   * shape leads to a different number of items in the tensor, the old memory
   * is deleted and new memory will be allocated next time you call
   * mutable_data(). However, if the shape is different but the total number of
   * items is the same, the underlying storage is kept.
   *
   * This method respects caffe2_keep_on_shrink.  Consult the internal logic
   * of this method to see exactly under what circumstances this flag matters.
   */
  template <typename... Ts>
  void Resize(Ts... dim_source) {
    bool is_init = numel_ == -1;
    bool size_changed = SetDims(dim_source...);
    if (size_changed) {
      // If needed, we will free the data. the next mutable_data() call
      // will create the data storage.
      bool reset_tensor = false;
      if (reserved_) {
        // If tensor is reserved then don't claim its memeory unless capacity()
        // is smaller than new size
        reset_tensor = storage_.capacity() < (storage_offset_ + numel_) * storage_.itemsize();
      } else {
        reset_tensor = storage_.capacity() <
                (storage_offset_ + numel_) * storage_.itemsize() ||
            !c10::FLAGS_caffe2_keep_on_shrink ||
            storage_.capacity() -
                    (storage_offset_ + numel_) * storage_.itemsize() >
                static_cast<size_t>(
                    c10::FLAGS_caffe2_max_keep_on_shrink_memory);
      }

      if (reset_tensor && !is_init) {
        FreeMemory();
      }
    }
  }

  /**
   * Resizes the tensor without touching underlying storage.
   * This requires the total size of the tensor to remains constant.
   */
  inline void Reshape(const std::vector<int64_t>& dims) {
    CAFFE_ENFORCE_WITH_CALLER(
        is_contiguous_,
        "Right now Reshape is only supported for contiguous Tensor.");
    int64_t new_size = 1;
    for (auto d : dims) {
      CAFFE_ENFORCE_GE_WITH_CALLER(d, 0);
      new_size *= d;
    }
    CAFFE_ENFORCE_WITH_CALLER(
        new_size == numel_,
        "New size and old size are not equal. You cannot use Reshape, "
        "but should use Resize."
        // TODO(jiayq): remove the following warning after pending diffs
        // stabilize.
        " The old caffe2 mixes Reshape and Resize but this behavior has "
        "been changed. If you find this error, most likely you will need "
        "to change corresponding code from Reshape to Resize.");
    sizes_ = dims;
    update_to_contiguous_strides();
  }

  /**
   * Release whatever memory the tensor was holding but keep size and type
   * information. Subsequent call to mutable_data will trigger new memory
   * allocation.
   */
  inline void FreeMemory() {
    // We'll detach from the old Storage and create a new one
    storage_ = at::Storage(storage_.device_type(), data_type_);
    storage_offset_ = 0;
  }

  /**
   * @brief Shares the data with another tensor.
   *
   * To share data between two tensors, the sizes of the two tensors must be
   * equal already. The reason we do not implicitly do a Resize to make the two
   * tensors have the same shape is that we want to allow tensors of different
   * shapes but the same number of items to still be able to share data. This
   * allows one to e.g. have a n-dimensional Tensor and a flattened version
   * sharing the same underlying storage.
   *
   * The source tensor should already have its data allocated.
   */
  void ShareData(const TensorImpl& src) {
    // Right now, we are assuming the device_type are the same, since it is
    // inherently the same in the non-templatized code. We should probably add
    // an ENFORCE here which might affect perf a little bit.
    CAFFE_ENFORCE_EQ_WITH_CALLER(
        src.numel_,
        numel_,
        "Size mismatch - did you call reshape before sharing the data?");
    // It is possible that the source tensor hasn't called mutable_data() yet,
    // in which case ShareData() doesn't make much sense since we don't really
    // know what to share yet.
    CAFFE_ENFORCE_WITH_CALLER(
        src.storage_.data() || src.numel_ == 0,
        "Source tensor has no content and has size > 0");
    // Finally, do sharing.
    /* Since we create new Storage whenever we need to change data_type/capacity
     * this still keeps the original semantics
     */
    storage_ = src.storage();
    data_type_ = src.dtype();
    storage_offset_ = src.storage_offset();
  }

  void ShareExternalPointer(
      at::DataPtr&& data_ptr,
      const caffe2::TypeMeta& data_type,
      size_t capacity) {
    CAFFE_ENFORCE_WITH_CALLER(
        data_type.id() != caffe2::TypeIdentifier::uninitialized(),
        "To share with a raw external pointer you need to pass in an "
        "initialized data_type(TypeMeta).");
    if (!capacity) {
      capacity = numel_ * data_type.itemsize();
    }
    if (storage_.unique()) {
      CAFFE_ENFORCE_WITH_CALLER(
          numel_ >= 0,
          "To share data with a raw pointer, you need to set shape first.");
      storage_.UniqueStorageShareExternalPointer(
          std::move(data_ptr), data_type, capacity);
      data_type_ = data_type;
      storage_offset_ = 0;
    } else {
      int64_t numel = capacity / data_type.itemsize();
      // Create a new Storage
      storage_ = at::Storage(data_type, numel, std::move(data_ptr), nullptr, true);
      data_type_ = data_type;
      storage_offset_ = 0;
    }
  }

  /**
   * Returns a mutable raw pointer of the underlying storage. Since we will need
   * to know the type of the data for allocation, a TypeMeta object is passed in
   * to specify the necessary information. This is conceptually equivalent of
   * calling mutable_data<T>() where the TypeMeta parameter meta is derived from
   * the type T. This function differs from mutable_data<T>() in the sense that
   * the type T can be specified during runtime via the TypeMeta object.
   *
   * If the existing data does not match the desired type, it will be deleted
   * and a new storage will be created.
   */
  inline void* raw_mutable_data(const caffe2::TypeMeta& meta) {
    // For 0-size tensors it's fine to return any pointer (including nullptr)
    if (data_type_ == meta && (storage_.data() || numel_ == 0)) {
      return static_cast<void*>(static_cast<char*>(storage_.data()) + storage_offset_ * meta.itemsize());
    } else {
      CAFFE_ENFORCE_WITH_CALLER(
          numel_ >= 0,
          "Tensor is not initialized. You probably need to call Resize() "
          "before calling mutable_data()");
      bool had_special_dtor = data_type_.dtor() != nullptr;
      storage_offset_ = 0;
      if (storage_.unique()) {
        storage_.set_dtype(meta);
      } else {
        if (data_type_ != meta) {
          storage_ = at::Storage(storage_.device_type(), meta);
        }
      }
      data_type_ = meta;

      // We can reuse the existing buffer if the current data does not have
      // a special destructor and the new data doesn't have a special
      // constructor.
      if (numel_ == 0 ||
          (meta.ctor() == nullptr && !had_special_dtor &&
           storage_.numel() >= numel_)) {
        AT_ASSERT(storage_offset_ == 0); // because we just reallocated
        return storage_.data();
      }
      const at::Allocator* allocator = storage_.allocator();
      // TODO: Get rid of StaticContext
      CAFFE_ENFORCE(
          allocator == nullptr,
          "Allocator is not used within Caffe2 functions, please use StaticContext instead.");
      allocator = caffe2::GetAllocator(storage_.device_type());
      if (meta.ctor()) {
        // For types that need placement new, we will call it, as well as
        // making sure that when the data is freed, it calls the right
        // destruction procedure.
        auto size = numel_;
        auto dtor = data_type_.dtor();
        auto data_ptr = allocator->allocate(
            numel_ * storage_.itemsize()); // Removing this can get rid of
                                           // InefficientStdFunctionContext
        storage_.set_data_ptr(PlacementDeleteContext::makeDataPtr(
            std::move(data_ptr),
            dtor,
            size,
            at::Device(storage_.device_type())));
        data_type_.ctor()(storage_.data(), numel_);
      } else {
        // For fundamental type, new and delete is easier.
        storage_.set_data_ptr(
            allocator->allocate(numel_ * storage_.itemsize()));
      }
      storage_.set_numel(numel_);
      AT_ASSERT(storage_offset_ == 0); // because we just reallocated
      return storage_.data();
    }
  }

  /**
   * Returns a typed pointer of the underlying storage.
   *
   * For fundamental types, we reuse possible existing storage if there
   * is sufficient capacity.
   */
  template <typename T>
  inline T* mutable_data() {
    if ((numel_ == 0 || storage_.data()) && storage_.IsType<T>()) {
      return static_cast<T*>(storage_.data()) + storage_offset_;
    }
    // Check it here statically - otherwise TypeMeta would throw the runtime
    // error in attempt to invoke TypeMeta::ctor()
    static_assert(
        std::is_default_constructible<T>::value,
        "Tensor can't hold non-default-constructible types");
    return static_cast<T*>(raw_mutable_data(caffe2::TypeMeta::Make<T>()));
  }

 private:
  template <
      typename T,
      typename = typename std::enable_if<std::is_integral<T>::value>::type>
  bool SetDimsTemplate(at::ArrayRef<T> src) {
    auto old_numel = numel_;
    sizes_.resize(src.size());
    int64_t new_numel = 1;
    for (size_t i = 0; i < src.size(); ++i) {
      new_numel *= src[i];
      sizes_[i] = src[i];
    }
    update_to_contiguous_strides();
    numel_ = new_numel;
    return numel_ != old_numel;
  }

  bool SetDims(at::ArrayRef<int64_t> s) {
    return SetDimsTemplate(s);
  }

  bool SetDims(at::ArrayRef<int> s) {
    return SetDimsTemplate(s);
  }

  bool SetDims(at::ArrayRef<size_t> s) {
    return SetDimsTemplate(s);
  }

  bool SetDims() {
    return SetDims(at::IntList{});
  }

  bool SetDims(const int64_t d0) {
    return SetDims(at::IntList{d0});
  }

  bool SetDims(const int64_t d0, const int64_t d1) {
    return SetDims(at::IntList{d0, d1});
  }

  bool SetDims(const int64_t d0, const int64_t d1, const int64_t d2) {
    return SetDims(at::IntList{d0, d1, d2});
  }

  bool SetDims(const int64_t d0, const int64_t d1, const int64_t d2, const int64_t d3) {
    return SetDims(at::IntList{d0, d1, d2, d3});
  }

  inline void update_to_contiguous_strides() {
    strides_.reset();
    is_contiguous_ = true;
  }

public:
  at::Storage storage_; // TODO: Fix visibility on me

protected:
  std::vector<int64_t> sizes_;
  std::unique_ptr<int64_t[]> strides_; // this saves two words

  int64_t storage_offset_ = 0;
  int64_t numel_ = -1;

  // INVARIANT: When storage is non-null, this type meta must
  // agree with the type meta in storage
  caffe2::TypeMeta data_type_;

  // You get to have eight byte-size fields here, before you
  // should pack this into a bitfield.
  TensorTypeId type_id_;
  bool is_contiguous_ = true;
  bool is_wrapped_number_ = false;
  // we decide to keep reserved_ and it will
  // live in Tensor after the split
  // The logic is that if Extend() or ReserveSpace() were ever called,
  // then subsequent Resize()s will not free up Storage.
  bool reserved_ = false;
  TensorImplOptions options_;

};
} // namespace at<|MERGE_RESOLUTION|>--- conflicted
+++ resolved
@@ -173,14 +173,9 @@
   TensorImpl(TensorTypeId type_id, const caffe2::TypeMeta& data_type, Allocator *allocator, TensorImplOptions options);
   TensorImpl(Storage&& storage, TensorTypeId type_id, TensorImplOptions options);
 
-<<<<<<< HEAD
   explicit TensorImpl(at::Storage storage) : storage_(std::move(storage)), storage_offset_(0), options_(at::TensorImplOptions(false, true, true)) {
-    data_type_ = storage_ ? storage_.dtype() : caffe2::TypeMeta{};
-=======
-  explicit TensorImpl(at::Storage storage) : storage_(std::move(storage)), storage_offset_(0) {
     AT_ASSERT(storage_);
     data_type_ = storage_.dtype();
->>>>>>> 3829f86c
   }
 
   TensorImpl(const TensorImpl&) = default;
