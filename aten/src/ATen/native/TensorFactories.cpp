--- conflicted
+++ resolved
@@ -90,11 +90,7 @@
 
 Tensor empty_cpu(IntArrayRef size, const TensorOptions& options) {
   AT_ASSERT(options.backend() == Backend::CPU);
-<<<<<<< HEAD
-=======
-  AT_ASSERT(!options.is_variable());  // is_variable should have been 'unpacked'  // TODO: remove this when Variable and Tensor are merged
   check_size_nonnegative(size);
->>>>>>> 6feded88
 
   auto* allocator = at::getCPUAllocator();
   int64_t nelements = prod_intlist(size);
