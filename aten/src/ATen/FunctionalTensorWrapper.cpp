
#include <ATen/FunctionalTensorWrapper.h>

#include <ATen/FunctionalInverses.h>
#include <ATen/TensorUtils.h>
#include <ATen/WrapDimUtils.h>
#include <ATen/core/IListRef.h>
#include <ATen/core/LegacyTypeDispatch.h>
#include <c10/util/Exception.h>

#include <c10/util/irange.h>

#ifndef AT_PER_OPERATOR_HEADERS
#include <ATen/Functions.h>
#else
#include <ATen/ops/_propagate_xla_data.h>
#include <ATen/ops/_to_copy.h>
#endif

namespace at {

void FunctionalTensorWrapper::set_constructor_metadata() {
  TORCH_INTERNAL_ASSERT(value_.defined());
  // Note: "level" is a concept that we don't know how to compute in core.
  // For now I'm retroactively setting this in functorch,
  // but once Open Multiple Dispatch lands we should be able to calculate this in core.
  level_ = -1;
  // mirror all of the generic tensor metadata onto the wrapper
  copy_generic_tensor_metadata(value_.getIntrusivePtr().get(), this);
  refresh_numel();
  refresh_contiguous();
  storage_access_should_throw_ = false;
  // In general, the sizes/stride metadata on a tensor can change as it is mutated,
  // and these changes need to be reflected in the metadata of the wrapper.
  set_allow_tensor_metadata_change(true);
  key_set_ = c10::DispatchKeySet(c10::DispatchKey::Functionalize) | value_.key_set();
  // All of the keys corresponding to functorch transforms should not be copied over.
  // Functorch transforms all have their own wrapper tensors (e.g. BatchedTensorImpl) which expect
  // to participate in the functorch transforms.
  key_set_ = key_set_ - c10::functorch_transforms_ks - c10::python_ks;
  // We override a bunch of _custom(), so make sure they get called
  // TODO: metadata copying may not actually be necessary then
  set_custom_sizes_strides(SizesStridesPolicy::CustomSizes);
  set_custom_device(true);
  // E.g. when running torch.compile under inference mode, we need to make sure that
  // for any inputs that were created outside of inference mode (so they are not inference tensors),
  // then the functional wrappers that we wrap them with should also not be inference tensors.
  version_counter_ = value_.unsafeGetTensorImpl()->version_counter();
}

FunctionalTensorWrapper::FunctionalTensorWrapper(const Tensor& value)
  : c10::TensorImpl(
      c10::Storage(c10::make_intrusive<functionalization::FunctionalStorageImpl>(value)),
      c10::DispatchKeySet(DispatchKey::Functionalize) | value.key_set(),
      value.dtype()
    ),
    value_(value)
{
  TORCH_INTERNAL_ASSERT(!at::functionalization::impl::isFunctionalTensor(value_));
  TORCH_INTERNAL_ASSERT(!value_.key_set().has(c10::DispatchKey::Functionalize));
  set_constructor_metadata();
}

void FunctionalTensorWrapper::freeze_storage() const {
  functional_storage_impl()->freeze();
}

// Note [Functionalization: Alias Removal]
// When someone calls a view() op during the functionalization pass, e.g. 'b = a.view(...)',
// we link `b` and `a` to a shared Alias object to preserve the aliasing relationship.
//
// How do we do that?
//
// Every FunctionalTensorWrapper contains a dummy FunctionalStorageImpl, which subclasses from c10::StorageImpl.
// It doesn't contain any data (similar to MetaTensor storage), but it contains an Alias object that knows about the base tensor.
// When a tensor is created through a view operation, both the new and old tensor point to the same FunctionalStorageImpl.
//
// As mutations are applied to any of the views, we also queue each mutation up on the Alias object, so we can replay them.
// When the user requests a tensor that's had a view taken, we check if it's up to date.
// If it's not up to date, we first replay all of the queued up mutations onto the alias, and then re-apply the current view
// on top of the newly updated alias.
//
// Why do we queue up and lazily run mutations on the alias, instead of updating the alias eagerly?
// This behavior was taken from pytorch/xla, which the alias-removal logic was inspired from.
// One benefit of the laziness is that we save work in the cases where a user has multiple views and mutates one of them,
// but never uses the other views later in the program (in which case we'll never update the alias).
// It also has downsides though: repeatedly applying mutations to the same view without syncing
// will silently use up more and more memory as more mutations are queued up.
//
// Corresponding diagram:
//
// b = a.view(...)
//
//        a                                                    b
//        |                                                    |     If the user asks for b and it’s out of date,
//       \/                                                    \/    We regenerate b by replaying it’s views from the alias.
// . - - - - - - - - - - - - - .                    . - - - - - - - - - - - - - .
// |  FunctionalTensorWrapper  |                    |  FunctionalTensorWrapper  |
// . - - - - - - - - - - - - - .                    . - - - - - - - - - - - - - .
// |     value   |   storage   |                    |    storage    |   Value   |
// . - - - - - - - - - - - - - .                    . - - - - - - - - - - - - - .
//          |                   \                  /                      |
//          |                     \              /                        |
//          |                       . - - - - - - - - - - - - .           |
//          |                       |  FunctionalStorageImpl  |           |
//          |                       . - - - - - - - - - - - - .           |
//          |                       |         Alias           |           |
//          |                       . - - - - - - - - - - - - .           |
//          |                       /     mutations to a or b             |
//          |                     /       are queued onto Alias           |
//          |                   /                                         |
//         \/                 /                                           \/
// . - - - - - - - - - - - - - .                             . - - - - - - - - - - - - - - - .
// |        TensorImpl         |                             |             TensorImpl        |
// . - - - - - - - - - - - - - .                             . - - - - - - - - - - - - - - - .
// |   value   |   storage     |                             |    storage    |     Value     |
// . - - - - - - - - - - - - - .                             . - - - - - - - - - - - - - - - .
//          |                                                             |
//          |                                                             |
//          |                                                             |
//          |   In this picture the two tensor views their own storages,  |
//          |   have their own storages, but backends like functorch      |
//         \/   are allowed to re-alias underneath the pass               \/
// . - - - - - - - - - - - - - .                             . - - - - - - - - - - - - - - - .
// |    underyling_storage     |                             |      underyling_storage       |
// . - - - - - - - - - - - - - .                             . - - - - - - - - - - - - - - - .
//
// This constructor is only used by view ops.
// - view_value: The output tensor that we need to wrap.
// - base: The "base" of the view that `view_value` was generated from.
// See Note [Functionalization: Alias Removal Part 2] for more details on the mutation replay logic.
FunctionalTensorWrapper::FunctionalTensorWrapper(const Tensor& view_value, const FunctionalTensorWrapper* base, const functionalization::ViewMeta& meta)
  : c10::TensorImpl(
      c10::DispatchKeySet(DispatchKey::Functionalize),
      view_value.dtype(),
      view_value.device()
    ),
    value_(view_value),
    is_multi_output_view_(base->is_multi_output_view_ || meta.is_multi_output),
    was_storage_changed_(base->was_storage_changed_)
{
  TORCH_INTERNAL_ASSERT(!at::functionalization::impl::isFunctionalTensor(value_));
  TORCH_INTERNAL_ASSERT(!value_.key_set().has(c10::DispatchKey::Functionalize));
  set_constructor_metadata();
  // Copy the original tensor's ViewMeta vector and push the current one.
  if (!base->view_metas_.empty()) {
      view_metas_ = base->view_metas_;  // copy
  }
  view_metas_.push_back(meta);
  storage_ = base->storage_; // alias this tensor's storage with the base tensor's
}


functionalization::FunctionalStorageImpl* FunctionalTensorWrapper::functional_storage_impl() const {
  return static_cast<functionalization::FunctionalStorageImpl*>(storage_.unsafeGetStorageImpl());
}

void FunctionalTensorWrapper::commit_update() {
  auto storage_impl = functional_storage_impl();
  storage_impl->add_update(value_, view_metas_);
  // As an optimization, we used to mark the tensor here as "up-to-date",
  // That way, code like:
  //   x = torch.ones(1'000'000)
  //   x[0].add_(1)
  // doesn't result in an unnecessary materialization of the base.
  // This optimization results in the slice temporarily haven't incorrect
  // stride/storage_offset though, and DCE should handle that optimization anyway.
  // generation_ = storage_impl->generation();
}

bool FunctionalTensorWrapper::is_up_to_date() const {
  auto alias_generation = functional_storage_impl()->generation();
  return generation_ == alias_generation;
}

// See Note [Functionalization Pass - Inplace View Ops]
void FunctionalTensorWrapper::mutate_view_meta(const at::functionalization::ViewMeta& meta) {
  view_metas_.push_back(meta);
  // Manually track the fact that this tensor recieved a metadata mutation!
  has_metadata_mutation_ = true;
  // Note [Functionalization Pass - Inplace View Ops]
  // So, these ops are special - they're mutation AND view ops. They get special codegen.
  // An example is transpose_, e.g. `a.transpose_()`
  // Calling transpose_() should ensure that a gets an alias, and append the new ViewMeta to a's current list of ViewMetas.
  at::AutoDispatchSkipFunctionalize guard;
  value_ = meta.forward_fn(value_, meta.out_index);
  TORCH_INTERNAL_ASSERT(!value_.key_set().has(c10::DispatchKey::Functionalize));
}

// Note [Functionalization: Mutation Removal]
// Mutation removal is used to take a program like this:
//
// a.add_(b)
//
// and replace it with a slightly different program that has the same semantics:
//
// tmp = a.add(b)
// a.replace_(tmp)
//
// Where the replace_() call is implemented directly in the functionalization pass, so it is transparent to the backend.
// This is useful for backends that aren't able to handle certain types of mutations, like functorch.
//
// Why do we need to wrap every tensor in a FunctionalTensorWrapper? Consider this program:
//
// Before:
// tensor.add_(batched_tensor)
//
// After:
// tmp = tensor.add(batched_tensor)
// tensor.replace_(tmp)
//
// In the above, tmp is a batched tensor (because adding a normal tensor to a batched tensor does broadcasting and creates a batched tensor).
// But we can't just replace the underlying memory backing `tensor` with `tmp` - a batched tensor takes up more space!
// Instead, every input, intermediate and output of the program is wrapped in a FunctionalTensorImpl, which wraps the underlying tensor.
void FunctionalTensorWrapper::replace_(const Tensor& other, bool from_lazy_regenerate) {
  // TODO: going to need to change this if we want nested functionalize() transforms.
  TORCH_INTERNAL_ASSERT(!at::functionalization::impl::isFunctionalTensor(other));
  value_ = other;
  TORCH_INTERNAL_ASSERT(!value_.key_set().has(c10::DispatchKey::Functionalize));
  // out= ops are allowed to resize the output tensors, mutating both the data and metadata of the tensor.
  // We need to propagate that metadata mutation to the wrapper (new size).
  auto sizes_ = value_.sym_sizes();
  auto strides_ = value_.sym_strides();
  auto storage_offset_ = value_.sym_storage_offset();
  set_sizes_and_strides(sizes_, strides_, storage_offset_);
  if (dtype() != value_.unsafeGetTensorImpl()->dtype() || layout() != value_.unsafeGetTensorImpl()->layout()) {
    // .to() should not re-entrantly go through functionalization.
    at::AutoDispatchSkipFunctionalize guard;
    // and we want _to_copy() to show up in the graph, not the composite .to() operator
    // (this can happen if autograd has already run by the time we enter this code)
    value_ = at::_to_copy(value_, c10::TensorOptions().dtype(dtype()).layout(layout()));
    TORCH_INTERNAL_ASSERT(!value_.key_set().has(c10::DispatchKey::Functionalize));
  }
<<<<<<< HEAD
  // if a mutation happens to a view under a no_grad,
  // we won't call replace_() on the other alias until the alias is later used, which
  // might not be until after the no_grad region is exited.
  // Therefore, replace_() is not unconditionally safe to check the current no_grad state.
=======
  // might not be until after the no_grad region is exited.
  // Therefore, replace_() is not unconditionally safe to check the current no_grad state.
  // If this is a lazy regeneration, then it is guaranteed that we have already
  // done the mutation for the storage alias (when we originally performed the mutation),
  // so no counter update may be needed.
  // Example: if a mutation happens to a view under a no_grad,
  // we won't call replace_() on the other alias until the alias is later used, which
>>>>>>> ee0c4734
  if (!from_lazy_regenerate) {
    mark_mutation();
    if (!at::GradMode::is_enabled() || InferenceMode::is_enabled()) {
      // This mutation happened under no_grad or inference_mode
      mark_mutation_during_no_grad_or_inference_mode();
    }
  }
}

bool FunctionalTensorWrapper::has_data_mutation() {
  // Current tensor's data was mutated if its storage saw any mutations.
  return functional_storage_impl()->generation() > 0;
}

void FunctionalTensorWrapper::set__impl(const FunctionalTensorWrapper* other) {
  // self.set_(src) will cause self to have all of the tensor properties of self.
  value_ = other->value_;
  generation_ = other->generation_;
  view_metas_ = other->view_metas_;
  // FREEZE the old storage, preventing mutations to it.
  // this is a huge pain to handle properly in all cases, so we ban it.
  functional_storage_impl()->freeze();
  // Unsafely swap out the storage with other's storage,
  // disconnecting `self` with its view chain
  storage_ = other->storage_;
  /// explicitly mark the tensor as having its storage changed from set_()
  // Otherwise, we don't actually have a 100% accurate way to check this.
  // (We could check if the updated value has a new storage than the original value,
  // but this won't also let us uniquely determine if the tensor **also**
  // experienced a data mutation).
  was_storage_changed_ = true;

  auto sizes_ = value_.sym_sizes();
  auto strides_ = value_.sym_strides();
  auto storage_offset_ = value_.sym_storage_offset();
  set_sizes_and_strides(sizes_, strides_, storage_offset_);
}

void FunctionalTensorWrapper::storage_resize_(c10::SymInt new_size) {
  auto curr_storage_size = value_.unsafeGetTensorImpl()->unsafe_storage().unsafeGetStorageImpl()->sym_nbytes();
  // storage resizing is severely limited: we only support resizing either to zero, or from zero bytes.
  TORCH_CHECK(new_size == 0 || curr_storage_size == 0, "new_size: ", new_size, ". curr_storage_size: ", curr_storage_size);
  // For simplicity, only allow storage resizing on a base tensor
  TORCH_CHECK(view_metas_.size() == 0, "view chain length: ", view_metas_.size());

  // Handle the two cases separately
  if (new_size == 0) {
    // Resizing down
    // Assumption (for now - will need to lift later in partial graph world)
    // In full graph FSDP, we are guaranteed that the resize up and resize down happen in the same graph.
    // Therefore, our "original" input to the graph should have already had a zero-size storage.
    // We can just re-use the original tensor in this situation.
    auto orig_value = functional_storage_impl()->original_base();
    auto orig_value_bytes = orig_value.unsafeGetTensorImpl()->unsafe_storage().unsafeGetStorageImpl()->sym_nbytes();
    TORCH_CHECK(orig_value_bytes == 0, "We only support the x.storage().resize_(0) case today when x is a graph input and it entered the graph with zero storage");

    // Reset the base to be our original, zero-storage-size tensor.
    // Then let vanilla functionalization view regeneration run.
    // Why do we do this? Two reasons:
    // (1) After the resize, we want our tensor to properly advertise as having zero storage
    // (2) In theory we could do this by creating a fresh tensor. This will actually not do what we want though.
    //     Why? In eager fsdp, a common pattern is that a param starts out with zero storage, gets resized and used in the forward,
    //     and is saved for backward by autograd.
    //     We need to carefully make sure that autograd continues to save the **original**, zero-sized param for backward during tracing,
    //     because fsdp's backward hooks rely on resizing the original parameter again the backward back to the full size.
    value_ = orig_value;
    // Flush the update to the FunctionalStorageImpl, so outstanding aliases can regenerate themselves
    // off of the zero-storage-size tensor.
    commit_update();
  } else {
    // Nothing to do: we expect the next op to show up on this tensor to be a self.copy_(src),
    // updating value_ to be the src tensor.
    // We could in theory work harder to assert this invariant, although breaking this invariant
    // will also cause problems in eager mode.
  }
}

void FunctionalTensorWrapper::maybe_replace_storage(const Tensor& other) {
  // Note [resize_() in functionalization pass]
  // resize_() is a special operator in functionalization because it can reallocate its underlying storage.
  // This function is only ever called in the case that resize_() needs to reallocate its storage to a larger size.
  //
  // However, functionalization currently bans the following code:
  //   a = torch.ones(2)
  //   b = a.view(2)
  //   b.resize_(4) # b is a view tensor, that we are trying to increase the storage size of
  //
  // Why is this code difficult to handle?
  // The functionalization pass currently keeps aliases in sync by making the following assumptions:
  // - The “base” tensor always refers to “all of the data”
  // - Whenever you have b = view_op(a), “b” should always refer to a subset of “a”s memory.
  //
  // The code above breaks that assumption b.resize_(4) actually needs to update "a"
  // to tell it that it is now actually some slice of a pre-existing larger storage.
  // We're also no longer re-generate "b" fully from "a" anymore, since "a" refers to a slice of "b"'s data.
  //
  // This is probably fixable in theory, but:
  // - the fix would likey complicated the functionalization logic quite a bit.
  // - the primary use case for resize_() today is resizing zero-sized tensors in out= variants of operators
  // - resize_() also can give you weird results today if you try to resize_() a weirdly strided tensor.
  //
  // Given all of the above, for now we're just banning the above usage.
  TORCH_CHECK(storage().use_count() == 1, "Attempted to resize a view tensor to a larger size. This is not allowed in the functionalization pass");
  TORCH_CHECK(view_metas_.empty(), "Attempted to resize a view tensor to a larger size. This is not allowed in the functionalization pass");
  // If this tensor is not a view (and has no outstanding views taken out on it),
  // Then it's safe to throw out the old storage and replace it with the new, larger one.
  storage_ = c10::Storage(c10::make_intrusive<functionalization::FunctionalStorageImpl>(other));
  value_ = other;
  TORCH_INTERNAL_ASSERT(!value_.key_set().has(c10::DispatchKey::Functionalize));
  generation_ = 0;
  // And update the metadata on the wrapper to reflect the new sizes and strides
  set_sizes_and_strides(value_.sizes(), value_.strides());
  refresh_numel();
  // (Technically we should be guaranteed that the tensor was already contiguous,
  // since it's guaranteed not to have been a view. Doesnt hurt to run though)
  refresh_contiguous();
  // Swapping out the storage of a tensor (aka from a resize_() call) will update the sizes and strides of the tensor,
  // so we need to record the fact that metadata was mutated.
  has_metadata_mutation_ = true;
}

void FunctionalTensorWrapper::_unsafe_reset_storage() {
  // Reset the storage with the current value_ tensor as the base
  storage_ = c10::Storage(c10::make_intrusive<functionalization::FunctionalStorageImpl>(value_));
  // Reset the generation so that it matches the new storage
  generation_ = 0;
  // Clear any pre-existing view metas so that base and value_ are semantically the same
  view_metas_.clear();
}

void FunctionalTensorWrapper::sync_() {
  if (is_up_to_date()) {
    return;
  }
  apply_updates();
  regenerate_from_base();
}

Tensor FunctionalTensorWrapper::apply_view_metas(const Tensor& base) {
  auto t = base;

  // Reapply views to get the viewed tensor from the base in alias_
  for (auto& view_meta: view_metas_) {
    t = view_meta.forward_fn(t, view_meta.out_index);
  }

  return t;
}

void FunctionalTensorWrapper::regenerate_from_base() {
  at::AutoDispatchSkipFunctionalize guard;
  auto storage_impl = functional_storage_impl();
  auto t = storage_impl->base();

  TORCH_INTERNAL_ASSERT(!at::functionalization::impl::isFunctionalTensor(t));
  t = apply_view_metas(t);
  TORCH_INTERNAL_ASSERT(!at::functionalization::impl::isFunctionalTensor(t));
<<<<<<< HEAD
=======

>>>>>>> ee0c4734
  replace_(t, /*from_lazy_regenerate=*/true);
  generation_ = storage_impl->generation();
}

bool FunctionalTensorWrapper::apply_updates() {
  // Apply all updates on alias_
  auto storage_impl = functional_storage_impl();
  return storage_impl->apply_updates();
}

const char* FunctionalTensorWrapper::tensorimpl_type_name() const {
    return "FunctionalTensorWrapper";
}

void FunctionalTensorWrapper::copy_tensor_metadata(
    const FunctionalTensorWrapper* src_impl,
    FunctionalTensorWrapper* dest_impl,
    const c10::VariableVersion& version_counter,
    bool allow_tensor_metadata_change) {
    TensorImpl::copy_tensor_metadata(
        src_impl,
        dest_impl,
        version_counter,
        allow_tensor_metadata_change);

    // FunctionalTensorWrapper-specific fields.
    dest_impl->value_ = src_impl->value_;
    dest_impl->level_ = src_impl->level_;
    dest_impl->has_metadata_mutation_ = src_impl->has_metadata_mutation_;
    dest_impl->is_multi_output_view_ = src_impl->is_multi_output_view_;
    dest_impl->was_storage_changed_ = src_impl->was_storage_changed_;
    dest_impl->generation_ = src_impl->generation_;
    dest_impl->view_metas_ = src_impl->view_metas_;
}


void FunctionalTensorWrapper::copy_tensor_metadata_and_refresh(
    const FunctionalTensorWrapper* src_impl,
    FunctionalTensorWrapper* dest_impl,
    const c10::VariableVersion& version_counter,
    bool allow_tensor_metadata_change) const {
    copy_tensor_metadata(src_impl, dest_impl, version_counter, allow_tensor_metadata_change);
    dest_impl->refresh_numel();
    dest_impl->refresh_contiguous();
}

template <typename VariableVersion>
c10::intrusive_ptr<TensorImpl> FunctionalTensorWrapper::shallow_copy_and_detach_core(
    VariableVersion&& version_counter,
    bool allow_tensor_metadata_change) const {
  if (key_set_.has(DispatchKey::Python) &&
      !c10::impl::tls_is_dispatch_key_excluded(DispatchKey::Python)) {
    auto r = pyobj_slot_.load_pyobj_interpreter()->detach(this);
    if (r) {
      r->set_version_counter(std::forward<VariableVersion>(version_counter));
      r->set_allow_tensor_metadata_change(allow_tensor_metadata_change);
      return r;
    }
  }

  auto impl = c10::make_intrusive<FunctionalTensorWrapper>(value_);
  copy_tensor_metadata_and_refresh(
      /*src_impl=*/this,
      /*dest_impl=*/impl.get(),
      /*version_counter=*/std::forward<VariableVersion>(version_counter),
      /*allow_tensor_metadata_change=*/allow_tensor_metadata_change);
  return impl;
}

c10::intrusive_ptr<TensorImpl> FunctionalTensorWrapper::shallow_copy_and_detach(
    const c10::VariableVersion& version_counter,
    bool allow_tensor_metadata_change) const {
  return shallow_copy_and_detach_core(
      version_counter, allow_tensor_metadata_change);
}

c10::intrusive_ptr<TensorImpl> FunctionalTensorWrapper::shallow_copy_and_detach(
    c10::VariableVersion&& version_counter,
    bool allow_tensor_metadata_change) const {
  return shallow_copy_and_detach_core(
      std::move(version_counter), allow_tensor_metadata_change);
}

void FunctionalTensorWrapper::shallow_copy_from(const c10::intrusive_ptr<TensorImpl>& impl) {
    AT_ASSERT(has_compatible_shallow_copy_type(impl->key_set()));
    auto functional_impl =
        static_cast<FunctionalTensorWrapper*>(impl.get());
    copy_tensor_metadata_and_refresh(
        /*src_impl=*/functional_impl,
        /*dest_impl=*/this,
        /*version_counter=*/version_counter(),
        /*allow_tensor_metadata_change=*/allow_tensor_metadata_change());
}


c10::Device FunctionalTensorWrapper::device_custom() const {
  return value_.unsafeGetTensorImpl()->device();
}
at::IntArrayRef FunctionalTensorWrapper::sizes_custom() const {
  return value_.unsafeGetTensorImpl()->sizes();
}
at::IntArrayRef FunctionalTensorWrapper::strides_custom() const {
  return value_.unsafeGetTensorImpl()->strides();
}
int64_t FunctionalTensorWrapper::dim_custom() const {
  return value_.unsafeGetTensorImpl()->dim();
}
int64_t FunctionalTensorWrapper::numel_custom() const {
  return value_.unsafeGetTensorImpl()->numel();
}
bool FunctionalTensorWrapper::is_contiguous_custom(at::MemoryFormat memory_format) const {
  return value_.unsafeGetTensorImpl()->is_contiguous(memory_format);
}
c10::SymIntArrayRef FunctionalTensorWrapper::sym_sizes_custom() const {
  return value_.unsafeGetTensorImpl()->sym_sizes();
}
c10::SymIntArrayRef FunctionalTensorWrapper::sym_strides_custom() const {
  return value_.unsafeGetTensorImpl()->sym_strides();
}
c10::SymInt FunctionalTensorWrapper::sym_size_custom(int64_t d) const {
  return value_.unsafeGetTensorImpl()->sym_size(d);
}
c10::SymInt FunctionalTensorWrapper::sym_storage_offset_custom() const {
  return value_.unsafeGetTensorImpl()->sym_storage_offset();
}

namespace functionalization {
namespace impl {

Tensor to_functional_tensor(const Tensor& tensor) {
  // Note [Wrapped Numbers <> Functionalization]
  if (tensor.unsafeGetTensorImpl()->is_wrapped_number()) {
      return tensor;
  }
  TORCH_INTERNAL_ASSERT_DEBUG_ONLY(!isFunctionalTensor(tensor));
  return at::detail::make_tensor<FunctionalTensorWrapper>(tensor);
}
c10::optional<Tensor> to_functional_tensor(const c10::optional<Tensor>& tensor) {
  if (tensor.has_value()) {
    return c10::make_optional<Tensor>(to_functional_tensor(*tensor));
  }
  return c10::nullopt;
}
c10::List<::std::optional<Tensor>> to_functional_tensor(const c10::List<::std::optional<Tensor>>& t_list) {
  c10::List<::std::optional<Tensor>> outputs;
  outputs.reserve(t_list.size());
  for (const auto i : c10::irange(t_list.size())) {
    outputs.push_back(to_functional_tensor(t_list[i]));
  }
  return outputs;
}
std::vector<Tensor> to_functional_tensor(ITensorListRef t_list) {
  std::vector<Tensor> outputs;
  outputs.reserve(t_list.size());
  for (const auto& tensor : t_list) {
    outputs.push_back(to_functional_tensor(tensor));
  }
  return outputs;
}

Tensor from_functional_tensor(const Tensor& tensor, bool assert_functional) {
  // Note [Wrapped Numbers <> Functionalization]
  if (!tensor.defined() || tensor.unsafeGetTensorImpl()->is_wrapped_number()) {
      return tensor;
  }
  if (isFunctionalTensor(tensor)) {
    auto impl = unsafeGetFunctionalWrapper(tensor);
    return impl->value();
  } else {
    // If the current tensor is not functional, then raise an error
    // if assert_functional is true. Otherwise, return the input.
    TORCH_INTERNAL_ASSERT(!assert_functional)
    return tensor;
  }
}
c10::optional<Tensor> from_functional_tensor(const c10::optional<Tensor>& t, bool assert_functional) {
  if (t.has_value()) {
    return c10::make_optional<Tensor>(from_functional_tensor(*t, assert_functional));
  }
  return c10::nullopt;
}
std::vector<Tensor> from_functional_tensor(ITensorListRef t_list) {
  std::vector<Tensor> outputs;
  outputs.reserve(t_list.size());
  for (const auto& tensor : t_list) {
    // from_functional_tensor(Tensor) has asserts to make sure you don't accidentally call
    // it on a non-functional input,
    // but from_functional_tensor(TensorList) can recieve a list containing both
    // functional and non-functional tensors.
    // Example of when that can happen: torch.cat(function_input_tensor, global_state_tensor).
    // When that happens, we're okay with only unwrapping the functional tensors.
    outputs.push_back(from_functional_tensor(tensor, /*assert_functional=*/false));
  }
  return outputs;
}
c10::List<::std::optional<Tensor>> from_functional_tensor(const c10::List<::std::optional<Tensor>>& t_list) {
  c10::List<::std::optional<Tensor>> outputs;
  outputs.reserve(t_list.size());
  for (const auto i : c10::irange(t_list.size())) {
    outputs.push_back(from_functional_tensor(t_list[i], /*assert_functional=*/false));
  }
  return outputs;
}

void sync(const Tensor& t) {
  if (t.unsafeGetTensorImpl()->is_wrapped_number()) {
    // Note [Wrapped Numbers <> Functionalization]
    // Unfortunately, we can't easily guarantee that wrapped numbers (scalar-tensors)
    // get wrapped up in a FunctionalTensorWrapper object, since they skip the dispatcher.
    // That shouldn't matter, since I don't think we're allowed to assign to wrapped numbers anyway.
    return;
  }
  // Not every tensor that hits a functionalization kernel is necessarily a functional tensor.
  // For example, xla_tensor.copy_(cpu_tensor) needs to hit the functionalization kernel
  // to sync xla_tensor, but not cpu_tensor.
  if (!at::functionalization::impl::isFunctionalTensor(t)) {
    return;
  }
  auto functional_impl = at::functionalization::impl::unsafeGetFunctionalWrapper(t);
  functional_impl->sync_();
}
void sync(const c10::optional<Tensor>& t) {
  if (t.has_value()) {
    sync(*t);
  }
}
void sync(ITensorListRef t_list) {
  for (const auto& t : t_list) {
    sync(t);
  }
}
void sync(const c10::List<::std::optional<Tensor>>& t_list) {
  for (const auto i : c10::irange(t_list.size())) {
    sync(t_list[i]);
  }
}

void replace_(const Tensor& functional_tensor, const Tensor& other) {
  TORCH_INTERNAL_ASSERT_DEBUG_ONLY(isFunctionalTensor(functional_tensor));
  unsafeGetFunctionalWrapper(functional_tensor)->replace_(other);
}

void replace_(const ITensorListRef functional_tensor, ITensorListRef other) {
  TORCH_INTERNAL_ASSERT_DEBUG_ONLY(functional_tensor.size() == other.size());
  auto functional_tensor_it = functional_tensor.begin();
  auto other_it = other.begin();
  for (C10_UNUSED const auto i : c10::irange(functional_tensor.size())) {
    replace_(*functional_tensor_it++, *other_it++);
  }
}

void propagate_xla_data(const Tensor& functional_tensor, const Tensor& other) {
  TORCH_INTERNAL_ASSERT_DEBUG_ONLY(isFunctionalTensor(functional_tensor));
  if (functional_tensor.key_set().has(c10::DispatchKey::XLA)) {
    at::_propagate_xla_data(at::functionalization::impl::unsafeGetFunctionalWrapper(functional_tensor)
        ->value(), other);
  }
}

void propagate_xla_data(const ITensorListRef functional_tensor, ITensorListRef other) {
  TORCH_INTERNAL_ASSERT_DEBUG_ONLY(functional_tensor.size() == other.size());
  auto functional_tensor_it = functional_tensor.begin();
  auto other_it = other.begin();
  for (C10_UNUSED const auto i : c10::irange(functional_tensor.size())) {
    propagate_xla_data(*functional_tensor_it++, *other_it++);
  }
}

void commit_update(const Tensor& functional_tensor) {
  TORCH_INTERNAL_ASSERT_DEBUG_ONLY(isFunctionalTensor(functional_tensor));
  unsafeGetFunctionalWrapper(functional_tensor)->commit_update();
}

void commit_update(ITensorListRef functional_tensor) {
  for (const auto& t : functional_tensor) {
    commit_update(t);
  }
}

void unsafe_reset_storage(const Tensor& functional_tensor) {
  TORCH_INTERNAL_ASSERT_DEBUG_ONLY(isFunctionalTensor(functional_tensor));
  unsafeGetFunctionalWrapper(functional_tensor)->_unsafe_reset_storage();
}

void mark_mutation_hidden_from_autograd(const Tensor& functional_tensor) {
  TORCH_CHECK(isFunctionalTensor(functional_tensor));
  unsafeGetFunctionalWrapper(functional_tensor)->mark_mutation_hidden_from_autograd();
}

bool are_all_mutations_hidden_from_autograd(const Tensor& functional_tensor) {
  TORCH_CHECK(isFunctionalTensor(functional_tensor));
  return unsafeGetFunctionalWrapper(functional_tensor)->are_all_mutations_hidden_from_autograd();
  // // MEGA HACK to allow keeping resize_storage_bytes_ and no-grad foreach_copy_ in graph.
  // // Relatively "safer" is to check if tensor storage is size 0 before returning true.
  // // Best thing to do is to handle functionalization for those ops correctly.
  // return true;
}

bool are_all_mutations_under_no_grad_or_inference_mode(const Tensor& functional_tensor) {
  TORCH_CHECK(isFunctionalTensor(functional_tensor));
  return unsafeGetFunctionalWrapper(functional_tensor)->are_all_mutations_under_no_grad_or_inference_mode();
}

bool isFunctionalTensor(const at::Tensor& tensor) {
  return tensor.unsafeGetTensorImpl()->key_set().has(c10::DispatchKey::Functionalize);
}

bool isFunctionalTensor(const c10::optional<Tensor>& t) {
  if (t.has_value()) {
    return isFunctionalTensor(*t);
  } else {
    return false;
  }
}

bool isFunctionalTensor(const c10::List<::std::optional<Tensor>>& t_list) {
  if (t_list.empty()) return false;
  auto functional_count = 0;
  for (const auto i : c10::irange(t_list.size())) {
    if (!t_list[i].has_value() || !t_list[i]->defined()) continue;
    if (isFunctionalTensor(t_list[i])) {
      ++functional_count;
    }
  }
  return functional_count > 0;
}

template <typename T>
bool isFunctionalTensorIListRef(c10::IListRef<T> list) {
  if (list.size() == 0) return false;
  auto functional_count = 0;
  for (const auto& tensor : list) {
    if (!tensor.defined()) continue;
    if (isFunctionalTensor(tensor)) {
      ++functional_count;
    }
  }
  return functional_count > 0;
}

bool isFunctionalTensor(ITensorListRef list) {
  return isFunctionalTensorIListRef(list);
}

void freeze_functional_tensor(const Tensor& tensor) {
  TORCH_INTERNAL_ASSERT(at::functionalization::impl::isFunctionalTensor(tensor));
  auto functional_base_impl = at::functionalization::impl::unsafeGetFunctionalWrapper(tensor);
  functional_base_impl->freeze_storage();
}

Tensor create_functional_tensor_with_view_meta(const at::Tensor& view_to_wrap, const at::Tensor& base, functionalization::ViewMeta meta, int64_t out_idx) {
  TORCH_INTERNAL_ASSERT(!at::functionalization::impl::isFunctionalTensor(view_to_wrap));
  TORCH_INTERNAL_ASSERT(at::functionalization::impl::isFunctionalTensor(base));
  auto functional_base_impl = at::functionalization::impl::unsafeGetFunctionalWrapper(base);
  if (out_idx != 0) {
    // Note [out_idx in ViewMeta]
    // When a view op outputs multiple tensors, each output needs its own separate ViewMeta.
    // Each ViewMeta also tracks the index of the particular output tensor, which is needed in the reverse function.
    meta = meta.to_out_idx(out_idx);
  }
  return at::detail::make_tensor<FunctionalTensorWrapper>(view_to_wrap, functional_base_impl, meta);
}

std::vector<Tensor> create_functional_tensor_with_view_meta(ITensorListRef view_to_wrap, const at::Tensor& base, const functionalization::ViewMeta& meta) {
  std::vector<Tensor> outputs(view_to_wrap.size());
  int64_t i = 0;
  for (const auto& tensor : view_to_wrap) {
    outputs[i] = create_functional_tensor_with_view_meta(tensor, base, meta, i);
    i++;
  }
  return outputs;
}

void mutate_view_meta(const at::Tensor& self, const functionalization::ViewMeta& meta) {
  TORCH_INTERNAL_ASSERT(at::functionalization::impl::isFunctionalTensor(self));
  auto self_impl = at::functionalization::impl::unsafeGetFunctionalWrapper(self);
  self_impl->mutate_view_meta(meta);
}

// Note [Propagating strides in the functionalization pass]
// In order to properly compute stride information, the functionalization pass
// calls each {view} reference implementations with meta tensors.
// The output meta tensor's stride info serves as a reference for what the correct strides should be.
void set_sizes_strides_offset(const Tensor& out, const Tensor& reference_out) {
  out.unsafeGetTensorImpl()->set_sizes_and_strides(reference_out.sym_sizes(), reference_out.sym_strides(), reference_out.sym_storage_offset());
}

void set_sizes_strides_offset(const std::vector<Tensor>& outs, const std::vector<Tensor>& reference_outs) {
  TORCH_INTERNAL_ASSERT(outs.size() == reference_outs.size());
  for (const auto i : c10::irange(reference_outs.size())) {
    set_sizes_strides_offset(outs[i], reference_outs[i]);
  }
}

thread_local bool _functionalizationReapplyViews;

bool getFunctionalizationReapplyViewsTLS() {
  return _functionalizationReapplyViews;
}
void setFunctionalizationReapplyViewsTLS(bool reapply_views) {
  _functionalizationReapplyViews = reapply_views;
}

} // namespace impl


// Given an **out-of-place** op that might internally call view/inplace ops,
// This function will "functionalize" it.
// That is, it will call the operator, but removing any intermediate views/mutations
// that are performed inside of it.
// This is useful for LTC/XLA, which would like to re-use some of our composite kernels
// from pytorch core but not have to worry about the view ops that they might call.
// e.g. at::block_diag
void functionalize_op_helper(const c10::OperatorHandle& op, torch::jit::Stack* stack) {
  const auto& schema = op.schema();
  const auto num_arguments = schema.arguments().size();
  const auto arguments_begin = stack->size() - num_arguments;
  auto arguments = torch::jit::last(stack, num_arguments);

  // Wrap all tensor-like inputs into FunctionalTensorWrappers.
  // When we re-invoke the dispatcher, this will automatically enable the functionalization pass.
  for (uint64_t idx = 0; idx < num_arguments; ++idx) {
    const auto& ivalue = arguments[idx];
    if (ivalue.isTensor()) {
      const auto& t = ivalue.toTensor();
      if (t.defined()) {
        TORCH_INTERNAL_ASSERT(!at::functionalization::impl::isFunctionalTensor(t),
          "The composite op functionalization fallback expects its inputs all not to be functional tensors");
        auto t_new = c10::IValue(at::functionalization::impl::to_functional_tensor(t));
        (*stack)[arguments_begin + idx] = t_new;
      }
    } else if (ivalue.isTensorList()) {
      auto tensors = ivalue.toTensorList();
      TORCH_INTERNAL_ASSERT(!at::functionalization::impl::isFunctionalTensor(tensors),
        "The composite op functionalization fallback expects its inputs all not to be functional tensors");
      auto t_new = c10::IValue(at::functionalization::impl::to_functional_tensor(tensors));
      (*stack)[arguments_begin + idx] = t_new;
    } else if (ivalue.isOptionalTensorList()) {
      auto opt_tensors = ivalue.toOptionalTensorList();
      TORCH_INTERNAL_ASSERT(!at::functionalization::impl::isFunctionalTensor(opt_tensors),
        "The composite op functionalization fallback expects its inputs all not to be functional tensors");
      auto t_new = c10::IValue(at::functionalization::impl::to_functional_tensor(opt_tensors));
      (*stack)[arguments_begin + idx] = t_new;
    }
  }

  {
    // Today when you call at::empty(device=lazy), the lazy backend decides whether or not to wrap
    // the output in a functional tensor based on TLS.
    // In this code, we're re-entrantly entering functionalization in the same call-stack,
    // so we need to manually fix up TLS as if it hadn't already been called.
    auto curr_tls = c10::impl::tls_local_dispatch_key_set();
    auto tls_reenable_functionalize = c10::impl::PODLocalDispatchKeySet();
    tls_reenable_functionalize.set_included(curr_tls.included_);
    tls_reenable_functionalize.set_excluded(curr_tls.excluded_.remove(c10::DispatchKey::Functionalize));
    c10::impl::ForceDispatchKeyGuard guard_(tls_reenable_functionalize);
    // So, we should probably provide a way to directly call a kernel registered to
    // the `CompositeExplicitAutograd` key.
    // We can't do that today, so this should be a reasonably good proxy
    // (It won't work in cases where an op has both a CompositeExplicitAutograd kernel
    // AND a dedicated meta kernel, but that probably shouldn't ever happen).
    op.redispatchBoxed(c10::DispatchKeySet(c10::DispatchKey::Meta), stack);
  }

  const auto num_returns = schema.returns().size();
  const auto returns_begin = stack->size() - num_returns;
  auto returns = torch::jit::last(stack, num_returns);

  for (const auto idx : c10::irange(num_returns)) {
    const auto& ivalue = returns[idx];
    if (ivalue.isTensor()) {
      const auto& t = ivalue.toTensor();
      if (!t.defined()) continue;
      at::functionalization::impl::sync(t);
      auto t_new = c10::IValue(at::functionalization::impl::from_functional_tensor(t));
      (*stack)[returns_begin + idx] = t_new;
    } else if (ivalue.isTensorList()) {
      auto tensors = ivalue.toTensorList();
      at::functionalization::impl::sync(tensors);
      auto t_new = c10::IValue(at::functionalization::impl::from_functional_tensor(tensors));
      (*stack)[returns_begin + idx] = t_new;
    } else if (ivalue.isOptionalTensorList()) {
      auto opt_tensors = ivalue.toOptionalTensorList();
      at::functionalization::impl::sync(opt_tensors);
      auto t_new = c10::IValue(at::functionalization::impl::from_functional_tensor(opt_tensors));
      (*stack)[returns_begin + idx] = t_new;
    }
  }
}



} // namespace functionalization
} // namespace at<|MERGE_RESOLUTION|>--- conflicted
+++ resolved
@@ -231,20 +231,7 @@
     value_ = at::_to_copy(value_, c10::TensorOptions().dtype(dtype()).layout(layout()));
     TORCH_INTERNAL_ASSERT(!value_.key_set().has(c10::DispatchKey::Functionalize));
   }
-<<<<<<< HEAD
-  // if a mutation happens to a view under a no_grad,
-  // we won't call replace_() on the other alias until the alias is later used, which
-  // might not be until after the no_grad region is exited.
-  // Therefore, replace_() is not unconditionally safe to check the current no_grad state.
-=======
-  // might not be until after the no_grad region is exited.
-  // Therefore, replace_() is not unconditionally safe to check the current no_grad state.
-  // If this is a lazy regeneration, then it is guaranteed that we have already
-  // done the mutation for the storage alias (when we originally performed the mutation),
-  // so no counter update may be needed.
-  // Example: if a mutation happens to a view under a no_grad,
-  // we won't call replace_() on the other alias until the alias is later used, which
->>>>>>> ee0c4734
+
   if (!from_lazy_regenerate) {
     mark_mutation();
     if (!at::GradMode::is_enabled() || InferenceMode::is_enabled()) {
@@ -400,12 +387,6 @@
   auto t = storage_impl->base();
 
   TORCH_INTERNAL_ASSERT(!at::functionalization::impl::isFunctionalTensor(t));
-  t = apply_view_metas(t);
-  TORCH_INTERNAL_ASSERT(!at::functionalization::impl::isFunctionalTensor(t));
-<<<<<<< HEAD
-=======
-
->>>>>>> ee0c4734
   replace_(t, /*from_lazy_regenerate=*/true);
   generation_ = storage_impl->generation();
 }
