--- conflicted
+++ resolved
@@ -77,43 +77,23 @@
     AT_ERROR("opaque tensors do not have storage");
   }
 
-<<<<<<< HEAD
 /**
  * Return a TensorImpl that is a shallow-copy of this TensorImpl.
- * See NOTE [ TensorImpl Shallow-Copying ] for details.
+ *
+ * For usage of `version_counter` and `allow_tensor_metadata_change`,
+ * see NOTE [ TensorImpl Shallow-Copying ].
  */
-c10::intrusive_ptr<TensorImpl> shallow_copy_and_detach() const override {
-  //AT_ASSERT(false);
-  auto impl = c10::make_intrusive<OpaqueTensorImpl<OpaqueHandle>>(
-    type_id(), dtype(), device(), opaque_handle_, sizes_);
-  copy_tensor_data(/*src_impl=*/this, /*dest_impl=*/impl.get());
-=======
-// NOTE: `shallow_copy_and_detach()` does not copy the following TensorImpl fields:
-// 1. the AutogradMeta pointer, because it is unique for each Variable.
-// 2. the version counter, because it is set to the passed in `version_counter`.
-//    See NOTE [ Version Counter Sharing ] for details.
-//
-// NOTE: `allow_tensor_metadata_change` determines whether the TensorImpl shallow-copy
-// allows changes to its metadata (e.g. sizes / strides / storage / storage_offset).
-// See NOTE [ Metadata Change for a Detached Tensor ] for details.
 c10::intrusive_ptr<TensorImpl> shallow_copy_and_detach(
     const c10::VariableVersion& version_counter,
     bool allow_tensor_metadata_change) const override {
   //AT_ASSERT(false);
   auto impl = c10::make_intrusive<OpaqueTensorImpl<OpaqueHandle>>(
     type_id(), dtype(), device(), opaque_handle_, sizes_);
-  // TensorImpl general fields
-  // Note that some of these fields are not used in opaque tensor code,
-  // and we copy them here only for completeness.
-  impl->sizes_ = sizes_;
-  impl->strides_ = strides_;
-  impl->storage_offset_ = storage_offset_;
-  impl->is_contiguous_ = is_contiguous_;
-  impl->is_wrapped_number_ = is_wrapped_number_;
-  impl->reserved_ = reserved_;
-  impl->set_version_counter(version_counter);
-  impl->set_allow_tensor_metadata_change(allow_tensor_metadata_change);
->>>>>>> 5f8e849d
+  copy_tensor_data(
+    /*src_impl=*/this,
+    /*dest_impl=*/impl.get(),
+    /*version_counter=*/version_counter,
+    /*allow_tensor_metadata_change=*/allow_tensor_metadata_change);
 
   // OpaqueTensorImpl-specific fields (none currently).
   return impl;
@@ -121,10 +101,13 @@
 
   /**
    * Shallow-copies data from another TensorImpl into this TensorImpl.
-   * See NOTE [ TensorImpl Shallow-Copying ] for details.
    */
   void shallow_copy_from(c10::intrusive_ptr<TensorImpl> impl) override {
-    copy_tensor_data(/*src_impl=*/impl.get(), /*dest_impl=*/this);
+    copy_tensor_data(
+      /*src_impl=*/impl.get(),
+      /*dest_impl=*/this,
+      /*version_counter=*/version_counter(),
+      /*allow_tensor_metadata_change=*/allow_tensor_metadata_change());
 
     // OpaqueTensorImpl-specific fields
     auto opaque_impl = static_cast<OpaqueTensorImpl<OpaqueHandle>*>(impl.get());
