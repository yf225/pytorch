#include <ATen/ATen.h>
#include <ATen/SparseTensorImpl.h>

namespace at {


// An empty dense tensor defaults to a 1-dimensional tensor of size [0]
// (recall, it is not a 0-dimensional tensor, because such a tensor would
// a scalar and have one element)
//
// Thus, an empty sparse tensor should be a 1-dimensional tensor of size [0].
// Furthermore, we have dim == sparseDims + denseDims; since this is a sparse
// tensor, let us say that an empty sparse tensor has sparseDims == 1 and
// denseDims == 0.  (There is a degree of freedom here, but given that this
// is a sparse dimension, it seems reasonable to demand that sparseDims > 0).
//
<<<<<<< HEAD
// This means that we allocate a [1,0] size indices tensor and a [0] size
// values tensor for such an empty tensor.
SparseTensorImpl::SparseTensorImpl(Type * type)
    : TensorImpl(type, nullptr)
    , size_{0}
    , sparseDims_(1)
    , denseDims_(0)
    , indices_(type->toDense().toScalarType(ScalarType::Long).tensor({1, 0}))
    , values_(type->toDense().tensor()) {
      AT_ASSERT(type->is_sparse());
=======
// In an ideal world, this would then mean we allocate a [1,0] size indices
// tensor and a [0] size values tensor for such an empty tensor.  However,
// we don't currently support zero-size dimensions, so we can't actually
// do this; so we just allocate zero-size tensors for everything.
SparseTensorImpl::SparseTensorImpl(at::Backend backend, at::ScalarType scalar_type)
    : TensorImpl(backend, scalar_type, nullptr, false)
    , size_{0}
    , sparseDims_(1)
    , denseDims_(0)
    , indices_(globalContext().getTypeOpt(toDense(backend), ScalarType::Long)->tensor())
    , values_(globalContext().getTypeOpt(toDense(backend), scalar_type)->tensor()) {
      AT_ASSERT(backend == Backend::SparseCPU || backend == Backend::SparseCUDA);
>>>>>>> 2141cb7d
    }

IntList SparseTensorImpl::sizes() const {
  return size_;
}
IntList SparseTensorImpl::strides() const {
  AT_ERROR("sparse tensors do not have strides");
}
int64_t SparseTensorImpl::dim() const {
  return sparseDims_ + denseDims_;
}
TensorImpl* SparseTensorImpl::maybe_zero_dim(bool condition_when_zero_dim) {
  AT_CHECK(condition_when_zero_dim == (dim() == 0),
           "Attempted to maybe_zero_dim on a SparseTensorImpl to ", condition_when_zero_dim,
           " but the SparseTensor's dim() is ", dim(), " and SparseTensors do not support"
           " changing dimensionality via maybe_zero_dim");
  return this;
}
void * SparseTensorImpl::unsafeGetTH(bool retain) {
  AT_ERROR("unsafeGetTH not supported for new style TensorImpl");
}
std::unique_ptr<Storage> SparseTensorImpl::storage() {
  AT_ERROR("sparse tensors do not have storage");
}

void SparseTensorImpl::set_indices_and_values_unsafe(const Tensor& indices, const Tensor& values) {
  AT_CHECK(values.type().toSparse() == type(), "values type must match sparse tensor type");
  AT_CHECK(indices.type().scalarType() == kLong, "indices must be an int64 tensor");
  AT_CHECK(indices.type().backend() == values.type().backend(), "backend of indices (", indices.type().backend(), ") must match backend of values (", values.type().backend(), ")");
  AT_CHECK(!indices.is_cuda() || indices.get_device() == values.get_device(), "device of indices (", indices.get_device(), ") must match device of values (", values.get_device(), ")");

  AT_CHECK(indices.dim() == 2, "indices must be nDim x nnz, but got: ", indices.sizes());
  AT_CHECK(indices.size(1) == values.size(0), "indices and values must have same nnz, but got nnz from indices: ", indices.size(1), ", nnz from values: ", values.size(0));
  AT_CHECK(indices.size(0) == sparseDims_, "indices has incorrect first dimension, expected ", sparseDims_, ", got ", indices.size(0));
  AT_CHECK(values.dim() == denseDims_ + 1, "values has incorrect number of dimensions, expected ", denseDims_ + 1, ", got ", values.dim());

  auto dense_size_original = sizes().slice(sparseDims_);
  std::vector<int64_t> expected_values_size_vec = {values.size(0)};
  expected_values_size_vec.insert(expected_values_size_vec.end(), dense_size_original.begin(), dense_size_original.end());
  ArrayRef<int64_t> expected_values_size(expected_values_size_vec);
  auto new_values_size = values.sizes();
  AT_CHECK(
    std::equal(expected_values_size.begin(), expected_values_size.end(), new_values_size.begin()),
    "values has incorrect size, expected ", expected_values_size, ", got ", new_values_size
  );

  indices_ = indices;
  values_ = values;

  nnz_ = values.size(0);
  coalesced_ = false;
}


} // namespace at<|MERGE_RESOLUTION|>--- conflicted
+++ resolved
@@ -14,31 +14,16 @@
 // denseDims == 0.  (There is a degree of freedom here, but given that this
 // is a sparse dimension, it seems reasonable to demand that sparseDims > 0).
 //
-<<<<<<< HEAD
 // This means that we allocate a [1,0] size indices tensor and a [0] size
 // values tensor for such an empty tensor.
-SparseTensorImpl::SparseTensorImpl(Type * type)
-    : TensorImpl(type, nullptr)
-    , size_{0}
-    , sparseDims_(1)
-    , denseDims_(0)
-    , indices_(type->toDense().toScalarType(ScalarType::Long).tensor({1, 0}))
-    , values_(type->toDense().tensor()) {
-      AT_ASSERT(type->is_sparse());
-=======
-// In an ideal world, this would then mean we allocate a [1,0] size indices
-// tensor and a [0] size values tensor for such an empty tensor.  However,
-// we don't currently support zero-size dimensions, so we can't actually
-// do this; so we just allocate zero-size tensors for everything.
 SparseTensorImpl::SparseTensorImpl(at::Backend backend, at::ScalarType scalar_type)
     : TensorImpl(backend, scalar_type, nullptr, false)
     , size_{0}
     , sparseDims_(1)
     , denseDims_(0)
-    , indices_(globalContext().getTypeOpt(toDense(backend), ScalarType::Long)->tensor())
+    , indices_(globalContext().getTypeOpt(toDense(backend), ScalarType::Long)->tensor({1, 0}))
     , values_(globalContext().getTypeOpt(toDense(backend), scalar_type)->tensor()) {
       AT_ASSERT(backend == Backend::SparseCPU || backend == Backend::SparseCUDA);
->>>>>>> 2141cb7d
     }
 
 IntList SparseTensorImpl::sizes() const {
