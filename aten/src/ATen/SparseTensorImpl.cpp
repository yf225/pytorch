#include <ATen/ATen.h>
#include <ATen/SparseTensorImpl.h>

namespace at {

namespace {
  Backend sparseTensorIdToDenseBackend(TensorTypeId type_id) {
    if (type_id == SparseCPUTensorId()) {
      return Backend::CPU;
    } else if (type_id == SparseCUDATensorId()) {
      return Backend::CUDA;
    } else {
      AT_ERROR("Cannot construct SparseTensor with non-sparse tensor type ID ", type_id);
    }
  }
}


// An empty dense tensor defaults to a 1-dimensional tensor of size [0]
// (recall, it is not a 0-dimensional tensor, because such a tensor would
// a scalar and have one element)
//
// Thus, an empty sparse tensor should be a 1-dimensional tensor of size [0].
// Furthermore, we have dim == sparseDims + denseDims; since this is a sparse
// tensor, let us say that an empty sparse tensor has sparseDims == 1 and
// denseDims == 0.  (There is a degree of freedom here, but given that this
// is a sparse dimension, it seems reasonable to demand that sparseDims > 0).
//
// This means that we allocate a [1,0] size indices tensor and a [0] size
// values tensor for such an empty tensor.
SparseTensorImpl::SparseTensorImpl(at::TensorTypeId type_id, at::ScalarType scalar_type)
    : TensorImpl(type_id, scalar_type, false)
    , size_{0}
    , sparseDims_(1)
    , denseDims_(0)
    , indices_(globalContext().getTypeOpt(sparseTensorIdToDenseBackend(type_id), ScalarType::Long)->tensor({1, 0}))
    , values_(globalContext().getTypeOpt(sparseTensorIdToDenseBackend(type_id), scalar_type)->tensor()) {}

IntList SparseTensorImpl::sizes() const {
  return size_;
}
IntList SparseTensorImpl::strides() const {
  AT_ERROR("sparse tensors do not have strides");
}
int64_t SparseTensorImpl::size(int64_t d) const {
  d = at::maybe_wrap_dim(d, dim(), false);
  return size_[d];
}
int64_t SparseTensorImpl::stride(int64_t d) const {
  AT_ERROR("sparse tensors do not have strides");
}

int64_t SparseTensorImpl::dim() const {
  return sparseDims_ + denseDims_;
}
TensorImpl* SparseTensorImpl::maybe_zero_dim(bool condition_when_zero_dim) {
  AT_CHECK(condition_when_zero_dim == (dim() == 0),
           "Attempted to maybe_zero_dim on a SparseTensorImpl to ", condition_when_zero_dim,
           " but the SparseTensor's dim() is ", dim(), " and SparseTensors do not support"
           " changing dimensionality via maybe_zero_dim");
  return this;
}
std::unique_ptr<Storage> SparseTensorImpl::storage() {
  AT_ERROR("sparse tensors do not have storage");
}
<<<<<<< HEAD

void SparseTensorImpl::set_indices_and_values_unsafe(const Tensor& indices, const Tensor& values) {
=======
at::StorageImpl* SparseTensorImpl::storageImpl() const {
  AT_ERROR("sparse tensors do not have storage");
}
int64_t SparseTensorImpl::storage_offset() const {
  AT_ERROR("sparse tensors do not have storage");
}
void SparseTensorImpl::set_indices_and_values(const Tensor& indices, const Tensor& values) {
  // TODO: Explicit empty test is needed because we don't handle size zero
  // dimensions at the moment
  bool empty = values.numel() == 0;
>>>>>>> 9ad91913
  AT_CHECK(values.type().toSparse() == type(), "values type must match sparse tensor type");
  AT_CHECK(indices.type().scalarType() == kLong, "indices must be an int64 tensor");
  AT_CHECK(indices.type().backend() == values.type().backend(), "backend of indices (", indices.type().backend(), ") must match backend of values (", values.type().backend(), ")");
  AT_CHECK(!indices.is_cuda() || indices.get_device() == values.get_device(), "device of indices (", indices.get_device(), ") must match device of values (", values.get_device(), ")");

  AT_CHECK(indices.dim() == 2, "indices must be nDim x nnz, but got: ", indices.sizes());
  AT_CHECK(indices.size(1) == values.size(0), "indices and values must have same nnz, but got nnz from indices: ", indices.size(1), ", nnz from values: ", values.size(0));
  AT_CHECK(indices.size(0) == sparseDims_, "indices has incorrect first dimension, expected ", sparseDims_, ", got ", indices.size(0));
  AT_CHECK(values.dim() == denseDims_ + 1, "values has incorrect number of dimensions, expected ", denseDims_ + 1, ", got ", values.dim());

  auto dense_size_original = sizes().slice(sparseDims_);
  std::vector<int64_t> expected_values_size_vec = {values.size(0)};
  expected_values_size_vec.insert(expected_values_size_vec.end(), dense_size_original.begin(), dense_size_original.end());
  IntList expected_values_size(expected_values_size_vec);
  auto new_values_size = values.sizes();
  AT_CHECK(
    std::equal(expected_values_size.begin(), expected_values_size.end(), new_values_size.begin()),
    "values has incorrect size, expected ", expected_values_size, ", got ", new_values_size
  );

  indices_ = indices;
  values_ = values;

  coalesced_ = false;
}


} // namespace at<|MERGE_RESOLUTION|>--- conflicted
+++ resolved
@@ -63,21 +63,13 @@
 std::unique_ptr<Storage> SparseTensorImpl::storage() {
   AT_ERROR("sparse tensors do not have storage");
 }
-<<<<<<< HEAD
-
-void SparseTensorImpl::set_indices_and_values_unsafe(const Tensor& indices, const Tensor& values) {
-=======
 at::StorageImpl* SparseTensorImpl::storageImpl() const {
   AT_ERROR("sparse tensors do not have storage");
 }
 int64_t SparseTensorImpl::storage_offset() const {
   AT_ERROR("sparse tensors do not have storage");
 }
-void SparseTensorImpl::set_indices_and_values(const Tensor& indices, const Tensor& values) {
-  // TODO: Explicit empty test is needed because we don't handle size zero
-  // dimensions at the moment
-  bool empty = values.numel() == 0;
->>>>>>> 9ad91913
+void SparseTensorImpl::set_indices_and_values_unsafe(const Tensor& indices, const Tensor& values) {
   AT_CHECK(values.type().toSparse() == type(), "values type must match sparse tensor type");
   AT_CHECK(indices.type().scalarType() == kLong, "indices must be an int64 tensor");
   AT_CHECK(indices.type().backend() == values.type().backend(), "backend of indices (", indices.type().backend(), ") must match backend of values (", values.type().backend(), ")");
