--- conflicted
+++ resolved
@@ -28,21 +28,15 @@
 //
 // This means that we allocate a [1,0] size indices tensor and a [0] size
 // values tensor for such an empty tensor.
-<<<<<<< HEAD
-SparseTensorImpl::SparseTensorImpl(at::TensorTypeId type_id, at::ScalarType scalar_type)
+SparseTensorImpl::SparseTensorImpl(at::TensorTypeId type_id, const caffe2::TypeMeta& data_type)
     : TensorImpl(
         type_id,
-        scalar_type,
+        data_type,
         nullptr,
         TensorImplOptions(
           /* is_variable */ false,
           /* has_storage */ false,
           /* has_strides */ false))
-=======
-SparseTensorImpl::SparseTensorImpl(at::TensorTypeId type_id, const caffe2::TypeMeta& data_type)
-    : TensorImpl(type_id, data_type, nullptr, false)
-    , size_{0}
->>>>>>> 39bd73ae
     , sparseDims_(1)
     , denseDims_(0)
     , indices_(globalContext().getNonVariableTypeOpt(sparseTensorIdToDenseBackend(type_id), ScalarType::Long)->tensor({1, 0}))
