--- conflicted
+++ resolved
@@ -2682,15 +2682,9 @@
 LU factorization of A from :meth:`torch.lu`.
 
 Arguments:
-<<<<<<< HEAD
-    input (Tensor): the RHS tensor :math:`b`
-    LU_data (Tensor): the pivoted LU factorization of A from :meth:`torch.lu`.
-    LU_pivots (IntTensor): the pivots of the LU factorization
-=======
-    b (Tensor): the RHS tensor of size :math:`(b, m, k)`
+    input (Tensor): the RHS tensor of size :math:`(b, m, k)`
     LU_data (Tensor): the pivoted LU factorization of A from :meth:`torch.lu` of size :math:`(b, m, m)`
     LU_pivots (IntTensor): the pivots of the LU factorization from :meth:`torch.lu` of size :math:`(b, m)`
->>>>>>> 7203612f
     out (Tensor, optional): the optional output tensor
 
 Example::
