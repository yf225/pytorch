--- conflicted
+++ resolved
@@ -5,11 +5,8 @@
 import torch
 import torch.nn as nn
 from torch.autograd import Variable
-<<<<<<< HEAD
 from torch.autograd.variable import queue_callback
 from torch.autograd.graph import register_multi_grad_hook
-=======
->>>>>>> 93ba5e72
 from torch.distributed._composable_state import (
     _get_module_state,
     _insert_module_state,
@@ -248,11 +245,7 @@
         )
         if tensors:
             for tensor in tensors:
-<<<<<<< HEAD
-                handle = tensor.register_hook(self._pre_backward)
-=======
                 tensor.register_hook(self._pre_backward)
->>>>>>> 93ba5e72
         return output
 
     def _register_root_post_backward_final_callback(self):
