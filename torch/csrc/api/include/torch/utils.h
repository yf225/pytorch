#pragma once

#include <ATen/Parallel.h>
#include <torch/csrc/api/include/torch/grad_mode.h>
#include <cstdint>

namespace torch {
<<<<<<< HEAD
=======

using NoGradGuard = at::NoGradGuard;
>>>>>>> 9db7bc8b

/// Sets the global random seed for all newly created CPU and CUDA tensors.
using at::manual_seed;

// Called during new thread initialization
using at::init_num_threads;

// Returns the number of threads used in parallel region.
using at::get_num_threads;

// Sets the number of threads to be used in parallel region.
using at::set_num_threads;

// Returns the number of threads used for inter-op parallelism.
using at::get_num_interop_threads;

// Sets the number of threads to be used for inter-op parallelism.
using at::set_num_interop_threads;

} // namespace torch<|MERGE_RESOLUTION|>--- conflicted
+++ resolved
@@ -5,11 +5,8 @@
 #include <cstdint>
 
 namespace torch {
-<<<<<<< HEAD
-=======
 
 using NoGradGuard = at::NoGradGuard;
->>>>>>> 9db7bc8b
 
 /// Sets the global random seed for all newly created CPU and CUDA tensors.
 using at::manual_seed;
