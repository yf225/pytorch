#include <ATen/ATen.h>
#include <ATen/core/op_registration/op_registration.h>
#include <c10/core/DispatchKey.h>
#include <torch/csrc/autograd/custom_function.h>
#include <torch/csrc/autograd/function.h>
#include <torch/csrc/distributed/c10d/GroupRegistry.hpp>
#include <torch/csrc/distributed/c10d/ProcessGroup.hpp>
#include <torch/csrc/distributed/c10d/RankLocal.hpp>
#include <utility>

namespace {

class WorkRegistry {
 public:
  void register_work(
      const at::Tensor& tensor,
      const c10::intrusive_ptr<c10d::Work>& work) {
    auto storage = tensor.storage().getWeakStorageImpl();
    std::unique_lock lock(lock_);
    auto [it, inserted] = registry_.try_emplace(std::move(storage), work);
    TORCH_CHECK(
        inserted || it->second != work,
        "The tensor storage is already associated with another work.");
  }

  c10::intrusive_ptr<c10d::Work> pop_work(const at::Tensor& tensor) {
    const auto storage = tensor.storage().getWeakStorageImpl();
    std::unique_lock lock(lock_);
    auto it = registry_.find(storage);
    if (it == registry_.end()) {
      return nullptr;
    }
    auto work = it->second;
    registry_.erase(it);
    return work;
  }

  ~WorkRegistry() {
    // If there are still unwaited work objects, their corresponding process
    // groups should have already been destroyed at this stage. Any attempts to
    // wait for these work objects or to destroy them will only result in
    // confusing errors. Therefore, we simply issue a warning and intentionally
    // allow the unwaited work objects to leak.
    if (!registry_.empty()) {
      TORCH_WARN(
          "At the time of process termination, there are still ",
          registry_.size(),
          " unwaited c10d_functional collective calls. "
          "Please review your program to ensure c10d_functional.wait_tensor() "
          "is invoked on all tensors returned from c10d_functional collective "
          "ops before they are used.");
    }
    for (auto& it : registry_) {
      it.second.release();
    }
  }

 private:
  std::unordered_map<
      c10::weak_intrusive_ptr<c10::StorageImpl>,
      c10::intrusive_ptr<c10d::Work>>
      registry_;
  std::mutex lock_;
};

static WorkRegistry process_registry;

void register_work(
    const at::Tensor& tensor,
    const c10::intrusive_ptr<c10d::Work>& work) {
  if (c10d::get_thread_isolation_mode()) {
    c10d::RankLocal<WorkRegistry>::get().register_work(tensor, work);
  } else {
    process_registry.register_work(tensor, work);
  }
}

c10::intrusive_ptr<c10d::Work> pop_work(const at::Tensor& tensor) {
  if (c10d::get_thread_isolation_mode()) {
    return c10d::RankLocal<WorkRegistry>::get().pop_work(tensor);
  } else {
    return process_registry.pop_work(tensor);
  }
}

const std::unordered_map<std::string, c10d::ReduceOp> str_to_reduce_op = {
    {"sum", c10d::ReduceOp(c10d::ReduceOp::RedOpType::SUM)},
    {"avg", c10d::ReduceOp(c10d::ReduceOp::RedOpType::AVG)},
    {"product", c10d::ReduceOp(c10d::ReduceOp::RedOpType::PRODUCT)},
    {"min", c10d::ReduceOp(c10d::ReduceOp::RedOpType::MIN)},
    {"max", c10d::ReduceOp(c10d::ReduceOp::RedOpType::MAX)},
    {"band", c10d::ReduceOp(c10d::ReduceOp::RedOpType::BAND)},
    {"bor", c10d::ReduceOp(c10d::ReduceOp::RedOpType::BOR)},
    {"bxor", c10d::ReduceOp(c10d::ReduceOp::RedOpType::BXOR)},
    // TODO: support premul_sum
    // {"premul_sum", c10d::ReduceOp(c10d::ReduceOp::RedOpType::PREMUL_SUM)},
    {"unused", c10d::ReduceOp(c10d::ReduceOp::RedOpType::UNUSED)}};

c10d::ReduceOp to_reduce_op(const std::string& reduce_op) {
  auto it = str_to_reduce_op.find(reduce_op);
  TORCH_CHECK(
      it != str_to_reduce_op.end(), "Unrecognized reduce_op: ", reduce_op);
  return it->second;
}

at::Tensor& all_reduce_(
    at::Tensor& input,
    // NOLINTNEXTLINE(performance-unnecessary-value-param)
    std::string reduce_op,
    // NOLINTNEXTLINE(performance-unnecessary-value-param)
    std::string group_name) {
  c10d::AllreduceOptions opts;
  opts.reduceOp = to_reduce_op(reduce_op);

  std::vector<at::Tensor> inputs{input};
  auto group = c10d::resolve_process_group(group_name);
  auto work = group->allreduce(inputs, opts);
  c10d::RankLocal<WorkRegistry>::get().register_work(input, work);
  return input;
}

at::Tensor all_reduce(
    const at::Tensor& input,
    std::string reduce_op,
    std::string group_name) {
  auto output = input.clone(at::MemoryFormat::Contiguous);
  return all_reduce_(output, std::move(reduce_op), std::move(group_name));
}

std::vector<at::Tensor> all_reduce_coalesced_(
    std::vector<at::Tensor> inputs,
    // NOLINTNEXTLINE(performance-unnecessary-value-param)
    std::string reduce_op,
    // NOLINTNEXTLINE(performance-unnecessary-value-param)
    std::string group_name) {
  c10d::AllreduceCoalescedOptions opts;
  opts.reduceOp = to_reduce_op(reduce_op);

  auto group = c10d::resolve_process_group(group_name);
  auto work = group->allreduce_coalesced(inputs, opts);
  for (const auto& tensor : inputs) {
    c10d::RankLocal<WorkRegistry>::get().register_work(tensor, work);
  }
  return inputs;
}

std::vector<at::Tensor> all_reduce_coalesced(
    // NOLINTNEXTLINE(performance-unnecessary-value-param)
    std::vector<at::Tensor> inputs,
    std::string reduce_op,
    std::string group_name) {
  std::vector<at::Tensor> outputs;
  outputs.reserve(inputs.size());
  for (const auto& tensor : inputs) {
    outputs.push_back(tensor.clone(at::MemoryFormat::Contiguous));
  }
  return all_reduce_coalesced_(
      outputs, std::move(reduce_op), std::move(group_name));
}

at::Tensor allocate_all_gather_output(
    const at::Tensor& input,
    int64_t group_size) {
  auto output_size = input.sizes().vec();
  output_size[0] *= group_size;
  return at::empty(
      output_size,
      at::TensorOptions().dtype(input.dtype()).device(input.device()));
}

std::vector<at::Tensor> all_gather_into_tensor_coalesced(
    std::vector<at::Tensor> inputs,
    int64_t group_size,
    // NOLINTNEXTLINE(performance-unnecessary-value-param)
    std::string group_name) {
  std::vector<at::Tensor> outputs;
  outputs.reserve(inputs.size());
  for (const auto& tensor : inputs) {
    outputs.push_back(allocate_all_gather_output(tensor, group_size));
  }

  auto group = c10d::resolve_process_group(group_name);
  auto work = group->allgather_into_tensor_coalesced(outputs, inputs);
  for (const auto& tensor : outputs) {
    c10d::RankLocal<WorkRegistry>::get().register_work(tensor, work);
  }
  return outputs;
}

at::Tensor all_gather_into_tensor(
    const at::Tensor& input,
    int64_t group_size,
    std::string group_name) {
  std::vector<at::Tensor> inputs{input};
  return all_gather_into_tensor_coalesced(
      inputs, group_size, std::move(group_name))[0];
}

<<<<<<< HEAD
at::Tensor& all_gather_into_tensor_(
    at::Tensor& output,
    at::Tensor& input,
    int64_t group_size,
    std::string group_name) {
=======
at::Tensor& all_gather_into_tensor_out(
    at::Tensor& input,
    int64_t group_size,
    std::string group_name,
    at::Tensor& output) {
>>>>>>> a0429c01
  c10d::AllgatherOptions opts;

  auto group = c10d::resolve_process_group(group_name);
  auto work = group->_allgather_base(output, input, opts);
  c10d::RankLocal<WorkRegistry>::get().register_work(output, work);
  return output;
}

at::Tensor allocate_reduce_scatter_output(
    const at::Tensor& input,
    const int64_t group_size) {
  auto output_size = input.sizes().vec();
  if (output_size[0] % group_size != 0) {
    LOG(WARNING) << "The first dimension of the reduce_scatter input ("
                 << output_size[0] << ") is not divisible by the group size ("
                 << group_size << ").";
  }
  output_size[0] /= group_size;
  return at::empty(
      output_size,
      at::TensorOptions().dtype(input.dtype()).device(input.device()));
}

std::vector<at::Tensor> reduce_scatter_tensor_coalesced(
    std::vector<at::Tensor> inputs,
    // NOLINTNEXTLINE(performance-unnecessary-value-param)
    std::string reduce_op,
    int64_t group_size,
    // NOLINTNEXTLINE(performance-unnecessary-value-param)
    std::string group_name) {
  c10d::ReduceScatterOptions opts;
  opts.reduceOp = to_reduce_op(reduce_op);
  std::vector<at::Tensor> outputs;
  outputs.reserve(inputs.size());
  for (const auto& tensor : inputs) {
    outputs.push_back(allocate_reduce_scatter_output(tensor, group_size));
  }

  auto group = c10d::resolve_process_group(group_name);
  auto work = group->reduce_scatter_tensor_coalesced(outputs, inputs, opts);
  for (const auto& tensor : outputs) {
    c10d::RankLocal<WorkRegistry>::get().register_work(tensor, work);
  }
  return outputs;
}

at::Tensor reduce_scatter_tensor(
    const at::Tensor& input,
    std::string reduce_op,
    int64_t group_size,
    std::string group_name) {
  std::vector<at::Tensor> inputs{input};
  return reduce_scatter_tensor_coalesced(
      inputs, std::move(reduce_op), group_size, std::move(group_name))[0];
}

at::Tensor all_to_all_single(
    const at::Tensor& input,
    std::vector<int64_t> output_split_sizes,
    std::vector<int64_t> input_split_sizes,
    // NOLINTNEXTLINE(performance-unnecessary-value-param)
    std::string group_name) {
  std::vector<int64_t> output_sizes = input.sizes().vec();
  output_sizes[0] = std::accumulate(
      output_split_sizes.begin(), output_split_sizes.end(), int64_t(0));
  auto output = input.new_empty(output_sizes);

  auto group = c10d::resolve_process_group(group_name);
  auto work = group->alltoall_base(
      output,
      // NOLINTNEXTLINE(cppcoreguidelines-pro-type-const-cast)
      const_cast<at::Tensor&>(input),
      output_split_sizes,
      input_split_sizes);
  c10d::RankLocal<WorkRegistry>::get().register_work(output, work);
  return output;
}

// NOLINTNEXTLINE(performance-unnecessary-value-param)
at::Tensor& broadcast_(at::Tensor& input, int64_t src, std::string group_name) {
  c10d::BroadcastOptions opts;
  opts.rootRank = src;
  std::vector<at::Tensor> inputs{input};

  auto group = c10d::resolve_process_group(group_name);
  auto work = group->broadcast(inputs, opts);
  c10d::RankLocal<WorkRegistry>::get().register_work(input, work);
  return input;
}

at::Tensor broadcast(
    const at::Tensor& input,
    int64_t src,
    std::string group_name) {
  auto output = input.clone(at::MemoryFormat::Contiguous);
  return broadcast_(output, src, std::move(group_name));
}

at::Tensor wait_tensor(const at::Tensor& tensor) {
  auto work = c10d::RankLocal<WorkRegistry>::get().pop_work(tensor);
  if (work != nullptr) {
    work->wait();
  }
  return tensor;
}

} // namespace

TORCH_LIBRARY(_c10d_functional, m) {
  m.def(
      "all_reduce(Tensor input, str reduce_op, str group_name) -> Tensor",
      torch::dispatch(
          c10::DispatchKey::CompositeExplicitAutograd, ::all_reduce),
      {at::Tag::pt2_compliant_tag});

  m.def(
      "all_reduce_(Tensor(a!) input, str reduce_op, str group_name) -> Tensor(a!)",
      torch::dispatch(
          c10::DispatchKey::CompositeExplicitAutograd, ::all_reduce_),
      {at::Tag::pt2_compliant_tag});

  m.def(
      "all_reduce_coalesced(Tensor[] inputs, str reduce_op, str group_name) -> Tensor[]",
      torch::dispatch(
          c10::DispatchKey::CompositeExplicitAutograd, ::all_reduce_coalesced),
      {at::Tag::pt2_compliant_tag});

  m.def(
      "all_reduce_coalesced_(Tensor[](a!) inputs, str reduce_op, str group_name) -> Tensor[](a!)",
      torch::dispatch(
          c10::DispatchKey::CompositeExplicitAutograd, ::all_reduce_coalesced_),
      {at::Tag::pt2_compliant_tag});

  m.def(
<<<<<<< HEAD
      "all_gather_into_tensor_(Tensor(a!) output, Tensor input, int group_size, str group_name) -> Tensor(a!)",
      torch::dispatch(
          c10::DispatchKey::CompositeExplicitAutograd,
          ::all_gather_into_tensor_),
=======
      "all_gather_into_tensor_out(Tensor input, int group_size, str group_name, *, Tensor(a!) out) -> Tensor(a!)",
      torch::dispatch(
          c10::DispatchKey::CompositeExplicitAutograd,
          ::all_gather_into_tensor_out),
>>>>>>> a0429c01
      {at::Tag::pt2_compliant_tag});

  m.def(
      "all_gather_into_tensor(Tensor input, int group_size, str group_name) -> Tensor",
      torch::dispatch(
          c10::DispatchKey::CompositeExplicitAutograd,
          ::all_gather_into_tensor),
      {at::Tag::pt2_compliant_tag});

  m.def(
      "all_gather_into_tensor_coalesced(Tensor[] inputs, int group_size, str group_name) -> Tensor[]",
      torch::dispatch(
          c10::DispatchKey::CompositeExplicitAutograd,
          ::all_gather_into_tensor_coalesced),
      {at::Tag::pt2_compliant_tag});

  m.def(
      "reduce_scatter_tensor(Tensor input, str reduce_op, int group_size, str group_name) -> Tensor",
      torch::dispatch(
          c10::DispatchKey::CompositeExplicitAutograd, ::reduce_scatter_tensor),
      {at::Tag::pt2_compliant_tag});

  m.def(
      "reduce_scatter_tensor_coalesced(Tensor[] inputs, str reduce_op, int group_size, str group_name) -> Tensor[]",
      torch::dispatch(
          c10::DispatchKey::CompositeExplicitAutograd,
          ::reduce_scatter_tensor_coalesced),
      {at::Tag::pt2_compliant_tag});

  m.def(
      "all_to_all_single("
      "Tensor input, "
      "SymInt[] output_split_sizes, "
      "SymInt[] input_split_sizes, "
      "str group_name) -> Tensor",
      torch::dispatch(
          c10::DispatchKey::CompositeExplicitAutograd, ::all_to_all_single),
      {at::Tag::pt2_compliant_tag});

  m.def(
      "broadcast(Tensor input, int src, str group_name) -> Tensor",
      torch::dispatch(c10::DispatchKey::CompositeExplicitAutograd, ::broadcast),
      {at::Tag::pt2_compliant_tag});

  m.def(
      "broadcast_(Tensor(a!) input, int src, str group_name) -> Tensor(a!)",
      torch::dispatch(
          c10::DispatchKey::CompositeExplicitAutograd, ::broadcast_),
      {at::Tag::pt2_compliant_tag});

  m.def(
      "wait_tensor(Tensor tensor) -> Tensor",
      torch::dispatch(
          c10::DispatchKey::CompositeExplicitAutograd, ::wait_tensor),
      {at::Tag::pt2_compliant_tag});
}

namespace {
class AllToAllSingle : public torch::autograd::Function<AllToAllSingle> {
 public:
  static torch::autograd::Variable forward(
      torch::autograd::AutogradContext* ctx,
      const at::Tensor& input,
      // NOLINTNEXTLINE(performance-unnecessary-value-param)
      std::vector<int64_t> output_split_sizes,
      // NOLINTNEXTLINE(performance-unnecessary-value-param)
      std::vector<int64_t> input_split_sizes,
      // NOLINTNEXTLINE(performance-unnecessary-value-param)
      std::string group_name) {
    // swap sizes for backwards pass
    ctx->saved_data["output_split_sizes"] = input_split_sizes;
    ctx->saved_data["input_split_sizes"] = output_split_sizes;
    ctx->saved_data["group_name"] = group_name;

    return c10::Dispatcher::singleton()
        .findSchemaOrThrow("_c10d_functional::all_to_all_single", "")
        .typed<decltype(all_to_all_single)>()
        .call(input, output_split_sizes, input_split_sizes, group_name);
  }

  static torch::autograd::variable_list backward(
      torch::autograd::AutogradContext* ctx,
      torch::autograd::variable_list grad_out_list) {
    const std::vector<int64_t>& output_split_sizes =
        ctx->saved_data["output_split_sizes"].toIntVector();
    const std::vector<int64_t>& input_split_sizes =
        ctx->saved_data["input_split_sizes"].toIntVector();
    const std::string& group_name = ctx->saved_data["group_name"].toStringRef();

    DCHECK(grad_out_list.size() == 1);
    auto grad_out = grad_out_list[0].contiguous();

    auto out =
        c10::Dispatcher::singleton()
            .findSchemaOrThrow("_c10d_functional::all_to_all_single", "")
            .typed<decltype(all_to_all_single)>()
            .call(grad_out, output_split_sizes, input_split_sizes, group_name);

    // do an explicit wait to avoid cuda stream issues
    // TODO: track active cuda stream in wait
    out = c10::Dispatcher::singleton()
              .findSchemaOrThrow("_c10d_functional::wait_tensor", "")
              .typed<decltype(wait_tensor)>()
              .call(out);

    return {out, at::Tensor(), at::Tensor(), at::Tensor()};
  }
};

at::Tensor all_to_all_single_autograd(
    const at::Tensor& input,
    const std::vector<int64_t>& output_split_sizes,
    const std::vector<int64_t>& input_split_sizes,
    const std::string& group_name) {
  return AllToAllSingle::apply(
      input, output_split_sizes, input_split_sizes, group_name);
}

class ReduceScatterTensor
    : public torch::autograd::Function<ReduceScatterTensor> {
 public:
  static torch::autograd::Variable forward(
      torch::autograd::AutogradContext* ctx,
      const at::Tensor& input,
      std::string reduce_op,
      int64_t group_size,
      std::string group_name) {
    TORCH_CHECK(reduce_op == "sum", "Only sum reduce op is supported");

    ctx->saved_data["group_size"] = group_size;
    ctx->saved_data["group_name"] = group_name;

    return c10::Dispatcher::singleton()
        .findSchemaOrThrow("_c10d_functional::reduce_scatter_tensor", "")
        .typed<decltype(reduce_scatter_tensor)>()
        .call(input, reduce_op, group_size, group_name);
  }

  static torch::autograd::variable_list backward(
      torch::autograd::AutogradContext* ctx,
      torch::autograd::variable_list grad_out_list) {
    const int64_t group_size = ctx->saved_data["group_size"].toInt();
    const std::string& group_name = ctx->saved_data["group_name"].toStringRef();

    DCHECK(grad_out_list.size() == 1);
    auto grad_out = grad_out_list[0];

    auto out =
        c10::Dispatcher::singleton()
            .findSchemaOrThrow("_c10d_functional::all_gather_into_tensor", "")
            .typed<decltype(all_gather_into_tensor)>()
            .call(grad_out, group_size, group_name);

    // do an explicit wait to avoid cuda stream issues
    // TODO: track active cuda stream in wait
    out = c10::Dispatcher::singleton()
              .findSchemaOrThrow("_c10d_functional::wait_tensor", "")
              .typed<decltype(wait_tensor)>()
              .call(out);

    return {
        out,
        at::Tensor(),
        at::Tensor(),
        at::Tensor(),
    };
  }
};

at::Tensor reduce_scatter_tensor_autograd(
    const at::Tensor& input,
    std::string reduce_op,
    int64_t group_size,
    std::string group_name) {
  return ReduceScatterTensor::apply(input, reduce_op, group_size, group_name);
}

class AllGatherIntoTensor
    : public torch::autograd::Function<AllGatherIntoTensor> {
 public:
  static torch::autograd::Variable forward(
      torch::autograd::AutogradContext* ctx,
      const at::Tensor& input,
      int64_t group_size,
      std::string group_name) {
    ctx->saved_data["group_size"] = group_size;
    ctx->saved_data["group_name"] = group_name;

    return c10::Dispatcher::singleton()
        .findSchemaOrThrow("_c10d_functional::all_gather_into_tensor", "")
        .typed<decltype(all_gather_into_tensor)>()
        .call(input, group_size, group_name);
  }

  static torch::autograd::variable_list backward(
      torch::autograd::AutogradContext* ctx,
      torch::autograd::variable_list grad_out_list) {
    const int64_t group_size = ctx->saved_data["group_size"].toInt();
    const std::string& group_name = ctx->saved_data["group_name"].toStringRef();

    DCHECK(grad_out_list.size() == 1);
    auto grad_out = grad_out_list[0];

    auto out =
        c10::Dispatcher::singleton()
            .findSchemaOrThrow("_c10d_functional::reduce_scatter_tensor", "")
            .typed<decltype(reduce_scatter_tensor)>()
            .call(grad_out, "sum", group_size, group_name);

    // do an explicit wait to avoid cuda stream issues
    // TODO: track active cuda stream in wait
    out = c10::Dispatcher::singleton()
              .findSchemaOrThrow("_c10d_functional::wait_tensor", "")
              .typed<decltype(wait_tensor)>()
              .call(out);

    return {
        out,
        at::Tensor(),
        at::Tensor(),
    };
  }
};

at::Tensor all_gather_into_tensor_autograd(
    const at::Tensor& input,
    int64_t group_size,
    std::string group_name) {
  return AllGatherIntoTensor::apply(input, group_size, group_name);
}

} // namespace

TORCH_LIBRARY(_c10d_functional_autograd, m) {
  m.def(
      "all_to_all_single("
      "Tensor input, "
      "SymInt[] output_split_sizes, "
      "SymInt[] input_split_sizes, "
      "str group_name) -> Tensor",
      torch::dispatch(c10::DispatchKey::Autograd, ::all_to_all_single_autograd),
      {at::Tag::pt2_compliant_tag});
  m.def(
      "reduce_scatter_tensor("
      "Tensor input, "
      "str reduce_op, "
      "int group_size, "
      "str group_name) -> Tensor",
      torch::dispatch(
          c10::DispatchKey::Autograd, ::reduce_scatter_tensor_autograd),
      {at::Tag::pt2_compliant_tag});
  m.def(
      "all_gather_into_tensor("
      "Tensor input, "
      "int group_size, "
      "str group_name) -> Tensor",
      torch::dispatch(
          c10::DispatchKey::Autograd, ::all_gather_into_tensor_autograd),
      {at::Tag::pt2_compliant_tag});
}

namespace {
// DTensor related comm operations, sharing code with functional collective for
// now
at::Tensor shard_dim_alltoall(
    const at::Tensor& input,
    int64_t gather_dim,
    int64_t shard_dim,
    std::string group_name) {
  auto group = c10d::resolve_process_group(group_name);
  auto group_size = group->getSize();
  std::vector<int64_t> output_sizes = input.sizes().vec();
  if (output_sizes[shard_dim] % group_size != 0) {
    LOG(WARNING) << "The first dimension of the shard_dim_alltoall input ("
                 << output_sizes[shard_dim]
                 << ") is not divisible by the group size (" << group_size
                 << ").";
  }
  output_sizes[shard_dim] = output_sizes[shard_dim] / group_size;
  std::vector<at::Tensor> inputs;
  auto length = output_sizes[shard_dim];
  for (int i = 0; i < group_size; i++) {
    inputs.push_back(input.narrow(shard_dim, i * length, length).contiguous());
  }
  // allocate outputs
  std::vector<at::Tensor> outputs;
  for (int i = 0; i < group_size; i++) {
    outputs.push_back(input.new_empty(output_sizes).contiguous());
  }
  auto work = group->alltoall(outputs, inputs);

  work->wait();
  // TODO: it's very tricky to get the current async behavior work for shard dim
  // alltoall so for now we just keep this comm op to be synchronous. We can
  // revisit later how to support the async case with the Work registry.
  return at::cat(outputs, gather_dim);
}
} // namespace

// DTensor comm op registry
TORCH_LIBRARY(_dtensor, m) {
  m.def(
      "shard_dim_alltoall(Tensor input, int gather_dim, int shard_dim, str group_name) -> Tensor",
      torch::dispatch(
          c10::DispatchKey::CompositeExplicitAutograd, ::shard_dim_alltoall),
      {at::Tag::pt2_compliant_tag});
}<|MERGE_RESOLUTION|>--- conflicted
+++ resolved
@@ -196,19 +196,11 @@
       inputs, group_size, std::move(group_name))[0];
 }
 
-<<<<<<< HEAD
-at::Tensor& all_gather_into_tensor_(
-    at::Tensor& output,
-    at::Tensor& input,
-    int64_t group_size,
-    std::string group_name) {
-=======
 at::Tensor& all_gather_into_tensor_out(
     at::Tensor& input,
     int64_t group_size,
     std::string group_name,
     at::Tensor& output) {
->>>>>>> a0429c01
   c10d::AllgatherOptions opts;
 
   auto group = c10d::resolve_process_group(group_name);
@@ -343,17 +335,10 @@
       {at::Tag::pt2_compliant_tag});
 
   m.def(
-<<<<<<< HEAD
-      "all_gather_into_tensor_(Tensor(a!) output, Tensor input, int group_size, str group_name) -> Tensor(a!)",
-      torch::dispatch(
-          c10::DispatchKey::CompositeExplicitAutograd,
-          ::all_gather_into_tensor_),
-=======
       "all_gather_into_tensor_out(Tensor input, int group_size, str group_name, *, Tensor(a!) out) -> Tensor(a!)",
       torch::dispatch(
           c10::DispatchKey::CompositeExplicitAutograd,
           ::all_gather_into_tensor_out),
->>>>>>> a0429c01
       {at::Tag::pt2_compliant_tag});
 
   m.def(
