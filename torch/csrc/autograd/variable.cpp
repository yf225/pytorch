#include <torch/csrc/autograd/variable.h>

#include <torch/csrc/autograd/edge.h>
#include <torch/csrc/autograd/engine.h>
#include <torch/csrc/autograd/function.h>
#include <torch/csrc/autograd/functions/accumulate_grad.h>
#include <torch/csrc/autograd/functions/tensor.h>
#include <torch/csrc/autograd/generated/Functions.h>
#include <torch/csrc/autograd/generated/VariableType.h>

#include <ATen/ATen.h>
#include <c10/util/Exception.h>

#include <list>
#include <memory>
#include <mutex>
#include <stdexcept>
#include <string>
#include <vector>
#include <typeinfo>

namespace torch {
namespace autograd {
Variable::AutogradMeta::AutogradMeta(at::TensorImpl* self_impl, bool requires_grad, Edge gradient_edge) {
  grad_fn_ = std::move(gradient_edge.function);
  requires_grad_ = false;
  is_view_ = false;
  output_nr_ = gradient_edge.input_nr;

  // set_requires_grad also checks error conditions.
<<<<<<< HEAD
  set_requires_grad(requires_grad, self_impl);
  AT_CHECK(
      !grad_fn_ || !requires_grad_,
=======
  autograd_meta->set_requires_grad(requires_grad, this);
  TORCH_CHECK(
      !autograd_meta->grad_fn_ || !autograd_meta->requires_grad_,
>>>>>>> 5243fe03
      "requires_grad should be false if grad_fn is set");
}

std::shared_ptr<Function> Variable::grad_accumulator() const {
  auto autograd_meta = get_autograd_meta();
  if (autograd_meta->grad_fn_) {
    throw std::logic_error(
        "grad_accumulator() should be only called on leaf Variables");
  }
  if (!autograd_meta->requires_grad_) {
    return nullptr;
  }

  std::lock_guard<std::mutex> lock(autograd_meta->mutex_);

  auto result = autograd_meta->grad_accumulator_.lock();
  if (result)
    return result;

  c10::raw::intrusive_ptr::incref(unsafeGetTensorImpl());
  auto intrusive_from_this = c10::intrusive_ptr<at::TensorImpl>::reclaim(unsafeGetTensorImpl());
  result = std::make_shared<AccumulateGrad>(Variable(std::move(intrusive_from_this)));
  autograd_meta->grad_accumulator_ = result;
  return result;
}

void Variable::detach_() {
  if (is_view()) {
    AT_ERROR("Can't detach views in-place. Use detach() instead");
  }
  auto autograd_meta = get_autograd_meta();
  autograd_meta->set_requires_grad(false, unsafeGetTensorImpl());
  autograd_meta->grad_fn_.reset();
  autograd_meta->output_nr_ = 0;
}

void Variable::backward(
    c10::optional<Tensor> gradient,
    bool keep_graph,
    bool create_graph) const {
  auto autograd_meta = get_autograd_meta();
  std::vector<Edge> edges;
  edges.emplace_back(autograd_meta->grad_fn_, autograd_meta->output_nr_);

  std::vector<Variable> inputs;
  if (!gradient.has_value()) {
    gradient = at::ones_like(*this);
    as_variable_ref(*gradient).set_requires_grad(false);
  }
  inputs.push_back(std::move(as_variable_ref(*gradient)));
  Engine::get_default_engine().execute(edges, inputs, keep_graph, create_graph);
}

void Variable::set_data(const at::Tensor &new_data) {
  // `var.set_data(new_data)` shallow-copies all non-autograd TensorImpl fields
  // from `new_data` to `var`. It requires that `new_data` has the same derived
  // type of TensorImpl as `var`.
  AT_CHECK(
    typeid(*this->unsafeGetTensorImpl()) == typeid(*new_data.unsafeGetTensorImpl()),
    "Attempted to call `variable.set_data(tensor)`, but `variable` and `tensor` have different types of TensorImpl.");

  // Resets gradient accumulator if metadata is out of date
  Variable::AutogradMeta* autograd_meta = get_autograd_meta();
  std::lock_guard<std::mutex> lock(autograd_meta->mutex_);
  auto prior_accumulator = autograd_meta->grad_accumulator_.lock();
  if (prior_accumulator) {
    const auto prior_device = prior_accumulator->input_metadata(0).device();
    const auto new_device = new_data.device();

    if (new_data.type() != type() || prior_device != new_device) {
      autograd_meta->grad_accumulator_.reset();
    }
  }

  // Version counter is not shared when we replace a `Variable`'s underlying `Tensor`
  // by calling `set_data(...)`. The original version of the `Variable` is always preserved.
  // See NOTE [ Version Counter Sharing ] for details.
  auto saved_version_counter = get()->version_counter();
  get()->shallow_copy_from(new_data.getIntrusivePtr());
  get()->set_version_counter(saved_version_counter);
}

<<<<<<< HEAD
Variable::DifferentiableViewMeta::DifferentiableViewMeta(at::TensorImpl* self_impl, Variable base, Edge gradient_edge)
    : Variable::AutogradMeta(self_impl, false, std::move(gradient_edge)) {
  base_ = std::move(base);
  AT_CHECK(base_.defined(), "base is undefined");
  if (base_.is_view()) {
    base_ = base_.base();
=======
Variable::DifferentiableViewImpl::DifferentiableViewImpl(Variable base, at::Tensor data, Edge gradient_edge, std::unique_ptr<Variable::DifferentiableViewMeta> autograd_meta)
    : Variable::Impl(std::move(data), std::move(autograd_meta), false, std::move(gradient_edge)) {
  auto diff_view_meta = static_cast<Variable::DifferentiableViewMeta*>(get_autograd_meta());
  diff_view_meta->base_ = std::move(base);
  TORCH_CHECK(diff_view_meta->base_.defined(), "base is undefined");
  if (diff_view_meta->base_.is_view()) {
    diff_view_meta->base_ = diff_view_meta->base_.base();
>>>>>>> 5243fe03
  }
  is_view_ = true;
  self_impl->set_version_counter(base_.version_counter());
  attr_version = self_impl->version_counter().current_version();
}

const std::shared_ptr<Function>& Variable::grad_fn() const {
  if (is_view()) {
    auto diff_view_meta = static_cast<Variable::DifferentiableViewMeta*>(get_autograd_meta());
    std::lock_guard<std::mutex> lock(diff_view_meta->mutex_);
    if (!diff_view_meta->grad_fn_ && !diff_view_meta->base_.requires_grad()) {
      return diff_view_meta->grad_fn_;
    }
    auto current_version = this->current_version();
    if (diff_view_meta->attr_version != current_version) {
      AT_ASSERT(diff_view_meta->output_nr_ == 0);
      auto fn = std::make_shared<generated::AsStridedBackward>();
      fn->self_geometry = at::TensorGeometry(diff_view_meta->base_);
      fn->size = sizes().vec();
      fn->stride = strides().vec();
      fn->storage_offset = storage_offset();
      fn->set_next_edges(collect_next_edges(diff_view_meta->base_));
      fn->add_input_metadata(
        diff_view_meta->base_.type()
      , sizes() // Note: sizes(), not base_.sizes(), is intentional
      , diff_view_meta->base_.device());
      diff_view_meta->grad_fn_ = std::move(fn);
      diff_view_meta->attr_version = current_version;
    }
    return diff_view_meta->grad_fn_;
  } else {
    return get_autograd_meta()->grad_fn_;
  }
}

void Variable::rebase_history(Edge gradient_edge) {
  AT_ASSERT(gradient_edge.function != nullptr);
  if (is_view()) {
    auto diff_view_meta = static_cast<Variable::DifferentiableViewMeta*>(get_autograd_meta());
    AT_ASSERT(gradient_edge.input_nr == 0);
    AT_ASSERT(gradient_edge.function);
    TORCH_CHECK(
        gradient_edge.function->num_inputs() == 1,
        "Functions which modify views in-place must return a single Variable");
    diff_view_meta->output_nr_ = gradient_edge.input_nr;
    auto copy_slices = std::make_shared<CopySlices>(
        diff_view_meta->base_, at::TensorGeometry(*this), std::move(gradient_edge.function));
    diff_view_meta->base_.set_gradient_edge({std::move(copy_slices), 0});
    grad_fn(); // trigger an update to the view's grad_fn
  } else {
    set_gradient_edge(std::move(gradient_edge));
  }
}

}} // namespace torch::autograd<|MERGE_RESOLUTION|>--- conflicted
+++ resolved
@@ -28,15 +28,9 @@
   output_nr_ = gradient_edge.input_nr;
 
   // set_requires_grad also checks error conditions.
-<<<<<<< HEAD
   set_requires_grad(requires_grad, self_impl);
-  AT_CHECK(
+  TORCH_CHECK(
       !grad_fn_ || !requires_grad_,
-=======
-  autograd_meta->set_requires_grad(requires_grad, this);
-  TORCH_CHECK(
-      !autograd_meta->grad_fn_ || !autograd_meta->requires_grad_,
->>>>>>> 5243fe03
       "requires_grad should be false if grad_fn is set");
 }
 
@@ -119,22 +113,12 @@
   get()->set_version_counter(saved_version_counter);
 }
 
-<<<<<<< HEAD
 Variable::DifferentiableViewMeta::DifferentiableViewMeta(at::TensorImpl* self_impl, Variable base, Edge gradient_edge)
     : Variable::AutogradMeta(self_impl, false, std::move(gradient_edge)) {
   base_ = std::move(base);
-  AT_CHECK(base_.defined(), "base is undefined");
+  TORCH_CHECK(base_.defined(), "base is undefined");
   if (base_.is_view()) {
     base_ = base_.base();
-=======
-Variable::DifferentiableViewImpl::DifferentiableViewImpl(Variable base, at::Tensor data, Edge gradient_edge, std::unique_ptr<Variable::DifferentiableViewMeta> autograd_meta)
-    : Variable::Impl(std::move(data), std::move(autograd_meta), false, std::move(gradient_edge)) {
-  auto diff_view_meta = static_cast<Variable::DifferentiableViewMeta*>(get_autograd_meta());
-  diff_view_meta->base_ = std::move(base);
-  TORCH_CHECK(diff_view_meta->base_.defined(), "base is undefined");
-  if (diff_view_meta->base_.is_view()) {
-    diff_view_meta->base_ = diff_view_meta->base_.base();
->>>>>>> 5243fe03
   }
   is_view_ = true;
   self_impl->set_version_counter(base_.version_counter());
