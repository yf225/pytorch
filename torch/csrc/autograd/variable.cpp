#include "torch/csrc/autograd/variable.h"

#include "torch/csrc/autograd/edge.h"
#include "torch/csrc/autograd/engine.h"
#include "torch/csrc/autograd/function.h"
#include "torch/csrc/autograd/functions/accumulate_grad.h"
#include "torch/csrc/autograd/functions/tensor.h"
#include "torch/csrc/autograd/generated/Functions.h"
#include "torch/csrc/autograd/generated/VariableType.h"
#include "torch/csrc/autograd/variable_version.h"

#include <ATen/ATen.h>
#include <ATen/core/Error.h>

#include <list>
#include <memory>
#include <mutex>
#include <stdexcept>
#include <string>
#include <vector>

namespace torch {
namespace autograd {
Variable::Impl::Impl(at::Tensor data, bool requires_grad, Edge gradient_edge)
<<<<<<< HEAD
    : TensorImpl(
        data.type().type_id(),
        data.type().scalarType(),
        data.type().allocator(),
        at::TensorImplOptions(
          /* is_variable */ true,
          /* has_storage */ true,
          /* has_strides */ true)),
=======
    : TensorImpl(data.type().type_id(), data.type().typeMeta(), data.type().allocator(), /* is variable */ true),
>>>>>>> 39bd73ae
      data_(std::move(data)),
      grad_fn_(std::move(gradient_edge.function)),
      requires_grad_(false),
      is_view_(false),
      output_nr_(gradient_edge.input_nr),
      pyobj_(nullptr) {
  // set_requires_grad also checks error conditions.
  set_requires_grad(requires_grad);
  AT_CHECK(
      !grad_fn_ || !requires_grad_,
      "requires_grad should be false if grad_fn is set");
  if (!data_.defined()) {
    throw std::runtime_error("data is undefined");
  }
}

Variable::Impl::~Impl() = default;

int64_t Variable::Impl::numel() const {
  return data_.numel();
}

IntList Variable::Impl::sizes() const {
  return data_.sizes();
}

IntList Variable::Impl::strides() const {
  return data_.strides();
}

bool Variable::Impl::is_contiguous() const {
  AT_ERROR("variable impl does not have is_contiguous");
}

int64_t Variable::Impl::dim() const {
  return data_.dim();
}

int64_t Variable::Impl::size(int64_t d) const {
  return data_.size(d);
}

int64_t Variable::Impl::stride(int64_t d) const {
  return data_.stride(d);
}

void Variable::Impl::resize_dim(int64_t ndim) {
  AT_ERROR("variable impl does not have resize_dim");
}

void Variable::Impl::set_size(int64_t dim, int64_t new_size) {
  AT_ERROR("variable impl does not have set_size");
}

void Variable::Impl::set_stride(int64_t dim, int64_t new_stride) {
  AT_ERROR("variable impl does not have set_stride");
}

void Variable::Impl::set_storage_offset(int64_t storage_offset) {
  AT_ERROR("variable impl does not have set_storage_offset");
}

const at::Storage& Variable::Impl::storage() const {
  return data_.storage();
}

int64_t Variable::Impl::storage_offset() const {
  return data_.storage_offset();
}

std::shared_ptr<Function> Variable::Impl::get_grad_accumulator() {
  if (grad_fn_) {
    throw std::logic_error(
        "get_grad_accumulator() should be only called on leaf Variables");
  }
  if (!requires_grad_) {
    return nullptr;
  }

  std::lock_guard<std::mutex> lock(mutex_);

  auto result = grad_accumulator_.lock();
  if (result)
    return result;

  c10::raw::intrusive_ptr::incref(this);
  auto intrusive_from_this = c10::intrusive_ptr<Variable::Impl>::reclaim(this);
  result = std::make_shared<AccumulateGrad>(Variable(std::move(intrusive_from_this)));
  grad_accumulator_ = result;
  return result;
}

Variable Variable::Impl::detach() const {
  auto detached = make_variable(data_, /*requires_grad=*/false);
  detached.set_version_counter(version_counter_);
  return detached;
}

void Variable::Impl::detach_() {
  if (is_view_) {
    AT_ERROR("Can't detach views in-place. Use detach() instead");
  }
  set_requires_grad(false);
  grad_fn_.reset();
  output_nr_ = 0;
}

void Variable::Impl::backward(
    at::optional<Tensor> gradient,
    bool keep_graph,
    bool create_graph) {
  std::vector<Edge> edges;
  edges.emplace_back(grad_fn_, output_nr_);

  std::vector<Variable> inputs;
  if (!gradient.has_value()) {
    gradient = make_variable(at::ones_like(data_), /*requires_grad=*/false);
  }
  inputs.push_back(std::move(as_variable_ref(*gradient)));
  Engine::get_default_engine().execute(edges, inputs, keep_graph, create_graph);
}

void Variable::Impl::set_data(Tensor new_data) {
  // Resets gradient accumulator if metadata is out of date
  std::lock_guard<std::mutex> lock(mutex_);
  auto prior_accumulator = grad_accumulator_.lock();
  if (prior_accumulator) {
    const auto prior_device = prior_accumulator->input_metadata(0).device();
    const auto new_device = new_data.is_cuda() ? new_data.get_device() : -1;

    if (new_data.type() != data_.type() || prior_device != new_device) {
      grad_accumulator_.reset();
    }
  }

  // Updates metadata
  data_type_ = new_data.type().typeMeta();
  type_id_ = new_data.type().type_id();
  AT_ASSERT(options_.is_variable_);
  data_ = std::move(new_data);
}

void Variable::Impl::release_resources() {
  data_.reset();
  grad_.reset();
  grad_fn_.reset();
  hooks_.clear();
}

Variable::ViewImpl::ViewImpl(Variable base, at::Tensor data, Edge gradient_edge)
    : Variable::Impl(std::move(data), false, std::move(gradient_edge)),
      base_(std::move(base)) {
  AT_CHECK(base_.defined(), "base is undefined");
  if (base_.is_view()) {
    base_ = base_.base();
  }
  is_view_ = true;
  version_counter_ = base_.version_counter();
  attr_version = version_counter_.current_version();
}

std::shared_ptr<Function>& Variable::ViewImpl::get_grad_fn() {
  std::lock_guard<std::mutex> lock(mutex_);
  if (!grad_fn_ && !base_.requires_grad()) {
    return grad_fn_;
  }
  auto current_version = version_counter_.current_version();
  if (attr_version != current_version) {
    AT_ASSERT(output_nr_ == 0);
    auto fn = std::make_shared<generated::AsStridedBackward>();
    fn->self_geometry = at::TensorGeometry(base_);
    fn->size = sizes().vec();
    fn->stride = strides().vec();
    fn->storage_offset = data_.storage_offset();
    fn->set_next_edges(collect_next_edges(base_));
    fn->add_input_metadata(
      base_.type()
    , sizes() // Note: sizes(), not base_.sizes(), is intentional
    , base_.is_cuda() ? base_.get_device() : -1);
    grad_fn_ = std::move(fn);
    attr_version = current_version;
  }
  return grad_fn_;
}

void Variable::ViewImpl::rebase_history(Edge gradient_edge) {
  AT_ASSERT(gradient_edge.input_nr == 0);
  AT_ASSERT(gradient_edge.function);
  AT_CHECK(
      gradient_edge.function->num_inputs() == 1,
      "Functions which modify views in-place must return a single Variable");
  this->output_nr_ = gradient_edge.input_nr;
  auto copy_slices = std::make_shared<CopySlices>(
      base_, at::TensorGeometry(data_), std::move(gradient_edge.function));
  base_.set_gradient_edge({std::move(copy_slices), 0});
  get_grad_fn(); // trigger an update to the view's grad_fn
}

void Variable::ViewImpl::release_resources() {
  Variable::Impl::release_resources();
  base_.reset();
}

void Variable::rebase_history(Edge gradient_edge) {
  AT_ASSERT(gradient_edge.function != nullptr);
  if (is_view()) {
    auto& impl = static_cast<Variable::ViewImpl&>(*get());
    impl.rebase_history(std::move(gradient_edge));
  } else {
    set_gradient_edge(std::move(gradient_edge));
  }
}

}} // namespace torch::autograd<|MERGE_RESOLUTION|>--- conflicted
+++ resolved
@@ -22,18 +22,14 @@
 namespace torch {
 namespace autograd {
 Variable::Impl::Impl(at::Tensor data, bool requires_grad, Edge gradient_edge)
-<<<<<<< HEAD
     : TensorImpl(
         data.type().type_id(),
-        data.type().scalarType(),
+        data.type().typeMeta(),
         data.type().allocator(),
         at::TensorImplOptions(
           /* is_variable */ true,
           /* has_storage */ true,
           /* has_strides */ true)),
-=======
-    : TensorImpl(data.type().type_id(), data.type().typeMeta(), data.type().allocator(), /* is variable */ true),
->>>>>>> 39bd73ae
       data_(std::move(data)),
       grad_fn_(std::move(gradient_edge.function)),
       requires_grad_(false),
