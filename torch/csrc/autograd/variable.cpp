--- conflicted
+++ resolved
@@ -20,14 +20,6 @@
 
 namespace torch {
 namespace autograd {
-<<<<<<< HEAD
-Variable::AutogradMeta::AutogradMeta(at::TensorImpl* self_impl, bool requires_grad, Edge gradient_edge) {
-  grad_fn_ = std::move(gradient_edge.function);
-  requires_grad_ = false;
-  is_view_ = false;
-  output_nr_ = gradient_edge.input_nr;
-  pyobj_ = nullptr;
-=======
 Variable::Impl::Impl(at::Tensor data, std::unique_ptr<Variable::AutogradMeta> autograd_meta, bool requires_grad, Edge gradient_edge)
     : TensorImpl(data.type_id(), data.dtype(), data.device()),
       data_(std::move(data)) {
@@ -35,15 +27,12 @@
   autograd_meta->requires_grad_ = false;
   autograd_meta->is_view_ = false;
   autograd_meta->output_nr_ = gradient_edge.input_nr;
->>>>>>> 1c836e7b
 
   // set_requires_grad also checks error conditions.
   set_requires_grad(requires_grad, self_impl);
   AT_CHECK(
       !grad_fn_ || !requires_grad_,
       "requires_grad should be false if grad_fn is set");
-<<<<<<< HEAD
-=======
   if (!data_.defined()) {
     throw std::runtime_error("data is undefined");
   }
@@ -111,7 +100,6 @@
 
 int64_t Variable::Impl::storage_offset() const {
   return data_.storage_offset();
->>>>>>> 1c836e7b
 }
 
 std::shared_ptr<Function> Variable::grad_accumulator() const {
@@ -163,13 +151,7 @@
   Engine::get_default_engine().execute(edges, inputs, keep_graph, create_graph);
 }
 
-<<<<<<< HEAD
-void Variable::set_data(Tensor new_data) const {
-  AT_ASSERT(is_sparse() == new_data.is_sparse());
-
-=======
 void Variable::Impl::set_data(const at::Tensor &new_data) {
->>>>>>> 1c836e7b
   // Resets gradient accumulator if metadata is out of date
   Variable::AutogradMeta* autograd_meta = get_autograd_meta();
   std::lock_guard<std::mutex> lock(autograd_meta->mutex_);
@@ -183,11 +165,6 @@
     }
   }
 
-<<<<<<< HEAD
-  get()->shallow_copy_from(new_data.getIntrusivePtr()->shallow_copy_and_detach());
-  get()->set_autograd_meta(std::move(get()->detach_autograd_meta()));
-  get()->set_is_variable(true);
-=======
   // Updates metadata
   data_type_ = new_data.type().typeMeta();
   device_opt_ = new_data.device();
@@ -205,7 +182,6 @@
 void Variable::Impl::release_resources() {
   autograd_meta_.reset();
   data_.reset();
->>>>>>> 1c836e7b
 }
 
 Variable::DifferentiableViewMeta::DifferentiableViewMeta(at::TensorImpl* self_impl, Variable base, Edge gradient_edge)
@@ -215,15 +191,9 @@
   if (base_.is_view()) {
     base_ = base_.base();
   }
-<<<<<<< HEAD
-  is_view_ = true;
-  version_counter_ = base_.version_counter();
-  attr_version = version_counter_.current_version();
-=======
   diff_view_meta->is_view_ = true;
   data_.unsafeGetTensorImpl()->set_version_counter(diff_view_meta->base_.version_counter());
   diff_view_meta->attr_version = data_.unsafeGetTensorImpl()->version_counter().current_version();
->>>>>>> 1c836e7b
 }
 
 const std::shared_ptr<Function>& Variable::grad_fn() const {
