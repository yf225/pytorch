--- conflicted
+++ resolved
@@ -32,76 +32,6 @@
   TORCH_CHECK(
       !grad_fn_ || !requires_grad_,
       "requires_grad should be false if grad_fn is set");
-<<<<<<< HEAD
-=======
-  if (!data_.defined()) {
-    throw std::runtime_error("data is undefined");
-  }
-
-  set_autograd_meta(std::move(autograd_meta));
-}
-
-Variable::Impl::~Impl() = default;
-
-int64_t Variable::Impl::numel() const {
-  return data_.numel();
-}
-
-IntArrayRef Variable::Impl::sizes() const {
-  return data_.sizes();
-}
-
-IntArrayRef Variable::Impl::strides() const {
-  return data_.strides();
-}
-
-bool Variable::Impl::is_contiguous(MemoryFormat memory_format) const {
-  return data_.is_contiguous(memory_format);
-}
-
-int64_t Variable::Impl::dim() const {
-  return data_.dim();
-}
-
-int64_t Variable::Impl::size(int64_t d) const {
-  return data_.size(d);
-}
-
-int64_t Variable::Impl::stride(int64_t d) const {
-  return data_.stride(d);
-}
-
-void Variable::Impl::resize_dim(int64_t ndim) {
-  AT_ERROR("variable impl does not have resize_dim");
-}
-
-void Variable::Impl::set_size(int64_t dim, int64_t new_size) {
-  AT_ERROR("variable impl does not have set_size");
-}
-
-void Variable::Impl::set_stride(int64_t dim, int64_t new_stride) {
-  AT_ERROR("variable impl does not have set_stride");
-}
-
-void Variable::Impl::set_storage_offset(int64_t storage_offset) {
-  AT_ERROR("variable impl does not have set_storage_offset");
-}
-
-void* Variable::Impl::slow_data() const {
-  return data_.unsafeGetTensorImpl()->slow_data();
-}
-
-bool Variable::Impl::has_storage() const {
-  return data_.has_storage();
-}
-
-const at::Storage& Variable::Impl::storage() const {
-  return data_.storage();
-}
-
-int64_t Variable::Impl::storage_offset() const {
-  return data_.storage_offset();
->>>>>>> 5f8e849d
 }
 
 std::shared_ptr<Function> Variable::grad_accumulator() const {
@@ -175,32 +105,10 @@
     }
   }
 
-<<<<<<< HEAD
   // Version counter is not shared when we replace a `Variable`'s underlying `Tensor`
   // by calling `set_data(...)`. The original version of the `Variable` is always preserved.
   // See NOTE [ Version Counter Sharing ] for details.
-  auto saved_version_counter = get()->version_counter();
   get()->shallow_copy_from(new_data.getIntrusivePtr());
-  get()->set_version_counter(saved_version_counter);
-=======
-  // Updates metadata
-  data_type_ = new_data.type().typeMeta();
-  device_opt_ = new_data.device();
-  type_id_ = new_data.dispatch_type().type_id();
-
-  // Version counter is not shared when we replace a `Variable`'s underlying `Tensor`
-  // by calling `set_data(...)`. The original version of the `Variable` is always preserved.
-  // See NOTE [ Version Counter Sharing ] for details.
-  auto new_data_impl_copy = new_data.getIntrusivePtr()->shallow_copy_and_detach(
-    /*version_counter=*/data_.unsafeGetTensorImpl()->version_counter(),
-    /*allow_tensor_metadata_change=*/true);
-  data_ = std::move(at::Tensor(new_data_impl_copy));
-}
-
-void Variable::Impl::release_resources() {
-  autograd_meta_.reset();
-  data_.reset();
->>>>>>> 5f8e849d
 }
 
 Variable::DifferentiableViewMeta::DifferentiableViewMeta(at::TensorImpl* self_impl, Variable base, Edge gradient_edge)
