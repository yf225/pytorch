#pragma once

#include <torch/csrc/utils/python_stub.h>

#include <torch/csrc/WindowsTorchApiMacro.h>
#include <torch/csrc/autograd/edge.h>
#include <torch/csrc/autograd/function_hook.h>

#include <ATen/ATen.h>
#include <c10/util/Exception.h>

#include <list>
#include <memory>
#include <mutex>
#include <stdexcept>
#include <string>
#include <utility>
#include <vector>

namespace torch { namespace autograd {

struct Function;

///~~~~~~~~~~~~~~~~~~~~~~~~~~~~~~~~~~~~~~~~~~~~~~~~~~~~~~~~~~~~~~~~~~~~~~~~~~~~~
///                                Variable
///~~~~~~~~~~~~~~~~~~~~~~~~~~~~~~~~~~~~~~~~~~~~~~~~~~~~~~~~~~~~~~~~~~~~~~~~~~~~~
/// A `Variable` augments a `Tensor` with the ability to interact in our
/// autograd machinery. Conceptually, `Variable`s travel along `Edge`s between
/// `Function`s in the autograd graph. A `Variable` can either be a leaf, like a
/// weight in a neural network, or an interior variable, when it is the result
/// of an operation between variables. Every `Variable` also stores another
/// `Variable` called its `grad` (gradient). If the variable is a leaf, its
/// gradient will be accumulated into this variable.
///
///                              Gradient Edges
///~~~~~~~~~~~~~~~~~~~~~~~~~~~~~~~~~~~~~~~~~~~~~~~~~~~~~~~~~~~~~~~~~~~~~~~~~~~~~
/// Furthermore, `Variable`s have the notion of a `gradient_edge`, which is the
/// edge in the autograd graph that connects the variable to a particular input
/// of the gradient function that will be invoked with the variable during the
/// backward pass. More precisely, this gradient function can be one of two
/// things:
/// 1. A `grad_fn`, if the variable is in the interior of the graph. This is the
///    gradient of the function that produced the variable.
/// 2. A `grad_accumulator`, if the variable is a leaf, which accumulates a
///    scalar gradient value into its `grad` variable.
///
///                               Versioning
///~~~~~~~~~~~~~~~~~~~~~~~~~~~~~~~~~~~~~~~~~~~~~~~~~~~~~~~~~~~~~~~~~~~~~~~~~~~~~
/// Another major feature of `Variable`s are *versions*. Versions are
/// incremented when an in-place mutation of a variable occurs. Versions are
/// useful when constructing `SavedVariable`s, which take a snapshot of a
/// `Variable` at a certain version. You can retrieve a `Variable`'s version
/// through its `current_version()` method.
///
///                                 Views
///~~~~~~~~~~~~~~~~~~~~~~~~~~~~~~~~~~~~~~~~~~~~~~~~~~~~~~~~~~~~~~~~~~~~~~~~~~~~~
/// It is possible for a  `Variable` to be a *view* of another `Variable`, in
/// which case it tracks that `Variable`'s data and autograd history. Beyond
/// construction, the interface of a view is identical to that of a regular
/// `Variable`. You can determine whether `Variable` is in fact a view by
/// probing its `is_view()` method. Note that the *view* semantics are only
/// meaningful for `Variable` relations that are relevant to autograd. For
/// example, if you hide your code from autograd using `.no_grad()`, the
/// `Variable`s will not be registered as having view relations, even if they
/// share storage.
/// See NOTE [ Autograd View Variables ] for more details.
///
///
///                               Interface
///~~~~~~~~~~~~~~~~~~~~~~~~~~~~~~~~~~~~~~~~~~~~~~~~~~~~~~~~~~~~~~~~~~~~~~~~~~~~~
/// `Variable` inherits from `Tensor` and thus its API is a superset of that of
/// `Tensor`. This means you can perform all the usual mathematical and other
/// operations you can perform on `Tensor`s also on `Variable`s. Furthermore,
/// `Variable` and `Tensor` actually convert implicitly between each other. You
/// can thus call functions defined on `Tensor`s also with `Variable`s. For
/// this, the `Variable` class allows implicit construction from `Tensor`. It is
/// the responsibility of calling code to ensure that this constructor is
/// invoked only when the `Tensor`'s dynamic type is actually `Variable`. Most
/// notably, it is *not* correct to construct a brand new `Variable` from a
/// `Tensor` using this constructor. To do so, you must use the `make_variable`
/// free function instead. To create a view variable, use `make_variable_view`.
///~~~~~~~~~~~~~~~~~~~~~~~~~~~~~~~~~~~~~~~~~~~~~~~~~~~~~~~~~~~~~~~~~~~~~~~~~~~~~

struct TORCH_API Variable : public at::Tensor {
  /// Default constructor.
  Variable() = default;

  // Factory Functions
  //~~~~~~~~~~~~~~~~~~~~~~~~~~~~~~~~~~~~~~~~~~~~~~~~~~~~~~~~~~~~~~~~~~~~~~~~~~~~

  // NOTE: These factory functions have to be friends to access the
  // Variable's `impl_`. As a side effect, it allows us to keep them in the class.

  /// Creates a `Variable` that is a *view* of another (*base*) variable.
  /// The `gradient_edge` is an optional (gradient_function, input_number) pair.
  /// `is_differentiable` is a bool that specifies whether this view is
  /// differentiable, i.e., whether the relation should be tracked by autograd.
  /// See NOTE [ Autograd View Variables ] for details.
  friend Variable make_variable_view(
      Variable base,
      at::Tensor data,
      bool is_differentiable,
      bool allow_tensor_metadata_change,
      Edge gradient_edge);

  /// Creates a `Variable` from the given `Tensor`, copying its underlying `TensorImpl`.
  /// `requires_grad` should be
  /// set only for leaves, and determines whether the `Variable` will accumulate
  /// gradients.
  ///
  /// NOTE: if the given `Tensor` is already a `Variable`, this function will
  /// create a new `Variable` that shares the same storage and tensor metadata
  /// with the original `Variable`, but with a completely new autograd history.
  friend Variable make_variable(
      at::Tensor data,
      bool requires_grad,
      bool allow_tensor_metadata_change);

  /// Creates a `Variable` from the given `Tensor`, consuming its underlying `TensorImpl`.
  /// This is intended to be used from functions that immediately create a `Tensor`,
  /// convert it to a `Variable`, and then free it; it has been found to
  /// decrease the overhead of those operations, in some situations.
  /// The comments about `requires_grad` and `data` on the above version also apply to this one.
  friend Variable make_variable_consuming(
      at::Tensor data,
      bool requires_grad,
      bool allow_tensor_metadata_change);

  /// Creates a `Variable` from the given `Tensor` and specify a
  /// `gradient_edge`, i.e. a (function, input_nr) pair specifying the function
  /// in the autograd graph, and what particular input of that function, this
  /// variable is connected to.
  ///
  /// NOTE: if the given `Tensor` is already a `Variable`, this function will
  /// create a new `Variable` that shares the same storage and tensor metadata
  /// with the original `Variable`, but with a completely new autograd history.
  friend Variable make_variable(
      at::Tensor data,
      Edge gradient_edge,
      bool allow_tensor_metadata_change);

  // Tensor Conversions
  //~~~~~~~~~~~~~~~~~~~~~~~~~~~~~~~~~~~~~~~~~~~~~~~~~~~~~~~~~~~~~~~~~~~~~~~~~~~~

  // "Downcasts" a `Tensor` into a `Variable`. Only call this on tensors you
  // know are Variables.
  /*implicit*/ Variable(at::Tensor const& rhs) : at::Tensor(rhs) {
    AT_CHECK(
        is_variable() || !defined(),
        "Tensor that was converted to Variable was not actually a Variable");
  }

  /*implicit*/ Variable(at::Tensor&& rhs)
      : at::Tensor(std::move(rhs)) {
    AT_CHECK(
        is_variable() || !defined(),
        "Tensor that was converted to Variable was not actually a Variable");
  }

  // NOTE: Assignment operators to Tensor come for free from the constructors.

  // Gradient Function and Edges
  //~~~~~~~~~~~~~~~~~~~~~~~~~~~~~~~~~~~~~~~~~~~~~~~~~~~~~~~~~~~~~~~~~~~~~~~~~~~~

  /// Gets the gradient function of the `Variable`. If this is a leaf variable,
  /// the pointer returned will be null.
  ///
  /// For View Variables:
  /// Gets the up-to-date grad_fn. If the shared data or base was modified, we
  /// re-create the grad_fn to express the up-to-date view relationship between
  /// this and the base Variable.
  const std::shared_ptr<Function>& grad_fn() const;

  /// Gets the raw gradient function pointer, whatever it currently is.
  Function* grad_fn_unsafe() const;

  /// Set the gradient accumulator of the `Variable`. This is only applicable to
  /// leaf variables. Interior variables should call `set_gradient_edge()`.
  void set_grad_accumulator(std::weak_ptr<Function> grad_accumulator);

  /// Attempts to get a pointer to the gradient accumulator of the `Variable`,
  /// if it still exists. If the gradient accumulator function has been
  /// destroyed, returns a `nullptr`.
  std::shared_ptr<Function> try_get_grad_accumulator() const;

  /// Gets the gradient accumulator of the `Variable` if it has one, or else
  /// create one on the fly and return it.
  std::shared_ptr<Function> grad_accumulator() const;

  /// Returns the "canonical" gradient edge of this `Variable`, i.e. either the
  /// gradient function if this is an interior `Variable`, or the gradient
  /// accumulator otherwise. If the `Variable` is interior, the returned `Edge`
  /// will store the input index of the `Function` to which this variable is
  /// connected in its `input_nr` field. For leaves, the `input_nr` is always
  /// zero. Note that `set_gradient_edge` and `gradient_edge` are not
  /// symmetric. You must use `set_gradient_edge` to set the `grad_fn` and
  /// `set_grad_accumulator` to set the accumulator.
  Edge gradient_edge() const {
    // If grad_fn is null (as is the case for a leaf node), we instead
    // interpret the gradient function to be a gradient accumulator, which will
    // accumulate its inputs into the grad property of the variable. These
    // nodes get suppressed in some situations, see "suppress gradient
    // accumulation" below. Note that only variables which have `requires_grad =
    // True` can have gradient accumulators.
    if (const auto& gradient = grad_fn()) {
      return Edge(gradient, output_nr());
    } else {
      return Edge(grad_accumulator(), 0);
    }
  }

  /// Returns a copy of this `Variable` that is detached from its autograd graph
  /// and has a blank version. This method is OK to call if the `Variable` is a
  /// view.
  /// NOTE: Previously, if we change the tensor metadata (e.g. sizes / strides /
  /// storage / storage_offset) of a tensor created from `detach()`, those metadata
  /// in the original tensor will also be updated. However, the new behavior is that
  /// those metadata changes to the detached tensor will not update the original tensor
  /// anymore, and in the `detach()` function we need to set `allow_tensor_metadata_change_`
  /// to false to make such changes explicitly illegal, in order to prevent users from
  /// changing metadata of the detached tensor and expecting the original tensor to also
  /// be updated.
  Variable detach() const;

  /// Like `detach()`, but removes this `Variable` in-place. This method may
  /// only be called on non-view `Variable`s. You can use `is_view()` to check
  /// this. If this `Variable` is a view, throws an `std::runtime_error()`.
  void detach_();

  /// Computes the gradient of current tensor w.r.t. graph leaves.
  void backward(
      c10::optional<Tensor> gradient,
      bool keep_graph,
      bool create_graph) const;

  /// Sets the `Tensor` held by this `Variable` to the one supplied.
  /// It is rarely necessary to call this; it's used, for example, when
  /// a non-sparse gradient gets added to a sparse gradient, requiring
  /// the type of the gradient `Variable` to become non-sparse.
  void set_data(const at::Tensor &new_data);

  /// Set the gradient edge -- i.e. `grad_fn` and `input_nr` -- of the
  /// `Variable`.
  /// NOTE: This will always set the `grad_fn`, even if this is a leaf variable,
  /// and never the `grad_accumulator`. For the latter, use
  /// `set_grad_accumulator`. This allows late construction of an interior
  /// `Variable`.
  void set_gradient_edge(Edge edge) noexcept;

  /// Returns the input index of the gradient `Function` to which this
  /// `Variable` is connected.  Note: input indexes of the gradient `Function`
  /// correspond to output indexes of the corresponding forward `Function`.
  uint32_t output_nr() const noexcept;

  /// True if this `Variable` is a leaf and thus does not have a `grad_fn`.
  bool is_leaf() const noexcept;

  // Versions
  //~~~~~~~~~~~~~~~~~~~~~~~~~~~~~~~~~~~~~~~~~~~~~~~~~~~~~~~~~~~~~~~~~~~~~~~~~~~~

  /// Increments the version count of this `Variable`.
  void bump_version() noexcept;
  void set_version_counter(const c10::VariableVersion& version_counter) noexcept;

  /// Retrieves this `Variable`s version counter.
  const c10::VariableVersion& version_counter() const noexcept;

  /// Retrieves the current value of the `Variable`'s version counter.
  /// Equivalent to calling `version_counter().current_version()`.
  uint32_t current_version() const noexcept;

  // Autograd Graph Interaction
  //~~~~~~~~~~~~~~~~~~~~~~~~~~~~~~~~~~~~~~~~~~~~~~~~~~~~~~~~~~~~~~~~~~~~~~~~~~~~

  /// Update the `grad_fn` of an existing Variable. Called after in-place
  /// modifications.
  ///
  /// For View Variables:
  /// Called after in-place modifications. Modifies the grad_fn of the base
  /// Variable.
  void rebase_history(Edge gradient_edge);

  // Hooks
  //~~~~~~~~~~~~~~~~~~~~~~~~~~~~~~~~~~~~~~~~~~~~~~~~~~~~~~~~~~~~~~~~~~~~~~~~~~~~

  void add_hook(std::shared_ptr<FunctionPreHook> hook);
  const std::vector<std::shared_ptr<FunctionPreHook>>& hooks() const noexcept;
  void clear_hooks();

  // View Variables
  //~~~~~~~~~~~~~~~~~~~~~~~~~~~~~~~~~~~~~~~~~~~~~~~~~~~~~~~~~~~~~~~~~~~~~~~~~~~~

  /// Returns true if this `Variable` is a view of another `Variable`.
  bool is_view() const noexcept;

  /// Returns the `Variable` that this `Variable` is a view of. If this
  /// `Variable` is not a view, throw a `std::runtime_error`.
  const Variable& base() const;

  // Miscellaneous
  //~~~~~~~~~~~~~~~~~~~~~~~~~~~~~~~~~~~~~~~~~~~~~~~~~~~~~~~~~~~~~~~~~~~~~~~~~~~~

  void set_name(const std::string& name);
  const std::string& name() const noexcept;

  PyObject* pyobj() const noexcept;
  void set_pyobj(PyObject* pyobj) noexcept;

  struct AutogradMeta;
  Variable::AutogradMeta* get_autograd_meta() const noexcept;

 private:
  struct DifferentiableViewMeta;

  // Private Methods
  //~~~~~~~~~~~~~~~~~~~~~~~~~~~~~~~~~~~~~~~~~~~~~~~~~~~~~~~~~~~~~~~~~~~~~~~~~~~~

  Variable(c10::intrusive_ptr<at::TensorImpl> self);
  at::TensorImpl* get() const;
};

//~~~~~~~~~~~~~~~~~~~~~~~~~~~~~~~~~~~~~~~~~~~~~~~~~~~~~~~~~~~~~~~~~~~~~~~~~~~~~~
//                            Variable::AutogradMeta
//~~~~~~~~~~~~~~~~~~~~~~~~~~~~~~~~~~~~~~~~~~~~~~~~~~~~~~~~~~~~~~~~~~~~~~~~~~~~~~

/// Each `Variable` has one unique `AutogradMeta` struct, which stores autograd
/// metadata fields that are necessary for tracking the Variable's autograd history.

struct TORCH_API Variable::AutogradMeta : public c10::AutogradMetaInterface {
  std::string name;

  Variable grad_;
  std::shared_ptr<Function> grad_fn_;
  std::weak_ptr<Function> grad_accumulator_;

  std::vector<std::shared_ptr<FunctionPreHook>> hooks_;

  // Only meaningful on leaf variables (must be false otherwise)
  bool requires_grad_;

  bool is_view_;

  // The "output number" of this variable; e.g., if this variable
  // was the second output of a function, then output_nr == 1.
  // We use this to make sure we can setup the backwards trace
  // correctly when this variable is passed to another function.
  uint32_t output_nr_;

  // Mutex to ensure that concurrent read operations that modify internal
  // state are still thread-safe. Used by grad_fn() and
  // grad_accumulator().
  std::mutex mutex_;

  /// Sets the `requires_grad` property of `Variable`. This should be true for
  /// leaf variables that want to accumulate gradients, and false for all other
  /// variables.
  void set_requires_grad(bool requires_grad, at::TensorImpl* self_impl) override {
    AT_CHECK(
      !requires_grad || at::isFloatingType(at::typeMetaToScalarType(self_impl->dtype())),
      "Only Tensors of floating point dtype can require gradients");
    requires_grad_ = requires_grad;
  }

  bool requires_grad() const override {
    return requires_grad_ || grad_fn_;
  }

  /// Accesses the gradient `Variable` of this `Variable`.
  Variable& grad() override {
    return grad_;
  }

  const Variable& grad() const override {
    return grad_;
  }

  AutogradMeta(
      at::TensorImpl* self_impl,
      bool requires_grad = false,
      Edge gradient_edge = Edge());
<<<<<<< HEAD
=======

  ~Impl() override;

  int64_t numel() const override;
  at::IntArrayRef sizes() const override;
  at::IntArrayRef strides() const override;
  bool is_contiguous() const override;
  int64_t size(int64_t d) const override;
  int64_t stride(int64_t d) const override;
  void resize_dim(int64_t ndim) override;
  void set_size(int64_t dim, int64_t new_size) override;
  void set_stride(int64_t dim, int64_t new_stride) override;
  void set_storage_offset(int64_t storage_offset) override;

  int64_t dim() const override;
  bool has_storage() const override;
  const at::Storage& storage() const override;
  void* slow_data() const override;

  void set_data(const at::Tensor &new_data);

  /// Reset all expensive fields to free up resources
  void release_resources() override;

  Variable::AutogradMeta* get_autograd_meta() const {
    return static_cast<Variable::AutogradMeta*>(autograd_meta());
  }

  int64_t storage_offset() const override;

  /// The underlying data tensor for this Variable.
  /// This field will be removed once VariableImpl and TensorImpl are merged.
  at::Tensor data_;
>>>>>>> 1c836e7b
};

//~~~~~~~~~~~~~~~~~~~~~~~~~~~~~~~~~~~~~~~~~~~~~~~~~~~~~~~~~~~~~~~~~~~~~~~~~~~~~~
//                     Variable::DifferentiableViewMeta
//~~~~~~~~~~~~~~~~~~~~~~~~~~~~~~~~~~~~~~~~~~~~~~~~~~~~~~~~~~~~~~~~~~~~~~~~~~~~~~

/// NOTE [ Autograd View Variables ]
///
/// Many operations return Variable that shares storage with an input Variable.
/// The returned Variable is called a **view** Variable on the input **base**
/// Variable.
///
/// In PyTorch, we have two types of views: differentiable views, and
/// non-differentiable views. In either type, to support proper version
/// checking, the base and view Variables must always share the same
/// version_counter.
///
///
/// Differentiable Views
/// ~~~~~~~~~~~~~~~~~~~~~~~~~~~~~~~~~~~~~~~~~~~~~~~~~~~~~~~~~~~~~~~~~~~~~~~~~~~~
/// Differentiable views are the view variables where you want gradients to flow
/// back to the base variables. Out-of-place operations on views are quite
/// straightforward, but in-place ones are very tricky. Even if the base
/// variable may not require grad when we create the view, we still need to
/// track the view relation because future in-place ops may require back-proping
/// through it. For example, we need to support
///
///   (1) in-place operation on view, e.g.,
///
///     # Have:
///     #   base.requires_grad = False
///     #   var.requires_grad = True
///     base[1] = var  # i.e., base[1].copy_(var)
///     torch.autograd.grad(base.sum(), var)  <- should return an all ones tensor
///
///   (2) in-place operation on base after view is created, e.g.,
///
///     # Have:
///     #   base.requires_grad = False
///     #   var.requires_grad = True
///     view = base[1]
///     base.copy_(var)
///     torch.autograd.grad(view.sum(), var)  <- should return a tensor with
///                                              var[1] filled with all ones and
///                                              zeros everywhere else
///
/// Variable::DifferentiableViewMeta is created to support gradient tracking of
/// such **in-place** operations. In particular,
///   + if an in-place op is done on base, the grad_fn field of the view may
///     become stale. So accesses should always go through grad_fn(), which
///     reconstructs an updated grad_fn if the version_counter has incremented.
///     All other fields are always valid.
///   + if an in-place op is done on view, in rebase_history() of view, which is
///     called after every in-place op in VariableType.cpp, the grad_fn of base
///     is updated.
///
///
/// Non-Differentiable Views
/// ~~~~~~~~~~~~~~~~~~~~~~~~~~~~~~~~~~~~~~~~~~~~~~~~~~~~~~~~~~~~~~~~~~~~~~~~~~~~
/// In certain cases, although function outputs share storage with inputs, they
/// will **never** require gradient history tracking. Instead of registering the
/// view relation via DifferentiableViewMeta in autograd, the views will be
/// using usual AutogradMeta and just share the version counters with the base
/// Variables.
/// Such views include:
///   1. Views created from .detach()
///   2. Views that are non-differentiable by its nature.
///      E.g., `sparse_tensor.indices()` is a integral view on a (possibly)
///      floating point tensor.
///      See top of `derivatives.yaml` on how to specify that outputs of a
///      function are non-differentiable.
/// These are called non-differentiable views as the gradients do not flow
/// through the view relation.
/// Relevant logic for non-differentiable views is implemented in
/// make_variable_view below, and wrap_output of gen_variable_type.py.

struct TORCH_API Variable::DifferentiableViewMeta : public Variable::AutogradMeta {
  /// The base `Variable` (never a view).
  Variable base_;

  /// The value of the version_counter at the time grad_fn was created. The
  /// grad_fn field is stale if attr_version !=
  /// version_counter.current_version().
  uint32_t attr_version;

  bool requires_grad() const override {
    return requires_grad_ || grad_fn_ || (is_view_ && base_.requires_grad());
  }

  DifferentiableViewMeta(at::TensorImpl* self_impl, Variable base, Edge gradient_edge);
};

//~~~~~~~~~~~~~~~~~~~~~~~~~~~~~~~~~~~~~~~~~~~~~~~~~~~~~~~~~~~~~~~~~~~~~~~~~~~~~~
//                        Variable Implementation
//~~~~~~~~~~~~~~~~~~~~~~~~~~~~~~~~~~~~~~~~~~~~~~~~~~~~~~~~~~~~~~~~~~~~~~~~~~~~~~

// Factory Functions
//~~~~~~~~~~~~~~~~~~~~~~~~~~~~~~~~~~~~~~~~~~~~~~~~~~~~~~~~~~~~~~~~~~~~~~~~~~~~~~

/// NOTE: `allow_tensor_metadata_change` is set to true by default, because there
/// are a lot of call sites to these factory functions that need to change the
/// variable's size or storage afterwards, and they don't expect the original
/// tensor (where the variable is created from) to be updated. Setting
/// `allow_tensor_metadata_change_` to false by default would unnecessarily
/// prevent those changes from happening and is undesirable.

// See NOTE [ Autograd View Variables ] for details.
inline Variable make_variable_view(
    Variable base,
    at::Tensor data,
    bool is_differentiable = true,
    bool allow_tensor_metadata_change = true,
    Edge gradient_edge = Edge()) {
  if (data.defined()) {
    if (is_differentiable) {
      /// Differentiable view. Track history with DifferentiableViewMeta.
      auto data_impl_copy = data.getIntrusivePtr()->shallow_copy_and_detach();
      data_impl_copy->set_allow_tensor_metadata_change(allow_tensor_metadata_change);
      auto diff_view_meta = c10::guts::make_unique<Variable::DifferentiableViewMeta>(
        data_impl_copy.get(), std::move(base), std::move(gradient_edge));
      data_impl_copy->set_autograd_meta(std::move(diff_view_meta));
      data_impl_copy->set_is_variable(true);
      return Variable(data_impl_copy);
    } else {
      /// Non-differentiable view. Just share version counter.
      auto data_impl_copy = data.getIntrusivePtr()->shallow_copy_and_detach();
      data_impl_copy->set_allow_tensor_metadata_change(allow_tensor_metadata_change);
      auto autograd_meta = c10::guts::make_unique<Variable::AutogradMeta>(data_impl_copy.get(), false, std::move(gradient_edge));
      data_impl_copy->set_autograd_meta(std::move(autograd_meta));
      data_impl_copy->set_is_variable(true);
      auto var = Variable(data_impl_copy);
      var.set_version_counter(base.version_counter());
      return var;
    }
  }
  return Variable();
}

inline Variable make_variable(
    at::Tensor data,
    bool requires_grad = false,
    bool allow_tensor_metadata_change = true) {
  if (data.defined()) {
    auto data_impl_copy = data.getIntrusivePtr()->shallow_copy_and_detach();
    data_impl_copy->set_allow_tensor_metadata_change(allow_tensor_metadata_change);
    auto autograd_meta = c10::guts::make_unique<Variable::AutogradMeta>(data_impl_copy.get(), requires_grad);
    data_impl_copy->set_autograd_meta(std::move(autograd_meta));
    data_impl_copy->set_is_variable(true);
    return Variable(data_impl_copy);
  }
  return Variable();
}

inline Variable make_variable_consuming(
    at::Tensor data,
    bool requires_grad = false,
    bool allow_tensor_metadata_change = true) {
  AT_CHECK(
      !data.is_variable(),
      "Must not create a new variable from a variable, use its .data()");
  if (data.defined()) {
    AT_ASSERT(data.getIntrusivePtr().use_count() == 1);
    data.unsafeGetTensorImpl()->set_allow_tensor_metadata_change(allow_tensor_metadata_change);
    auto autograd_meta = c10::guts::make_unique<Variable::AutogradMeta>();
    return Variable(c10::make_intrusive<Variable::Impl>(std::move(data), std::move(autograd_meta), requires_grad));
  }
  return Variable();
}

inline Variable make_variable(
    at::Tensor data,
    Edge gradient_edge,
    bool allow_tensor_metadata_change = true) {
  if (data.defined()) {
    auto data_impl_copy = data.getIntrusivePtr()->shallow_copy_and_detach();
    data_impl_copy->set_allow_tensor_metadata_change(allow_tensor_metadata_change);
    auto autograd_meta = c10::guts::make_unique<Variable::AutogradMeta>(data_impl_copy.get(), false, std::move(gradient_edge));
    data_impl_copy->set_autograd_meta(std::move(autograd_meta));
    data_impl_copy->set_is_variable(true);
    return Variable(data_impl_copy);
  }
  return Variable();
}

// Tensor Conversion
//~~~~~~~~~~~~~~~~~~~~~~~~~~~~~~~~~~~~~~~~~~~~~~~~~~~~~~~~~~~~~~~~~~~~~~~~~~~~~~

/// Downcasts the `Tensor` reference to a `Variable` reference. If compiling
/// in DEBUG mode and the tensor's dynamic type is not in fact `Variable`,
/// throws a `std::invalid_argument` exception.
inline Variable& as_variable_ref(at::Tensor& tensor) {
  AT_CHECK(
      tensor.is_variable(),
      "Attempted to cast a Tensor to a Variable, but "
      "the dynamic type of the value is not Variable.");
  return static_cast<Variable&>(tensor);
}

inline const Variable& as_variable_ref(const at::Tensor& tensor) {
  AT_CHECK(
      tensor.is_variable(),
      "Attempted to cast a Tensor to a Variable, but "
      "the dynamic type of the value is not Variable.");
  return static_cast<const Variable&>(tensor);
}

// Gradient Function and Edges
//~~~~~~~~~~~~~~~~~~~~~~~~~~~~~~~~~~~~~~~~~~~~~~~~~~~~~~~~~~~~~~~~~~~~~~~~~~~~~~

inline Function* Variable::grad_fn_unsafe() const {
  return get_autograd_meta()->grad_fn_.get();
}

inline void Variable::set_grad_accumulator(
    std::weak_ptr<Function> grad_accumulator) {
  get_autograd_meta()->grad_accumulator_ = std::move(grad_accumulator);
}

inline std::shared_ptr<Function> Variable::try_get_grad_accumulator() const {
  return get_autograd_meta()->grad_accumulator_.lock();
}

inline Variable Variable::detach() const {
  auto var = make_variable_view(*this, *this, /*is_differentiable=*/false, /*allow_tensor_metadata_change=*/false, Edge());
  return var;
}

<<<<<<< HEAD
=======
inline void Variable::set_data(const at::Tensor &new_data) {
  get()->set_data(new_data);
}

>>>>>>> 1c836e7b
inline void Variable::set_gradient_edge(Edge edge) noexcept {
  get_autograd_meta()->grad_fn_ = std::move(edge.function);
  get_autograd_meta()->output_nr_ = edge.input_nr;
}

inline uint32_t Variable::output_nr() const noexcept {
  return get_autograd_meta()->output_nr_;
}

inline bool Variable::is_leaf() const noexcept {
  return get_autograd_meta()->grad_fn_ == nullptr;
}

// Versions
//~~~~~~~~~~~~~~~~~~~~~~~~~~~~~~~~~~~~~~~~~~~~~~~~~~~~~~~~~~~~~~~~~~~~~~~~~~~~~~

inline void Variable::set_version_counter(
    const c10::VariableVersion& version_counter) noexcept {
  data().unsafeGetTensorImpl()->set_version_counter(version_counter);
}

inline void Variable::bump_version() noexcept {
  data().unsafeGetTensorImpl()->bump_version();
}

inline uint32_t Variable::current_version() const noexcept {
  return data().unsafeGetTensorImpl()->version_counter().current_version();
}

inline const c10::VariableVersion& Variable::version_counter() const noexcept {
  return data().unsafeGetTensorImpl()->version_counter();
}

// Hooks
//~~~~~~~~~~~~~~~~~~~~~~~~~~~~~~~~~~~~~~~~~~~~~~~~~~~~~~~~~~~~~~~~~~~~~~~~~~~~~~

inline void Variable::add_hook(std::shared_ptr<FunctionPreHook> hook) {
  get_autograd_meta()->hooks_.push_back(std::move(hook));
}

inline const std::vector<std::shared_ptr<FunctionPreHook>>& Variable::hooks()
    const noexcept {
  return get_autograd_meta()->hooks_;
}

inline void Variable::clear_hooks() {
  get_autograd_meta()->hooks_.clear();
}

// View Variables
//~~~~~~~~~~~~~~~~~~~~~~~~~~~~~~~~~~~~~~~~~~~~~~~~~~~~~~~~~~~~~~~~~~~~~~~~~~~~~~

inline bool Variable::is_view() const noexcept {
  return get_autograd_meta()->is_view_;
}

inline const Variable& Variable::base() const {
  if (is_view()) {
    auto diff_view_meta = static_cast<Variable::DifferentiableViewMeta*>(get_autograd_meta());
    return diff_view_meta->base_;
  } else {
    throw std::runtime_error("Can't get base of non-view Variable");
  }
}

// Miscellaneous
//~~~~~~~~~~~~~~~~~~~~~~~~~~~~~~~~~~~~~~~~~~~~~~~~~~~~~~~~~~~~~~~~~~~~~~~~~~~~~~

inline void Variable::set_name(const std::string& name) {
  get_autograd_meta()->name = name;
}

inline const std::string& Variable::name() const noexcept {
  return get_autograd_meta()->name;
}

inline void Variable::set_pyobj(PyObject* pyobj) noexcept {
  get()->set_pyobj(pyobj);
}

inline PyObject* Variable::pyobj() const noexcept {
  return get()->pyobj();
}

inline Variable::AutogradMeta* Variable::get_autograd_meta() const noexcept {
  return static_cast<Variable::AutogradMeta*>(get()->autograd_meta());
}

// Private Methods
//~~~~~~~~~~~~~~~~~~~~~~~~~~~~~~~~~~~~~~~~~~~~~~~~~~~~~~~~~~~~~~~~~~~~~~~~~~~~~~

inline Variable::Variable(c10::intrusive_ptr<at::TensorImpl> self)
    : at::Tensor(std::move(self)) {}

inline at::TensorImpl* Variable::get() const {
  AT_CHECK(defined(), "Called Variable::get() on an undefined Variable");
  return impl_.get();
}
}} // namespace torch::autograd<|MERGE_RESOLUTION|>--- conflicted
+++ resolved
@@ -378,8 +378,6 @@
       at::TensorImpl* self_impl,
       bool requires_grad = false,
       Edge gradient_edge = Edge());
-<<<<<<< HEAD
-=======
 
   ~Impl() override;
 
@@ -413,7 +411,6 @@
   /// The underlying data tensor for this Variable.
   /// This field will be removed once VariableImpl and TensorImpl are merged.
   at::Tensor data_;
->>>>>>> 1c836e7b
 };
 
 //~~~~~~~~~~~~~~~~~~~~~~~~~~~~~~~~~~~~~~~~~~~~~~~~~~~~~~~~~~~~~~~~~~~~~~~~~~~~~~
@@ -641,13 +638,10 @@
   return var;
 }
 
-<<<<<<< HEAD
-=======
 inline void Variable::set_data(const at::Tensor &new_data) {
   get()->set_data(new_data);
 }
 
->>>>>>> 1c836e7b
 inline void Variable::set_gradient_edge(Edge edge) noexcept {
   get_autograd_meta()->grad_fn_ = std::move(edge.function);
   get_autograd_meta()->output_nr_ = edge.input_nr;
