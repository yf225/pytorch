#pragma once

#include <torch/csrc/utils/python_stub.h>

#include <torch/csrc/WindowsTorchApiMacro.h>
#include <torch/csrc/autograd/edge.h>
#include <torch/csrc/autograd/function_hook.h>

#include <ATen/ATen.h>
#include <c10/util/Exception.h>

#include <memory>
#include <mutex>
#include <stdexcept>
#include <string>
#include <utility>
#include <vector>

namespace torch { namespace autograd {

struct Function;

///~~~~~~~~~~~~~~~~~~~~~~~~~~~~~~~~~~~~~~~~~~~~~~~~~~~~~~~~~~~~~~~~~~~~~~~~~~~~~
///                                Variable
///~~~~~~~~~~~~~~~~~~~~~~~~~~~~~~~~~~~~~~~~~~~~~~~~~~~~~~~~~~~~~~~~~~~~~~~~~~~~~
/// A `Variable` augments a `Tensor` with the ability to interact in our
/// autograd machinery. Conceptually, `Variable`s travel along `Edge`s between
/// `Function`s in the autograd graph. A `Variable` can either be a leaf, like a
/// weight in a neural network, or an interior variable, when it is the result
/// of an operation between variables. Every `Variable` also stores another
/// `Variable` called its `grad` (gradient). If the variable is a leaf, its
/// gradient will be accumulated into this variable.
///
///                              Gradient Edges
///~~~~~~~~~~~~~~~~~~~~~~~~~~~~~~~~~~~~~~~~~~~~~~~~~~~~~~~~~~~~~~~~~~~~~~~~~~~~~
/// Furthermore, `Variable`s have the notion of a `gradient_edge`, which is the
/// edge in the autograd graph that connects the variable to a particular input
/// of the gradient function that will be invoked with the variable during the
/// backward pass. More precisely, this gradient function can be one of two
/// things:
/// 1. A `grad_fn`, if the variable is in the interior of the graph. This is the
///    gradient of the function that produced the variable.
/// 2. A `grad_accumulator`, if the variable is a leaf, which accumulates a
///    scalar gradient value into its `grad` variable.
///
///                               Versioning
///~~~~~~~~~~~~~~~~~~~~~~~~~~~~~~~~~~~~~~~~~~~~~~~~~~~~~~~~~~~~~~~~~~~~~~~~~~~~~
/// Another major feature of `Variable`s are *versions*. Versions are
/// incremented when an in-place mutation of a variable occurs. Versions are
/// useful when constructing `SavedVariable`s, which take a snapshot of a
/// `Variable` at a certain version. You can retrieve a `Variable`'s version
/// through its `current_version()` method.
///
///                                 Views
///~~~~~~~~~~~~~~~~~~~~~~~~~~~~~~~~~~~~~~~~~~~~~~~~~~~~~~~~~~~~~~~~~~~~~~~~~~~~~
/// It is possible for a  `Variable` to be a *view* of another `Variable`, in
/// which case it tracks that `Variable`'s data and autograd history. Beyond
/// construction, the interface of a view is identical to that of a regular
/// `Variable`. You can determine whether `Variable` is in fact a view by
/// probing its `is_view()` method. Note that the *view* semantics are only
/// meaningful for `Variable` relations that are relevant to autograd. For
/// example, if you hide your code from autograd using `.no_grad()`, the
/// `Variable`s will not be registered as having view relations, even if they
/// share storage.
/// See NOTE [ Autograd View Variables ] for more details.
///
///
///                               Interface
///~~~~~~~~~~~~~~~~~~~~~~~~~~~~~~~~~~~~~~~~~~~~~~~~~~~~~~~~~~~~~~~~~~~~~~~~~~~~~
/// `Variable` inherits from `Tensor` and thus its API is a superset of that of
/// `Tensor`. This means you can perform all the usual mathematical and other
/// operations you can perform on `Tensor`s also on `Variable`s. Furthermore,
/// `Variable` and `Tensor` actually convert implicitly between each other. You
/// can thus call functions defined on `Tensor`s also with `Variable`s. For
/// this, the `Variable` class allows implicit construction from `Tensor`. It is
/// the responsibility of calling code to ensure that this constructor is
/// invoked only when the `Tensor` contains autograd metadata
/// (i.e. `tensor.is_variable() == true`). Most notably, it is *not* correct to
/// construct a brand new `Variable` from a `Tensor` using this constructor.
/// To do so, you must use the `make_variable` free function instead. To create
/// a view variable, use `make_variable_view`.
///~~~~~~~~~~~~~~~~~~~~~~~~~~~~~~~~~~~~~~~~~~~~~~~~~~~~~~~~~~~~~~~~~~~~~~~~~~~~~

struct TORCH_API Variable : public at::Tensor {
  /// Default constructor.
  Variable() = default;

  // Factory Functions
  //~~~~~~~~~~~~~~~~~~~~~~~~~~~~~~~~~~~~~~~~~~~~~~~~~~~~~~~~~~~~~~~~~~~~~~~~~~~~

  // TODO: These factory functions don't need to be friends anymore. Move them out of
  // the Variable class.

  /// Creates a `Variable` that is a *view* of another (*base*) variable.
  /// The `gradient_edge` is an optional (gradient_function, input_number) pair.
  /// `is_differentiable` is a bool that specifies whether this view is
  /// differentiable, i.e., whether the relation should be tracked by autograd.
  /// See NOTE [ Autograd View Variables ] for details.
  friend Variable make_variable_view(
      Variable base,
      at::Tensor data,
      bool is_differentiable,
      bool allow_tensor_metadata_change,
      Edge gradient_edge);

  /// Creates a `Variable` from the given `Tensor`, copying its underlying `TensorImpl`.
  /// `requires_grad` should be
  /// set only for leaves, and determines whether the `Variable` will accumulate
  /// gradients. NOTE: `data` must *not* be a `Variable` already. Its dynamic
  /// type *must* be `Tensor`.
  friend Variable make_variable(
      at::Tensor data,
      bool requires_grad,
      bool allow_tensor_metadata_change);

  /// Creates a `Variable` from the given `Tensor`, consuming its underlying `TensorImpl`.
  /// This is intended to be used from functions that immediately create a `Tensor`,
  /// convert it to a `Variable`, and then free it; it has been found to
  /// decrease the overhead of those operations, in some situations.
  /// The comments about `requires_grad` and `data` on the above version also apply to this one.
  friend Variable make_variable_consuming(
      at::Tensor data,
      bool requires_grad,
      bool allow_tensor_metadata_change);

  /// Creates a `Variable` from the given `Tensor`, copying its underlying `TensorImpl`.
  /// `gradient_edge` should be a (function, input_nr) pair specifying the function
  /// in the autograd graph, and what particular input of that function, this
  /// variable is connected to.
  friend Variable make_variable(
      at::Tensor data,
      Edge gradient_edge,
      bool allow_tensor_metadata_change);

  // Tensor Conversions
  //~~~~~~~~~~~~~~~~~~~~~~~~~~~~~~~~~~~~~~~~~~~~~~~~~~~~~~~~~~~~~~~~~~~~~~~~~~~~

  // "Downcasts" a `Tensor` into a `Variable`. Only call this on tensors you
  // know are Variables.
  /*implicit*/ Variable(at::Tensor const& rhs) : at::Tensor(rhs) {
    TORCH_CHECK(
        is_variable() || !defined(),
        "Tensor that was converted to Variable was not actually a Variable");
  }

  /*implicit*/ Variable(at::Tensor&& rhs)
      : at::Tensor(std::move(rhs)) {
    TORCH_CHECK(
        is_variable() || !defined(),
        "Tensor that was converted to Variable was not actually a Variable");
  }

  // NOTE: Assignment operators to Tensor come for free from the constructors.

  /// NOTE: This is similar to the legacy `.data()` function on `Variable`, and is intended
  /// to be used from functions that need to access the `Variable`'s equivalent `Tensor`
  /// (i.e. `Tensor` that shares the same storage and tensor metadata with the `Variable`).
  ///
  /// One notable difference with the legacy `.data()` function is that changes to the
  /// returned `Tensor`'s tensor metadata (e.g. sizes / strides / storage / storage_offset)
  /// will not update the original `Variable`, due to the fact that this function
  /// shallow-copies the `Variable`'s underlying TensorImpl.
  at::Tensor tensor_data() const noexcept;

  /// NOTE: `var.variable_data()` in C++ has the same semantics as `tensor.data`
  /// in Python, which create a new `Variable` that shares the same storage and
  /// tensor metadata with the original `Variable`, but with a completely new
  /// autograd history.
  ///
  /// NOTE: If we change the tensor metadata (e.g. sizes / strides /
  /// storage / storage_offset) of a variable created from `var.variable_data()`, those
  /// changes will not update the original variable `var`. In `.variable_data()`, we set
  /// `allow_tensor_metadata_change_` to false to make such changes explicitly illegal,
  /// in order to prevent users from changing metadata of `var.variable_data()`
  /// and expecting the original variable `var` to also be updated.
  at::Tensor variable_data() const noexcept;

  // Gradient Function and Edges
  //~~~~~~~~~~~~~~~~~~~~~~~~~~~~~~~~~~~~~~~~~~~~~~~~~~~~~~~~~~~~~~~~~~~~~~~~~~~~

  /// Gets the gradient function of the `Variable`. If this is a leaf variable,
  /// the pointer returned will be null.
  ///
  /// For View Variables:
  /// Gets the up-to-date grad_fn. If the shared data or base was modified, we
  /// re-create the grad_fn to express the up-to-date view relationship between
  /// this and the base Variable.
  const std::shared_ptr<Function>& grad_fn() const;

  /// Gets the raw gradient function pointer, whatever it currently is.
  Function* grad_fn_unsafe() const;

  /// Set the gradient accumulator of the `Variable`. This is only applicable to
  /// leaf variables. Interior variables should call `set_gradient_edge()`.
  void set_grad_accumulator(std::weak_ptr<Function> grad_accumulator);

  /// Attempts to get a pointer to the gradient accumulator of the `Variable`,
  /// if it still exists. If the gradient accumulator function has been
  /// destroyed, returns a `nullptr`.
  std::shared_ptr<Function> try_get_grad_accumulator() const;

  /// Gets the gradient accumulator of the `Variable` if it has one, or else
  /// create one on the fly and return it.
  std::shared_ptr<Function> grad_accumulator() const;

  /// Returns the "canonical" gradient edge of this `Variable`, i.e. either the
  /// gradient function if this is an interior `Variable`, or the gradient
  /// accumulator otherwise. If the `Variable` is interior, the returned `Edge`
  /// will store the input index of the `Function` to which this variable is
  /// connected in its `input_nr` field. For leaves, the `input_nr` is always
  /// zero. Note that `set_gradient_edge` and `gradient_edge` are not
  /// symmetric. You must use `set_gradient_edge` to set the `grad_fn` and
  /// `set_grad_accumulator` to set the accumulator.
  Edge gradient_edge() const {
    // If grad_fn is null (as is the case for a leaf node), we instead
    // interpret the gradient function to be a gradient accumulator, which will
    // accumulate its inputs into the grad property of the variable. These
    // nodes get suppressed in some situations, see "suppress gradient
    // accumulation" below. Note that only variables which have `requires_grad =
    // True` can have gradient accumulators.
    if (const auto& gradient = grad_fn()) {
      return Edge(gradient, output_nr());
    } else {
      return Edge(grad_accumulator(), 0);
    }
  }

  /// Returns a copy of this `Variable` that is detached from its autograd graph
  /// and has a blank version. This method is OK to call if the `Variable` is a
  /// view.
  /// NOTE: Previously, if we change the tensor metadata (e.g. sizes / strides /
  /// storage / storage_offset) of a tensor created from `detach()`, those metadata
  /// in the original tensor will also be updated. However, the new behavior is that
  /// those metadata changes to the detached tensor will not update the original tensor
  /// anymore, and in the `detach()` function we need to set `allow_tensor_metadata_change_`
  /// to false to make such changes explicitly illegal, in order to prevent users from
  /// changing metadata of the detached tensor and expecting the original tensor to also
  /// be updated.
  Variable detach() const;

  /// Like `detach()`, but removes this `Variable` in-place. This method may
  /// only be called on non-view `Variable`s. You can use `is_view()` to check
  /// this. If this `Variable` is a view, throws an `std::runtime_error()`.
  void detach_();

  /// Computes the gradient of current tensor w.r.t. graph leaves.
  void backward(
      c10::optional<Tensor> gradient,
      bool keep_graph,
      bool create_graph) const;

  /// Sets the `Tensor` held by this `Variable` to the one supplied.
  /// It is rarely necessary to call this; it's used, for example, when
  /// a non-sparse gradient gets added to a sparse gradient, requiring
  /// the type of the gradient `Variable` to become non-sparse.
  void set_data(const at::Tensor &new_data);

  /// Set the gradient edge -- i.e. `grad_fn` and `input_nr` -- of the
  /// `Variable`.
  /// NOTE: This will always set the `grad_fn`, even if this is a leaf variable,
  /// and never the `grad_accumulator`. For the latter, use
  /// `set_grad_accumulator`. This allows late construction of an interior
  /// `Variable`.
  void set_gradient_edge(Edge edge) noexcept;

  /// Returns the input index of the gradient `Function` to which this
  /// `Variable` is connected.  Note: input indexes of the gradient `Function`
  /// correspond to output indexes of the corresponding forward `Function`.
  uint32_t output_nr() const noexcept;

  /// True if this `Variable` is a leaf and thus does not have a `grad_fn`.
  bool is_leaf() const noexcept;

  // Versions
  //~~~~~~~~~~~~~~~~~~~~~~~~~~~~~~~~~~~~~~~~~~~~~~~~~~~~~~~~~~~~~~~~~~~~~~~~~~~~

  /// Increments the version count of this `Variable`.
  void bump_version() noexcept;
  void set_version_counter(const c10::VariableVersion& version_counter) noexcept;

  /// Retrieves this `Variable`s version counter.
  const c10::VariableVersion& version_counter() const noexcept;

  /// Retrieves the current value of the `Variable`'s version counter.
  /// Equivalent to calling `version_counter().current_version()`.
  uint32_t current_version() const noexcept;

  // Autograd Graph Interaction
  //~~~~~~~~~~~~~~~~~~~~~~~~~~~~~~~~~~~~~~~~~~~~~~~~~~~~~~~~~~~~~~~~~~~~~~~~~~~~

  /// Update the `grad_fn` of an existing Variable. Called after in-place
  /// modifications.
  ///
  /// For View Variables:
  /// Called after in-place modifications. Modifies the grad_fn of the base
  /// Variable.
  void rebase_history(Edge gradient_edge);

  // Hooks
  //~~~~~~~~~~~~~~~~~~~~~~~~~~~~~~~~~~~~~~~~~~~~~~~~~~~~~~~~~~~~~~~~~~~~~~~~~~~~

  void add_hook(std::shared_ptr<FunctionPreHook> hook);
  const std::vector<std::shared_ptr<FunctionPreHook>>& hooks() const noexcept;
  void clear_hooks();

  // View Variables
  //~~~~~~~~~~~~~~~~~~~~~~~~~~~~~~~~~~~~~~~~~~~~~~~~~~~~~~~~~~~~~~~~~~~~~~~~~~~~

  /// Returns true if this `Variable` is a view of another `Variable`.
  bool is_view() const noexcept;

  /// Returns the `Variable` that this `Variable` is a view of. If this
  /// `Variable` is not a view, throw a `std::runtime_error`.
  const Variable& base() const;

  // Miscellaneous
  //~~~~~~~~~~~~~~~~~~~~~~~~~~~~~~~~~~~~~~~~~~~~~~~~~~~~~~~~~~~~~~~~~~~~~~~~~~~~

  void set_name(const std::string& name);
  const std::string& name() const noexcept;

  PyObject* pyobj() const noexcept;
  void set_pyobj(PyObject* pyobj) noexcept;

  struct AutogradMeta;
  Variable::AutogradMeta* get_autograd_meta() const noexcept;

 private:
  struct DifferentiableViewMeta;

  // Private Methods
  //~~~~~~~~~~~~~~~~~~~~~~~~~~~~~~~~~~~~~~~~~~~~~~~~~~~~~~~~~~~~~~~~~~~~~~~~~~~~

  Variable(c10::intrusive_ptr<at::TensorImpl> self);
  at::TensorImpl* get() const;
};

//~~~~~~~~~~~~~~~~~~~~~~~~~~~~~~~~~~~~~~~~~~~~~~~~~~~~~~~~~~~~~~~~~~~~~~~~~~~~~~
//                            Variable::AutogradMeta
//~~~~~~~~~~~~~~~~~~~~~~~~~~~~~~~~~~~~~~~~~~~~~~~~~~~~~~~~~~~~~~~~~~~~~~~~~~~~~~

/// Each `Variable` has one unique `AutogradMeta` struct, which stores autograd
/// metadata fields that are necessary for tracking the Variable's autograd history.

struct TORCH_API Variable::AutogradMeta : public c10::AutogradMetaInterface {
  std::string name;

  Variable grad_;
  std::shared_ptr<Function> grad_fn_;
  std::weak_ptr<Function> grad_accumulator_;

  std::vector<std::shared_ptr<FunctionPreHook>> hooks_;

  // Only meaningful on leaf variables (must be false otherwise)
  bool requires_grad_;

  bool is_view_;

  // The "output number" of this variable; e.g., if this variable
  // was the second output of a function, then output_nr == 1.
  // We use this to make sure we can setup the backwards trace
  // correctly when this variable is passed to another function.
  uint32_t output_nr_;

  // Mutex to ensure that concurrent read operations that modify internal
  // state are still thread-safe. Used by grad_fn() and
  // grad_accumulator().
  std::mutex mutex_;

  /// Sets the `requires_grad` property of `Variable`. This should be true for
  /// leaf variables that want to accumulate gradients, and false for all other
  /// variables.
  void set_requires_grad(bool requires_grad, at::TensorImpl* self_impl) override {
    TORCH_CHECK(
      !requires_grad || at::isFloatingType(at::typeMetaToScalarType(self_impl->dtype())),
      "Only Tensors of floating point dtype can require gradients");
    requires_grad_ = requires_grad;
  }

  bool requires_grad() const override {
    return requires_grad_ || grad_fn_;
  }

  /// Accesses the gradient `Variable` of this `Variable`.
  Variable& grad() override {
    return grad_;
  }

  const Variable& grad() const override {
    return grad_;
  }
<<<<<<< HEAD
=======
};

//~~~~~~~~~~~~~~~~~~~~~~~~~~~~~~~~~~~~~~~~~~~~~~~~~~~~~~~~~~~~~~~~~~~~~~~~~~~~~~
//                        Variable::DifferentiableViewMeta
//~~~~~~~~~~~~~~~~~~~~~~~~~~~~~~~~~~~~~~~~~~~~~~~~~~~~~~~~~~~~~~~~~~~~~~~~~~~~~~

struct TORCH_API Variable::DifferentiableViewMeta : public Variable::AutogradMeta {
  /// The base `Variable` (never a view).
  Variable base_;

  /// The value of the version_counter at the time grad_fn was created. The
  /// grad_fn field is stale if attr_version !=
  /// version_counter.current_version().
  uint32_t attr_version;

  bool requires_grad() const override {
    return requires_grad_ || grad_fn_ || (is_view_ && base_.requires_grad());
  }
};

//~~~~~~~~~~~~~~~~~~~~~~~~~~~~~~~~~~~~~~~~~~~~~~~~~~~~~~~~~~~~~~~~~~~~~~~~~~~~~~
//                            Variable::Impl
//~~~~~~~~~~~~~~~~~~~~~~~~~~~~~~~~~~~~~~~~~~~~~~~~~~~~~~~~~~~~~~~~~~~~~~~~~~~~~~

struct TORCH_API Variable::Impl : public at::TensorImpl {
  explicit Impl(
      at::Tensor data,
      std::unique_ptr<Variable::AutogradMeta> autograd_meta,
      bool requires_grad = false,
      Edge gradient_edge = Edge());

  ~Impl() override;

  int64_t numel() const override;
  at::IntArrayRef sizes() const override;
  at::IntArrayRef strides() const override;
  bool is_contiguous(at::MemoryFormat memory_format=at::MemoryFormat::Any) const override;
  int64_t size(int64_t d) const override;
  int64_t stride(int64_t d) const override;
  void resize_dim(int64_t ndim) override;
  void set_size(int64_t dim, int64_t new_size) override;
  void set_stride(int64_t dim, int64_t new_stride) override;
  void set_storage_offset(int64_t storage_offset) override;

  int64_t dim() const override;
  bool has_storage() const override;
  const at::Storage& storage() const override;
  void* slow_data() const override;

  void set_data(const at::Tensor &new_data);

  /// Reset all expensive fields to free up resources
  void release_resources() override;

  Variable::AutogradMeta* get_autograd_meta() const {
    return static_cast<Variable::AutogradMeta*>(autograd_meta());
  }

  int64_t storage_offset() const override;
>>>>>>> 5f8e849d

  AutogradMeta(
    at::TensorImpl* self_impl,
    bool requires_grad = false,
    Edge gradient_edge = Edge());
};

//~~~~~~~~~~~~~~~~~~~~~~~~~~~~~~~~~~~~~~~~~~~~~~~~~~~~~~~~~~~~~~~~~~~~~~~~~~~~~~
//                     Variable::DifferentiableViewMeta
//~~~~~~~~~~~~~~~~~~~~~~~~~~~~~~~~~~~~~~~~~~~~~~~~~~~~~~~~~~~~~~~~~~~~~~~~~~~~~~

/// NOTE [ Autograd View Variables ]
///
/// Many operations return Variable that shares storage with an input Variable.
/// The returned Variable is called a **view** Variable on the input **base**
/// Variable.
///
/// In PyTorch, we have two types of views: differentiable views, and
/// non-differentiable views. In either type, to support proper version
/// checking, the base and view Variables must always share the same
/// version_counter.
///
///
/// Differentiable Views
/// ~~~~~~~~~~~~~~~~~~~~~~~~~~~~~~~~~~~~~~~~~~~~~~~~~~~~~~~~~~~~~~~~~~~~~~~~~~~~
/// Differentiable views are the view variables where you want gradients to flow
/// back to the base variables. Out-of-place operations on views are quite
/// straightforward, but in-place ones are very tricky. Even if the base
/// variable may not require grad when we create the view, we still need to
/// track the view relation because future in-place ops may require back-proping
/// through it. For example, we need to support
///
///   (1) in-place operation on view, e.g.,
///
///     # Have:
///     #   base.requires_grad = False
///     #   var.requires_grad = True
///     base[1] = var  # i.e., base[1].copy_(var)
///     torch.autograd.grad(base.sum(), var)  <- should return an all ones tensor
///
///   (2) in-place operation on base after view is created, e.g.,
///
///     # Have:
///     #   base.requires_grad = False
///     #   var.requires_grad = True
///     view = base[1]
///     base.copy_(var)
///     torch.autograd.grad(view.sum(), var)  <- should return a tensor with
///                                              var[1] filled with all ones and
///                                              zeros everywhere else
///
/// Variable::DifferentiableViewMeta is created to support gradient tracking of
/// such **in-place** operations. In particular,
///   + if an in-place op is done on base, the grad_fn field of the view may
///     become stale. So accesses should always go through grad_fn(), which
///     reconstructs an updated grad_fn if the version_counter has incremented.
///     All other fields are always valid.
///   + if an in-place op is done on view, in rebase_history() of view, which is
///     called after every in-place op in VariableType.cpp, the grad_fn of base
///     is updated.
///
///
/// Non-Differentiable Views
/// ~~~~~~~~~~~~~~~~~~~~~~~~~~~~~~~~~~~~~~~~~~~~~~~~~~~~~~~~~~~~~~~~~~~~~~~~~~~~
/// In certain cases, although function outputs share storage with inputs, they
/// will **never** require gradient history tracking. Instead of registering the
/// view relation via DifferentiableViewMeta in autograd, the views will be
/// using usual AutogradMeta and just share the version counters with the base
/// Variables.
/// Such views include:
///   1. Views created from .detach()
///   2. Views that are non-differentiable by its nature.
///      E.g., `sparse_tensor.indices()` is a integral view on a (possibly)
///      floating point tensor.
///      See top of `derivatives.yaml` on how to specify that outputs of a
///      function are non-differentiable.
/// These are called non-differentiable views as the gradients do not flow
/// through the view relation.
/// Relevant logic for non-differentiable views is implemented in
/// make_variable_view below, and wrap_output of gen_variable_type.py.
struct TORCH_API Variable::DifferentiableViewMeta : public Variable::AutogradMeta {
  /// The base `Variable` (never a view).
  Variable base_;

  /// The value of the version_counter at the time grad_fn was created. The
  /// grad_fn field is stale if attr_version !=
  /// version_counter.current_version().
  uint32_t attr_version;

  bool requires_grad() const override {
    return requires_grad_ || grad_fn_ || (is_view_ && base_.requires_grad());
  }

  DifferentiableViewMeta(at::TensorImpl* self_impl, Variable base, Edge gradient_edge);
};

//~~~~~~~~~~~~~~~~~~~~~~~~~~~~~~~~~~~~~~~~~~~~~~~~~~~~~~~~~~~~~~~~~~~~~~~~~~~~~~
//                        Variable Implementation
//~~~~~~~~~~~~~~~~~~~~~~~~~~~~~~~~~~~~~~~~~~~~~~~~~~~~~~~~~~~~~~~~~~~~~~~~~~~~~~

// Factory Functions
//~~~~~~~~~~~~~~~~~~~~~~~~~~~~~~~~~~~~~~~~~~~~~~~~~~~~~~~~~~~~~~~~~~~~~~~~~~~~~~

/// NOTE: `allow_tensor_metadata_change` is set to true by default, because there
/// are a lot of call sites to these factory functions that need to change the
/// variable's size or storage afterwards, and they don't expect the original
/// tensor (where the variable is created from) to be updated. Setting
/// `allow_tensor_metadata_change_` to false by default would unnecessarily
/// prevent those changes from happening and is undesirable.

// See NOTE [ Autograd View Variables ] for details.
inline Variable make_variable_view(
    Variable base,
    at::Tensor data,
    bool is_differentiable = true,
    bool allow_tensor_metadata_change = true,
    Edge gradient_edge = Edge()) {
  if (data.defined()) {
    if (is_differentiable) {
<<<<<<< HEAD
      /// Differentiable view. Track history with DifferentiableViewMeta.
      auto data_impl_copy = data.getIntrusivePtr()->shallow_copy_and_detach();
      data_impl_copy->set_allow_tensor_metadata_change(allow_tensor_metadata_change);
      data_impl_copy->set_autograd_meta(c10::guts::make_unique<Variable::DifferentiableViewMeta>(
        data_impl_copy.get(), std::move(base), std::move(gradient_edge)));
      return Variable(data_impl_copy);
    } else {
      /// Non-differentiable view. Just share version counter.
      auto data_impl_copy = data.getIntrusivePtr()->shallow_copy_and_detach();
      data_impl_copy->set_allow_tensor_metadata_change(allow_tensor_metadata_change);
      data_impl_copy->set_autograd_meta(c10::guts::make_unique<Variable::AutogradMeta>(data_impl_copy.get(), false, std::move(gradient_edge)));
      auto var = Variable(data_impl_copy);
      var.set_version_counter(base.version_counter());
=======
      /// Differentiable view. Track history with DifferentiableViewImpl.
      auto data_impl_copy = data.getIntrusivePtr()->shallow_copy_and_detach(
        /*version_counter=*/0,
        /*allow_tensor_metadata_change=*/allow_tensor_metadata_change);
      auto data_copy = at::Tensor(data_impl_copy);
      auto diff_view_meta = c10::guts::make_unique<Variable::DifferentiableViewMeta>();
      return Variable(c10::make_intrusive<Variable::DifferentiableViewImpl>(
              std::move(base), std::move(data_copy), std::move(gradient_edge), std::move(diff_view_meta)));
    } else {
      /// Non-differentiable view. Just share version counter.
      auto data_impl_copy = data.getIntrusivePtr()->shallow_copy_and_detach(
        /*version_counter=*/base.version_counter(),
        /*allow_tensor_metadata_change=*/allow_tensor_metadata_change);
      auto data_copy = at::Tensor(data_impl_copy);
      auto autograd_meta = c10::guts::make_unique<Variable::AutogradMeta>();
      auto var = Variable(c10::make_intrusive<Variable::Impl>(
              std::move(data_copy), std::move(autograd_meta), false, std::move(gradient_edge)));
>>>>>>> 5f8e849d
      return var;
    }
  }
  return Variable();
}

inline Variable make_variable(
    at::Tensor data,
    bool requires_grad = false,
    bool allow_tensor_metadata_change = true) {
  TORCH_CHECK(
      !data.is_variable(),
      "Must not create a new variable from a variable, use its .tensor_data()");
  if (data.defined()) {
<<<<<<< HEAD
    auto data_impl_copy = data.getIntrusivePtr()->shallow_copy_and_detach();
    data_impl_copy->set_allow_tensor_metadata_change(allow_tensor_metadata_change);
    data_impl_copy->set_autograd_meta(c10::guts::make_unique<Variable::AutogradMeta>(data_impl_copy.get(), requires_grad));
    return Variable(data_impl_copy);
=======
    auto data_impl_copy = data.getIntrusivePtr()->shallow_copy_and_detach(
      /*version_counter=*/0,
      /*allow_tensor_metadata_change=*/allow_tensor_metadata_change);
    auto data_copy = at::Tensor(data_impl_copy);
    auto autograd_meta = c10::guts::make_unique<Variable::AutogradMeta>();
    return Variable(c10::make_intrusive<Variable::Impl>(data_copy, std::move(autograd_meta), requires_grad));
>>>>>>> 5f8e849d
  }
  return Variable();
}

inline Variable make_variable_consuming(
    at::Tensor data,
    bool requires_grad = false,
    bool allow_tensor_metadata_change = true) {
  TORCH_CHECK(
      !data.is_variable(),
      "Must not create a new variable from a variable, use its .tensor_data()");
  if (data.defined()) {
    AT_ASSERT(data.getIntrusivePtr().use_count() == 1);
    auto data_impl = data.getIntrusivePtr();
    data_impl->set_allow_tensor_metadata_change(allow_tensor_metadata_change);
    data_impl->set_autograd_meta(c10::guts::make_unique<Variable::AutogradMeta>(data_impl.get(), requires_grad));
    return Variable(std::move(data_impl));
  }
  return Variable();
}

inline Variable make_variable(
    at::Tensor data,
    Edge gradient_edge,
    bool allow_tensor_metadata_change = true) {
  TORCH_CHECK(
      !data.is_variable(),
      "Must not create a new variable from a variable, use its .tensor_data()");
  if (data.defined()) {
<<<<<<< HEAD
    auto data_impl_copy = data.getIntrusivePtr()->shallow_copy_and_detach();
    data_impl_copy->set_allow_tensor_metadata_change(allow_tensor_metadata_change);
    data_impl_copy->set_autograd_meta(c10::guts::make_unique<Variable::AutogradMeta>(data_impl_copy.get(), false, std::move(gradient_edge)));
    return Variable(data_impl_copy);
=======
    auto data_impl_copy = data.getIntrusivePtr()->shallow_copy_and_detach(
      /*version_counter=*/0,
      /*allow_tensor_metadata_change=*/allow_tensor_metadata_change);
    auto data_copy = at::Tensor(data_impl_copy);
    auto autograd_meta = c10::guts::make_unique<Variable::AutogradMeta>();
    return Variable(c10::make_intrusive<Variable::Impl>(data_copy, std::move(autograd_meta), false, std::move(gradient_edge)));
>>>>>>> 5f8e849d
  }
  return Variable();
}

// Tensor Conversion
//~~~~~~~~~~~~~~~~~~~~~~~~~~~~~~~~~~~~~~~~~~~~~~~~~~~~~~~~~~~~~~~~~~~~~~~~~~~~~~

/// Downcasts the `Tensor` reference to a `Variable` reference. If compiling
/// in DEBUG mode and the tensor's dynamic type is not in fact `Variable`,
/// throws a `std::invalid_argument` exception.
inline Variable& as_variable_ref(at::Tensor& tensor) {
  TORCH_CHECK(
      tensor.is_variable(),
      "Attempted to cast a Tensor to a Variable, but "
      "the dynamic type of the value is not Variable.");
  return static_cast<Variable&>(tensor);
}

inline const Variable& as_variable_ref(const at::Tensor& tensor) {
  TORCH_CHECK(
      tensor.is_variable(),
      "Attempted to cast a Tensor to a Variable, but "
      "the dynamic type of the value is not Variable.");
  return static_cast<const Variable&>(tensor);
}

inline at::Tensor Variable::tensor_data() const noexcept {
  auto self_impl_copy = get()->shallow_copy_and_detach(); // yf225 TODO: shallow_copy_and_detach() needs to know what to do with version counter: share it, or set to a new one with count 0
  self_impl_copy->set_version_counter(get()->version_counter());
  self_impl_copy->set_allow_tensor_metadata_change(get()->allow_tensor_metadata_change());
  return at::Tensor(self_impl_copy);
}

inline at::Tensor Variable::variable_data() const noexcept {
  auto self_impl_copy = get()->shallow_copy_and_detach();
  self_impl_copy->set_allow_tensor_metadata_change(false);
  self_impl_copy->set_autograd_meta(c10::guts::make_unique<Variable::AutogradMeta>(self_impl_copy.get(), false));
  return at::Tensor(self_impl_copy);
}

// Gradient Function and Edges
//~~~~~~~~~~~~~~~~~~~~~~~~~~~~~~~~~~~~~~~~~~~~~~~~~~~~~~~~~~~~~~~~~~~~~~~~~~~~~~

inline Function* Variable::grad_fn_unsafe() const {
  return get_autograd_meta()->grad_fn_.get();
}

inline void Variable::set_grad_accumulator(
    std::weak_ptr<Function> grad_accumulator) {
  get_autograd_meta()->grad_accumulator_ = std::move(grad_accumulator);
}

inline std::shared_ptr<Function> Variable::try_get_grad_accumulator() const {
  return get_autograd_meta()->grad_accumulator_.lock();
}

inline Variable Variable::detach() const {
  auto var = make_variable_view(*this, *this, /*is_differentiable=*/false, /*allow_tensor_metadata_change=*/false, Edge());
  return var;
}

inline void Variable::set_gradient_edge(Edge edge) noexcept {
  get_autograd_meta()->grad_fn_ = std::move(edge.function);
  get_autograd_meta()->output_nr_ = edge.input_nr;
}

inline uint32_t Variable::output_nr() const noexcept {
  return get_autograd_meta()->output_nr_;
}

inline bool Variable::is_leaf() const noexcept {
  return get_autograd_meta()->grad_fn_ == nullptr;
}

// Versions
//~~~~~~~~~~~~~~~~~~~~~~~~~~~~~~~~~~~~~~~~~~~~~~~~~~~~~~~~~~~~~~~~~~~~~~~~~~~~~~

inline void Variable::set_version_counter(
    const c10::VariableVersion& version_counter) noexcept {
  unsafeGetTensorImpl()->set_version_counter(version_counter);
}

inline void Variable::bump_version() noexcept {
  unsafeGetTensorImpl()->bump_version();
}

inline uint32_t Variable::current_version() const noexcept {
  return unsafeGetTensorImpl()->version_counter().current_version();
}

inline const c10::VariableVersion& Variable::version_counter() const noexcept {
  return unsafeGetTensorImpl()->version_counter();
}

// Hooks
//~~~~~~~~~~~~~~~~~~~~~~~~~~~~~~~~~~~~~~~~~~~~~~~~~~~~~~~~~~~~~~~~~~~~~~~~~~~~~~

inline void Variable::add_hook(std::shared_ptr<FunctionPreHook> hook) {
  get_autograd_meta()->hooks_.push_back(std::move(hook));
}

inline const std::vector<std::shared_ptr<FunctionPreHook>>& Variable::hooks()
    const noexcept {
  return get_autograd_meta()->hooks_;
}

inline void Variable::clear_hooks() {
  get_autograd_meta()->hooks_.clear();
}

// View Variables
//~~~~~~~~~~~~~~~~~~~~~~~~~~~~~~~~~~~~~~~~~~~~~~~~~~~~~~~~~~~~~~~~~~~~~~~~~~~~~~

inline bool Variable::is_view() const noexcept {
  return get_autograd_meta()->is_view_;
}

inline const Variable& Variable::base() const {
  if (is_view()) {
    auto diff_view_meta = static_cast<Variable::DifferentiableViewMeta*>(get_autograd_meta());
    return diff_view_meta->base_;
  } else {
    throw std::runtime_error("Can't get base of non-view Variable");
  }
}

// Miscellaneous
//~~~~~~~~~~~~~~~~~~~~~~~~~~~~~~~~~~~~~~~~~~~~~~~~~~~~~~~~~~~~~~~~~~~~~~~~~~~~~~

inline void Variable::set_name(const std::string& name) {
  get_autograd_meta()->name = name;
}

inline const std::string& Variable::name() const noexcept {
  return get_autograd_meta()->name;
}

inline void Variable::set_pyobj(PyObject* pyobj) noexcept {
  get()->set_pyobj(pyobj);
}

inline PyObject* Variable::pyobj() const noexcept {
  return get()->pyobj();
}

inline Variable::AutogradMeta* Variable::get_autograd_meta() const noexcept {
  return static_cast<Variable::AutogradMeta*>(get()->autograd_meta());
}

// Private Methods
//~~~~~~~~~~~~~~~~~~~~~~~~~~~~~~~~~~~~~~~~~~~~~~~~~~~~~~~~~~~~~~~~~~~~~~~~~~~~~~

inline Variable::Variable(c10::intrusive_ptr<at::TensorImpl> self)
    : at::Tensor(std::move(self)) {}

inline at::TensorImpl* Variable::get() const {
  TORCH_CHECK(defined(), "Called Variable::get() on an undefined Variable");
  return unsafeGetTensorImpl();
}
}} // namespace torch::autograd<|MERGE_RESOLUTION|>--- conflicted
+++ resolved
@@ -389,68 +389,6 @@
   const Variable& grad() const override {
     return grad_;
   }
-<<<<<<< HEAD
-=======
-};
-
-//~~~~~~~~~~~~~~~~~~~~~~~~~~~~~~~~~~~~~~~~~~~~~~~~~~~~~~~~~~~~~~~~~~~~~~~~~~~~~~
-//                        Variable::DifferentiableViewMeta
-//~~~~~~~~~~~~~~~~~~~~~~~~~~~~~~~~~~~~~~~~~~~~~~~~~~~~~~~~~~~~~~~~~~~~~~~~~~~~~~
-
-struct TORCH_API Variable::DifferentiableViewMeta : public Variable::AutogradMeta {
-  /// The base `Variable` (never a view).
-  Variable base_;
-
-  /// The value of the version_counter at the time grad_fn was created. The
-  /// grad_fn field is stale if attr_version !=
-  /// version_counter.current_version().
-  uint32_t attr_version;
-
-  bool requires_grad() const override {
-    return requires_grad_ || grad_fn_ || (is_view_ && base_.requires_grad());
-  }
-};
-
-//~~~~~~~~~~~~~~~~~~~~~~~~~~~~~~~~~~~~~~~~~~~~~~~~~~~~~~~~~~~~~~~~~~~~~~~~~~~~~~
-//                            Variable::Impl
-//~~~~~~~~~~~~~~~~~~~~~~~~~~~~~~~~~~~~~~~~~~~~~~~~~~~~~~~~~~~~~~~~~~~~~~~~~~~~~~
-
-struct TORCH_API Variable::Impl : public at::TensorImpl {
-  explicit Impl(
-      at::Tensor data,
-      std::unique_ptr<Variable::AutogradMeta> autograd_meta,
-      bool requires_grad = false,
-      Edge gradient_edge = Edge());
-
-  ~Impl() override;
-
-  int64_t numel() const override;
-  at::IntArrayRef sizes() const override;
-  at::IntArrayRef strides() const override;
-  bool is_contiguous(at::MemoryFormat memory_format=at::MemoryFormat::Any) const override;
-  int64_t size(int64_t d) const override;
-  int64_t stride(int64_t d) const override;
-  void resize_dim(int64_t ndim) override;
-  void set_size(int64_t dim, int64_t new_size) override;
-  void set_stride(int64_t dim, int64_t new_stride) override;
-  void set_storage_offset(int64_t storage_offset) override;
-
-  int64_t dim() const override;
-  bool has_storage() const override;
-  const at::Storage& storage() const override;
-  void* slow_data() const override;
-
-  void set_data(const at::Tensor &new_data);
-
-  /// Reset all expensive fields to free up resources
-  void release_resources() override;
-
-  Variable::AutogradMeta* get_autograd_meta() const {
-    return static_cast<Variable::AutogradMeta*>(autograd_meta());
-  }
-
-  int64_t storage_offset() const override;
->>>>>>> 5f8e849d
 
   AutogradMeta(
     at::TensorImpl* self_impl,
@@ -570,40 +508,21 @@
     Edge gradient_edge = Edge()) {
   if (data.defined()) {
     if (is_differentiable) {
-<<<<<<< HEAD
       /// Differentiable view. Track history with DifferentiableViewMeta.
-      auto data_impl_copy = data.getIntrusivePtr()->shallow_copy_and_detach();
-      data_impl_copy->set_allow_tensor_metadata_change(allow_tensor_metadata_change);
+      auto data_impl_copy = data.getIntrusivePtr()->shallow_copy_and_detach(
+        /*version_counter=*/0,
+        /*allow_tensor_metadata_change=*/allow_tensor_metadata_change);
       data_impl_copy->set_autograd_meta(c10::guts::make_unique<Variable::DifferentiableViewMeta>(
         data_impl_copy.get(), std::move(base), std::move(gradient_edge)));
       return Variable(data_impl_copy);
     } else {
       /// Non-differentiable view. Just share version counter.
-      auto data_impl_copy = data.getIntrusivePtr()->shallow_copy_and_detach();
-      data_impl_copy->set_allow_tensor_metadata_change(allow_tensor_metadata_change);
-      data_impl_copy->set_autograd_meta(c10::guts::make_unique<Variable::AutogradMeta>(data_impl_copy.get(), false, std::move(gradient_edge)));
-      auto var = Variable(data_impl_copy);
-      var.set_version_counter(base.version_counter());
-=======
-      /// Differentiable view. Track history with DifferentiableViewImpl.
-      auto data_impl_copy = data.getIntrusivePtr()->shallow_copy_and_detach(
-        /*version_counter=*/0,
-        /*allow_tensor_metadata_change=*/allow_tensor_metadata_change);
-      auto data_copy = at::Tensor(data_impl_copy);
-      auto diff_view_meta = c10::guts::make_unique<Variable::DifferentiableViewMeta>();
-      return Variable(c10::make_intrusive<Variable::DifferentiableViewImpl>(
-              std::move(base), std::move(data_copy), std::move(gradient_edge), std::move(diff_view_meta)));
-    } else {
-      /// Non-differentiable view. Just share version counter.
       auto data_impl_copy = data.getIntrusivePtr()->shallow_copy_and_detach(
         /*version_counter=*/base.version_counter(),
         /*allow_tensor_metadata_change=*/allow_tensor_metadata_change);
-      auto data_copy = at::Tensor(data_impl_copy);
-      auto autograd_meta = c10::guts::make_unique<Variable::AutogradMeta>();
-      auto var = Variable(c10::make_intrusive<Variable::Impl>(
-              std::move(data_copy), std::move(autograd_meta), false, std::move(gradient_edge)));
->>>>>>> 5f8e849d
-      return var;
+      data_impl_copy->set_autograd_meta(c10::guts::make_unique<Variable::AutogradMeta>(
+        data_impl_copy.get(), false, std::move(gradient_edge)));
+      return Variable(data_impl_copy);
     }
   }
   return Variable();
@@ -617,19 +536,12 @@
       !data.is_variable(),
       "Must not create a new variable from a variable, use its .tensor_data()");
   if (data.defined()) {
-<<<<<<< HEAD
-    auto data_impl_copy = data.getIntrusivePtr()->shallow_copy_and_detach();
-    data_impl_copy->set_allow_tensor_metadata_change(allow_tensor_metadata_change);
-    data_impl_copy->set_autograd_meta(c10::guts::make_unique<Variable::AutogradMeta>(data_impl_copy.get(), requires_grad));
-    return Variable(data_impl_copy);
-=======
     auto data_impl_copy = data.getIntrusivePtr()->shallow_copy_and_detach(
       /*version_counter=*/0,
       /*allow_tensor_metadata_change=*/allow_tensor_metadata_change);
-    auto data_copy = at::Tensor(data_impl_copy);
-    auto autograd_meta = c10::guts::make_unique<Variable::AutogradMeta>();
-    return Variable(c10::make_intrusive<Variable::Impl>(data_copy, std::move(autograd_meta), requires_grad));
->>>>>>> 5f8e849d
+    data_impl_copy->set_autograd_meta(c10::guts::make_unique<Variable::AutogradMeta>(
+      data_impl_copy.get(), requires_grad));
+    return Variable(data_impl_copy);
   }
   return Variable();
 }
@@ -659,19 +571,12 @@
       !data.is_variable(),
       "Must not create a new variable from a variable, use its .tensor_data()");
   if (data.defined()) {
-<<<<<<< HEAD
-    auto data_impl_copy = data.getIntrusivePtr()->shallow_copy_and_detach();
-    data_impl_copy->set_allow_tensor_metadata_change(allow_tensor_metadata_change);
-    data_impl_copy->set_autograd_meta(c10::guts::make_unique<Variable::AutogradMeta>(data_impl_copy.get(), false, std::move(gradient_edge)));
-    return Variable(data_impl_copy);
-=======
     auto data_impl_copy = data.getIntrusivePtr()->shallow_copy_and_detach(
       /*version_counter=*/0,
       /*allow_tensor_metadata_change=*/allow_tensor_metadata_change);
-    auto data_copy = at::Tensor(data_impl_copy);
-    auto autograd_meta = c10::guts::make_unique<Variable::AutogradMeta>();
-    return Variable(c10::make_intrusive<Variable::Impl>(data_copy, std::move(autograd_meta), false, std::move(gradient_edge)));
->>>>>>> 5f8e849d
+    data_impl_copy->set_autograd_meta(c10::guts::make_unique<Variable::AutogradMeta>(
+      data_impl_copy.get(), false, std::move(gradient_edge)));
+    return Variable(data_impl_copy);
   }
   return Variable();
 }
