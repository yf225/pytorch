#pragma once

#include <torch/csrc/utils/python_stub.h>

#include <torch/csrc/WindowsTorchApiMacro.h>
#include <torch/csrc/autograd/edge.h>
#include <torch/csrc/autograd/function_hook.h>

#include <ATen/ATen.h>
#include <c10/util/Exception.h>

#include <memory>
#include <mutex>
#include <stdexcept>
#include <string>
#include <utility>
#include <vector>

namespace torch { namespace autograd {

struct Function;

///~~~~~~~~~~~~~~~~~~~~~~~~~~~~~~~~~~~~~~~~~~~~~~~~~~~~~~~~~~~~~~~~~~~~~~~~~~~~~
///                                Variable
///~~~~~~~~~~~~~~~~~~~~~~~~~~~~~~~~~~~~~~~~~~~~~~~~~~~~~~~~~~~~~~~~~~~~~~~~~~~~~
/// A `Variable` augments a `Tensor` with the ability to interact in our
/// autograd machinery. Conceptually, `Variable`s travel along `Edge`s between
/// `Function`s in the autograd graph. A `Variable` can either be a leaf, like a
/// weight in a neural network, or an interior variable, when it is the result
/// of an operation between variables. Every `Variable` also stores another
/// `Variable` called its `grad` (gradient). If the variable is a leaf, its
/// gradient will be accumulated into this variable.
///
///                              Gradient Edges
///~~~~~~~~~~~~~~~~~~~~~~~~~~~~~~~~~~~~~~~~~~~~~~~~~~~~~~~~~~~~~~~~~~~~~~~~~~~~~
/// Furthermore, `Variable`s have the notion of a `gradient_edge`, which is the
/// edge in the autograd graph that connects the variable to a particular input
/// of the gradient function that will be invoked with the variable during the
/// backward pass. More precisely, this gradient function can be one of two
/// things:
/// 1. A `grad_fn`, if the variable is in the interior of the graph. This is the
///    gradient of the function that produced the variable.
/// 2. A `grad_accumulator`, if the variable is a leaf, which accumulates a
///    scalar gradient value into its `grad` variable.
///
///                               Versioning
///~~~~~~~~~~~~~~~~~~~~~~~~~~~~~~~~~~~~~~~~~~~~~~~~~~~~~~~~~~~~~~~~~~~~~~~~~~~~~
/// Another major feature of `Variable`s are *versions*. Versions are
/// incremented when an in-place mutation of a variable occurs. Versions are
/// useful when constructing `SavedVariable`s, which take a snapshot of a
/// `Variable` at a certain version. You can retrieve a `Variable`'s version
/// through its `current_version()` method.
///
///                                 Views
///~~~~~~~~~~~~~~~~~~~~~~~~~~~~~~~~~~~~~~~~~~~~~~~~~~~~~~~~~~~~~~~~~~~~~~~~~~~~~
/// It is possible for a  `Variable` to be a *view* of another `Variable`, in
/// which case it tracks that `Variable`'s data and autograd history. Beyond
/// construction, the interface of a view is identical to that of a regular
/// `Variable`. You can determine whether `Variable` is in fact a view by
/// probing its `is_view()` method. Note that the *view* semantics are only
/// meaningful for `Variable` relations that are relevant to autograd. For
/// example, if you hide your code from autograd using `.no_grad()`, the
/// `Variable`s will not be registered as having view relations, even if they
/// share storage.
/// See NOTE [ Autograd View Variables ] for more details.
///
///
///                               Interface
///~~~~~~~~~~~~~~~~~~~~~~~~~~~~~~~~~~~~~~~~~~~~~~~~~~~~~~~~~~~~~~~~~~~~~~~~~~~~~
/// `Variable` inherits from `Tensor` and thus its API is a superset of that of
/// `Tensor`. This means you can perform all the usual mathematical and other
/// operations you can perform on `Tensor`s also on `Variable`s. Furthermore,
/// `Variable` and `Tensor` actually convert implicitly between each other. You
/// can thus call functions defined on `Tensor`s also with `Variable`s. For
/// this, the `Variable` class allows implicit construction from `Tensor`. It is
/// the responsibility of calling code to ensure that this constructor is
/// invoked only when the `Tensor` contains autograd metadata
/// (i.e. `tensor.is_variable() == true`). Most notably, it is *not* correct to
/// construct a brand new `Variable` from a `Tensor` using this constructor.
/// To do so, you must use the `make_variable` free function instead. To create
/// a view variable, use `make_variable_view`.
///~~~~~~~~~~~~~~~~~~~~~~~~~~~~~~~~~~~~~~~~~~~~~~~~~~~~~~~~~~~~~~~~~~~~~~~~~~~~~

struct TORCH_API Variable : public at::Tensor {
  /// Default constructor.
  Variable() = default;

  // Factory Functions
  //~~~~~~~~~~~~~~~~~~~~~~~~~~~~~~~~~~~~~~~~~~~~~~~~~~~~~~~~~~~~~~~~~~~~~~~~~~~~

  // TODO: These factory functions don't need to be friends anymore. Move them out of
  // the Variable class.

  /// Creates a `Variable` that is a *view* of another (*base*) variable.
  /// The `gradient_edge` is an optional (gradient_function, input_number) pair.
  /// `is_differentiable` is a bool that specifies whether this view is
  /// differentiable, i.e., whether the relation should be tracked by autograd.
  /// See NOTE [ Autograd View Variables ] for details.
  friend Variable make_variable_view(
      Variable base,
      at::Tensor data,
      bool is_differentiable,
      bool allow_tensor_metadata_change,
      Edge gradient_edge);

  /// Creates a `Variable` from the given `Tensor`, copying its underlying `TensorImpl`.
  /// `requires_grad` should be
  /// set only for leaves, and determines whether the `Variable` will accumulate
  /// gradients. NOTE: `data` must *not* be a `Variable` already. Its dynamic
  /// type *must* be `Tensor`.
  friend Variable make_variable(
      at::Tensor data,
      bool requires_grad,
      bool allow_tensor_metadata_change);

  /// Creates a `Variable` from the given `Tensor`, consuming its underlying `TensorImpl`.
  /// This is intended to be used from functions that immediately create a `Tensor`,
  /// convert it to a `Variable`, and then free it; it has been found to
  /// decrease the overhead of those operations, in some situations.
  /// The comments about `requires_grad` and `data` on the above version also apply to this one.
  friend Variable make_variable_consuming(
      at::Tensor data,
      bool requires_grad,
      bool allow_tensor_metadata_change);

  /// Creates a `Variable` from the given `Tensor`, copying its underlying `TensorImpl`.
  /// `gradient_edge` should be a (function, input_nr) pair specifying the function
  /// in the autograd graph, and what particular input of that function, this
  /// variable is connected to.
  friend Variable make_variable(
      at::Tensor data,
      Edge gradient_edge,
      bool allow_tensor_metadata_change);

  // Tensor Conversions
  //~~~~~~~~~~~~~~~~~~~~~~~~~~~~~~~~~~~~~~~~~~~~~~~~~~~~~~~~~~~~~~~~~~~~~~~~~~~~

  // "Downcasts" a `Tensor` into a `Variable`. Only call this on tensors you
  // know are Variables.
  /*implicit*/ Variable(at::Tensor const& rhs) : at::Tensor(rhs) {
    TORCH_CHECK(
        is_variable() || !defined(),
        "Tensor that was converted to Variable was not actually a Variable");
  }

  /*implicit*/ Variable(at::Tensor&& rhs)
      : at::Tensor(std::move(rhs)) {
    TORCH_CHECK(
        is_variable() || !defined(),
        "Tensor that was converted to Variable was not actually a Variable");
  }

  // NOTE: Assignment operators to Tensor come for free from the constructors.

  /// NOTE: This is similar to the legacy `.data()` function on `Variable`, and is intended
  /// to be used from functions that need to access the `Variable`'s equivalent `Tensor`
  /// (i.e. `Tensor` that shares the same storage and tensor metadata with the `Variable`).
  ///
  /// One notable difference with the legacy `.data()` function is that changes to the
  /// returned `Tensor`'s tensor metadata (e.g. sizes / strides / storage / storage_offset)
  /// will not update the original `Variable`, due to the fact that this function
  /// shallow-copies the `Variable`'s underlying TensorImpl.
  at::Tensor tensor_data() const noexcept;

  /// NOTE: `var.variable_data()` in C++ has the same semantics as `tensor.data`
  /// in Python, which create a new `Variable` that shares the same storage and
  /// tensor metadata with the original `Variable`, but with a completely new
  /// autograd history.
  ///
  /// NOTE: If we change the tensor metadata (e.g. sizes / strides /
  /// storage / storage_offset) of a variable created from `var.variable_data()`, those
  /// changes will not update the original variable `var`. In `.variable_data()`, we set
  /// `allow_tensor_metadata_change_` to false to make such changes explicitly illegal,
  /// in order to prevent users from changing metadata of `var.variable_data()`
  /// and expecting the original variable `var` to also be updated.
  at::Tensor variable_data() const noexcept;

  // Gradient Function and Edges
  //~~~~~~~~~~~~~~~~~~~~~~~~~~~~~~~~~~~~~~~~~~~~~~~~~~~~~~~~~~~~~~~~~~~~~~~~~~~~

  /// Gets the gradient function of the `Variable`. If this is a leaf variable,
  /// the pointer returned will be null.
  ///
  /// For View Variables:
  /// Gets the up-to-date grad_fn. If the shared data or base was modified, we
  /// re-create the grad_fn to express the up-to-date view relationship between
  /// this and the base Variable.
  const std::shared_ptr<Function>& grad_fn() const;

  /// Gets the raw gradient function pointer, whatever it currently is.
  Function* grad_fn_unsafe() const;

  /// Set the gradient accumulator of the `Variable`. This is only applicable to
  /// leaf variables. Interior variables should call `set_gradient_edge()`.
  void set_grad_accumulator(std::weak_ptr<Function> grad_accumulator);

  /// Attempts to get a pointer to the gradient accumulator of the `Variable`,
  /// if it still exists. If the gradient accumulator function has been
  /// destroyed, returns a `nullptr`.
  std::shared_ptr<Function> try_get_grad_accumulator() const;

  /// Gets the gradient accumulator of the `Variable` if it has one, or else
  /// create one on the fly and return it.
  std::shared_ptr<Function> grad_accumulator() const;

  /// Returns the "canonical" gradient edge of this `Variable`, i.e. either the
  /// gradient function if this is an interior `Variable`, or the gradient
  /// accumulator otherwise. If the `Variable` is interior, the returned `Edge`
  /// will store the input index of the `Function` to which this variable is
  /// connected in its `input_nr` field. For leaves, the `input_nr` is always
  /// zero. Note that `set_gradient_edge` and `gradient_edge` are not
  /// symmetric. You must use `set_gradient_edge` to set the `grad_fn` and
  /// `set_grad_accumulator` to set the accumulator.
  Edge gradient_edge() const {
    // If grad_fn is null (as is the case for a leaf node), we instead
    // interpret the gradient function to be a gradient accumulator, which will
    // accumulate its inputs into the grad property of the variable. These
    // nodes get suppressed in some situations, see "suppress gradient
    // accumulation" below. Note that only variables which have `requires_grad =
    // True` can have gradient accumulators.
    if (const auto& gradient = grad_fn()) {
      return Edge(gradient, output_nr());
    } else {
      return Edge(grad_accumulator(), 0);
    }
  }

  /// Returns a copy of this `Variable` that is detached from its autograd graph
  /// and has a blank version. This method is OK to call if the `Variable` is a
  /// view.
  /// NOTE: Previously, if we change the tensor metadata (e.g. sizes / strides /
  /// storage / storage_offset) of a tensor created from `detach()`, those metadata
  /// in the original tensor will also be updated. However, the new behavior is that
  /// those metadata changes to the detached tensor will not update the original tensor
  /// anymore, and in the `detach()` function we need to set `allow_tensor_metadata_change_`
  /// to false to make such changes explicitly illegal, in order to prevent users from
  /// changing metadata of the detached tensor and expecting the original tensor to also
  /// be updated.
  Variable detach() const;

  /// Like `detach()`, but removes this `Variable` in-place. This method may
  /// only be called on non-view `Variable`s. You can use `is_view()` to check
  /// this. If this `Variable` is a view, throws an `std::runtime_error()`.
  void detach_();

  /// Computes the gradient of current tensor w.r.t. graph leaves.
  void backward(
      c10::optional<Tensor> gradient,
      bool keep_graph,
      bool create_graph) const;

  /// Sets the `Tensor` held by this `Variable` to the one supplied.
  /// It is rarely necessary to call this; it's used, for example, when
  /// a non-sparse gradient gets added to a sparse gradient, requiring
  /// the type of the gradient `Variable` to become non-sparse.
  void set_data(const at::Tensor &new_data);

  /// Set the gradient edge -- i.e. `grad_fn` and `input_nr` -- of the
  /// `Variable`.
  /// NOTE: This will always set the `grad_fn`, even if this is a leaf variable,
  /// and never the `grad_accumulator`. For the latter, use
  /// `set_grad_accumulator`. This allows late construction of an interior
  /// `Variable`.
  void set_gradient_edge(Edge edge) noexcept;

  /// Returns the input index of the gradient `Function` to which this
  /// `Variable` is connected.  Note: input indexes of the gradient `Function`
  /// correspond to output indexes of the corresponding forward `Function`.
  uint32_t output_nr() const noexcept;

  /// True if this `Variable` is a leaf and thus does not have a `grad_fn`.
  bool is_leaf() const noexcept;

  // Versions
  //~~~~~~~~~~~~~~~~~~~~~~~~~~~~~~~~~~~~~~~~~~~~~~~~~~~~~~~~~~~~~~~~~~~~~~~~~~~~

  /// Increments the version count of this `Variable`.
  void bump_version() noexcept;
  void set_version_counter(const c10::VariableVersion& version_counter) noexcept;

  /// Retrieves this `Variable`s version counter.
  const c10::VariableVersion& version_counter() const noexcept;

  /// Retrieves the current value of the `Variable`'s version counter.
  /// Equivalent to calling `version_counter().current_version()`.
  uint32_t current_version() const noexcept;

  // Autograd Graph Interaction
  //~~~~~~~~~~~~~~~~~~~~~~~~~~~~~~~~~~~~~~~~~~~~~~~~~~~~~~~~~~~~~~~~~~~~~~~~~~~~

  /// Update the `grad_fn` of an existing Variable. Called after in-place
  /// modifications.
  ///
  /// For View Variables:
  /// Called after in-place modifications. Modifies the grad_fn of the base
  /// Variable.
  void rebase_history(Edge gradient_edge);

  // Hooks
  //~~~~~~~~~~~~~~~~~~~~~~~~~~~~~~~~~~~~~~~~~~~~~~~~~~~~~~~~~~~~~~~~~~~~~~~~~~~~

  void add_hook(std::shared_ptr<FunctionPreHook> hook);
  const std::vector<std::shared_ptr<FunctionPreHook>>& hooks() const noexcept;
  void clear_hooks();

  // View Variables
  //~~~~~~~~~~~~~~~~~~~~~~~~~~~~~~~~~~~~~~~~~~~~~~~~~~~~~~~~~~~~~~~~~~~~~~~~~~~~

  /// Returns true if this `Variable` is a view of another `Variable`.
  bool is_view() const noexcept;

  /// Returns the `Variable` that this `Variable` is a view of. If this
  /// `Variable` is not a view, throw a `std::runtime_error`.
  const Variable& base() const;

  // Miscellaneous
  //~~~~~~~~~~~~~~~~~~~~~~~~~~~~~~~~~~~~~~~~~~~~~~~~~~~~~~~~~~~~~~~~~~~~~~~~~~~~

  void set_name(const std::string& name);
  const std::string& name() const noexcept;

  PyObject* pyobj() const noexcept;
  void set_pyobj(PyObject* pyobj) noexcept;

  struct AutogradMeta;
  Variable::AutogradMeta* get_autograd_meta() const noexcept;

 private:
  struct DifferentiableViewMeta;

  // Private Methods
  //~~~~~~~~~~~~~~~~~~~~~~~~~~~~~~~~~~~~~~~~~~~~~~~~~~~~~~~~~~~~~~~~~~~~~~~~~~~~

  Variable(c10::intrusive_ptr<at::TensorImpl> self);
  at::TensorImpl* get() const;
};

//~~~~~~~~~~~~~~~~~~~~~~~~~~~~~~~~~~~~~~~~~~~~~~~~~~~~~~~~~~~~~~~~~~~~~~~~~~~~~~
//                            Variable::AutogradMeta
//~~~~~~~~~~~~~~~~~~~~~~~~~~~~~~~~~~~~~~~~~~~~~~~~~~~~~~~~~~~~~~~~~~~~~~~~~~~~~~

/// Each `Variable` has one unique `AutogradMeta` struct, which stores autograd
/// metadata fields that are necessary for tracking the Variable's autograd history.

struct TORCH_API Variable::AutogradMeta : public c10::AutogradMetaInterface {
  std::string name;

  Variable grad_;
  std::shared_ptr<Function> grad_fn_;
  std::weak_ptr<Function> grad_accumulator_;

  std::vector<std::shared_ptr<FunctionPreHook>> hooks_;

  // Only meaningful on leaf variables (must be false otherwise)
  bool requires_grad_;

  bool is_view_;

  // The "output number" of this variable; e.g., if this variable
  // was the second output of a function, then output_nr == 1.
  // We use this to make sure we can setup the backwards trace
  // correctly when this variable is passed to another function.
  uint32_t output_nr_;

  // Mutex to ensure that concurrent read operations that modify internal
  // state are still thread-safe. Used by grad_fn() and
  // grad_accumulator().
  std::mutex mutex_;

  /// Sets the `requires_grad` property of `Variable`. This should be true for
  /// leaf variables that want to accumulate gradients, and false for all other
  /// variables.
  void set_requires_grad(bool requires_grad, at::TensorImpl* self_impl) override {
    TORCH_CHECK(
      !requires_grad || at::isFloatingType(at::typeMetaToScalarType(self_impl->dtype())),
      "Only Tensors of floating point dtype can require gradients");
    requires_grad_ = requires_grad;
  }

  bool requires_grad() const override {
    return requires_grad_ || grad_fn_;
  }

  /// Accesses the gradient `Variable` of this `Variable`.
  Variable& grad() override {
    return grad_;
  }

  const Variable& grad() const override {
    return grad_;
  }

  AutogradMeta(
    at::TensorImpl* self_impl,
    bool requires_grad = false,
    Edge gradient_edge = Edge());
};

//~~~~~~~~~~~~~~~~~~~~~~~~~~~~~~~~~~~~~~~~~~~~~~~~~~~~~~~~~~~~~~~~~~~~~~~~~~~~~~
//                     Variable::DifferentiableViewMeta
//~~~~~~~~~~~~~~~~~~~~~~~~~~~~~~~~~~~~~~~~~~~~~~~~~~~~~~~~~~~~~~~~~~~~~~~~~~~~~~

/// NOTE [ Autograd View Variables ]
///
/// Many operations return Variable that shares storage with an input Variable.
/// The returned Variable is called a **view** Variable on the input **base**
/// Variable.
///
/// In PyTorch, we have two types of views: differentiable views, and
/// non-differentiable views. In either type, to support proper version
/// checking, the base and view Variables must always share the same
/// version_counter.
///
///
/// Differentiable Views
/// ~~~~~~~~~~~~~~~~~~~~~~~~~~~~~~~~~~~~~~~~~~~~~~~~~~~~~~~~~~~~~~~~~~~~~~~~~~~~
/// Differentiable views are the view variables where you want gradients to flow
/// back to the base variables. Out-of-place operations on views are quite
/// straightforward, but in-place ones are very tricky. Even if the base
/// variable may not require grad when we create the view, we still need to
/// track the view relation because future in-place ops may require back-proping
/// through it. For example, we need to support
///
///   (1) in-place operation on view, e.g.,
///
///     # Have:
///     #   base.requires_grad = False
///     #   var.requires_grad = True
///     base[1] = var  # i.e., base[1].copy_(var)
///     torch.autograd.grad(base.sum(), var)  <- should return an all ones tensor
///
///   (2) in-place operation on base after view is created, e.g.,
///
///     # Have:
///     #   base.requires_grad = False
///     #   var.requires_grad = True
///     view = base[1]
///     base.copy_(var)
///     torch.autograd.grad(view.sum(), var)  <- should return a tensor with
///                                              var[1] filled with all ones and
///                                              zeros everywhere else
///
/// Variable::DifferentiableViewMeta is created to support gradient tracking of
/// such **in-place** operations. In particular,
///   + if an in-place op is done on base, the grad_fn field of the view may
///     become stale. So accesses should always go through grad_fn(), which
///     reconstructs an updated grad_fn if the version_counter has incremented.
///     All other fields are always valid.
///   + if an in-place op is done on view, in rebase_history() of view, which is
///     called after every in-place op in VariableType.cpp, the grad_fn of base
///     is updated.
///
///
/// Non-Differentiable Views
/// ~~~~~~~~~~~~~~~~~~~~~~~~~~~~~~~~~~~~~~~~~~~~~~~~~~~~~~~~~~~~~~~~~~~~~~~~~~~~
/// In certain cases, although function outputs share storage with inputs, they
/// will **never** require gradient history tracking. Instead of registering the
/// view relation via DifferentiableViewMeta in autograd, the views will be
/// using usual AutogradMeta and just share the version counters with the base
/// Variables.
/// Such views include:
///   1. Views created from .detach()
///   2. Views that are non-differentiable by its nature.
///      E.g., `sparse_tensor.indices()` is a integral view on a (possibly)
///      floating point tensor.
///      See top of `derivatives.yaml` on how to specify that outputs of a
///      function are non-differentiable.
/// These are called non-differentiable views as the gradients do not flow
/// through the view relation.
/// Relevant logic for non-differentiable views is implemented in
/// make_variable_view below, and wrap_output of gen_variable_type.py.
struct TORCH_API Variable::DifferentiableViewMeta : public Variable::AutogradMeta {
  /// The base `Variable` (never a view).
  Variable base_;

  /// The value of the version_counter at the time grad_fn was created. The
  /// grad_fn field is stale if attr_version !=
  /// version_counter.current_version().
  uint32_t attr_version;

  bool requires_grad() const override {
    return requires_grad_ || grad_fn_ || (is_view_ && base_.requires_grad());
  }

  DifferentiableViewMeta(at::TensorImpl* self_impl, Variable base, Edge gradient_edge);
};

//~~~~~~~~~~~~~~~~~~~~~~~~~~~~~~~~~~~~~~~~~~~~~~~~~~~~~~~~~~~~~~~~~~~~~~~~~~~~~~
//                        Variable Implementation
//~~~~~~~~~~~~~~~~~~~~~~~~~~~~~~~~~~~~~~~~~~~~~~~~~~~~~~~~~~~~~~~~~~~~~~~~~~~~~~

// Factory Functions
//~~~~~~~~~~~~~~~~~~~~~~~~~~~~~~~~~~~~~~~~~~~~~~~~~~~~~~~~~~~~~~~~~~~~~~~~~~~~~~

/// NOTE: `allow_tensor_metadata_change` is set to true by default, because there
/// are a lot of call sites to these factory functions that need to change the
/// variable's size or storage afterwards, and they don't expect the original
/// tensor (where the variable is created from) to be updated. Setting
/// `allow_tensor_metadata_change_` to false by default would unnecessarily
/// prevent those changes from happening and is undesirable.

// See NOTE [ Autograd View Variables ] for details.
inline Variable make_variable_view(
    Variable base,
    at::Tensor data,
    bool is_differentiable = true,
    bool allow_tensor_metadata_change = true,
    Edge gradient_edge = Edge()) {
  if (data.defined()) {
    if (is_differentiable) {
      /// Differentiable view. Track history with DifferentiableViewMeta.
      auto data_impl_copy = data.getIntrusivePtr()->shallow_copy_and_detach();
      data_impl_copy->set_allow_tensor_metadata_change(allow_tensor_metadata_change);
      data_impl_copy->set_autograd_meta(c10::guts::make_unique<Variable::DifferentiableViewMeta>(
        data_impl_copy.get(), std::move(base), std::move(gradient_edge)));
      return Variable(data_impl_copy);
    } else {
      /// Non-differentiable view. Just share version counter.
      auto data_impl_copy = data.getIntrusivePtr()->shallow_copy_and_detach();
      data_impl_copy->set_allow_tensor_metadata_change(allow_tensor_metadata_change);
      data_impl_copy->set_autograd_meta(c10::guts::make_unique<Variable::AutogradMeta>(data_impl_copy.get(), false, std::move(gradient_edge)));
      auto var = Variable(data_impl_copy);
      var.set_version_counter(base.version_counter());
      return var;
    }
  }
  return Variable();
}

inline Variable make_variable(
    at::Tensor data,
    bool requires_grad = false,
    bool allow_tensor_metadata_change = true) {
  TORCH_CHECK(
      !data.is_variable(),
      "Must not create a new variable from a variable, use its .tensor_data()");
  if (data.defined()) {
    auto data_impl_copy = data.getIntrusivePtr()->shallow_copy_and_detach();
    data_impl_copy->set_allow_tensor_metadata_change(allow_tensor_metadata_change);
    data_impl_copy->set_autograd_meta(c10::guts::make_unique<Variable::AutogradMeta>(data_impl_copy.get(), requires_grad));
    return Variable(data_impl_copy);
  }
  return Variable();
}

inline Variable make_variable_consuming(
    at::Tensor data,
    bool requires_grad = false,
    bool allow_tensor_metadata_change = true) {
  TORCH_CHECK(
      !data.is_variable(),
      "Must not create a new variable from a variable, use its .tensor_data()");
  if (data.defined()) {
    AT_ASSERT(data.getIntrusivePtr().use_count() == 1);
    auto data_impl = data.getIntrusivePtr();
    data_impl->set_allow_tensor_metadata_change(allow_tensor_metadata_change);
    data_impl->set_autograd_meta(c10::guts::make_unique<Variable::AutogradMeta>(data_impl.get(), requires_grad));
    return Variable(std::move(data_impl));
  }
  return Variable();
}

inline Variable make_variable(
    at::Tensor data,
    Edge gradient_edge,
    bool allow_tensor_metadata_change = true) {
  TORCH_CHECK(
      !data.is_variable(),
      "Must not create a new variable from a variable, use its .tensor_data()");
  if (data.defined()) {
    auto data_impl_copy = data.getIntrusivePtr()->shallow_copy_and_detach();
    data_impl_copy->set_allow_tensor_metadata_change(allow_tensor_metadata_change);
    data_impl_copy->set_autograd_meta(c10::guts::make_unique<Variable::AutogradMeta>(data_impl_copy.get(), false, std::move(gradient_edge)));
    return Variable(data_impl_copy);
  }
  return Variable();
}

// Tensor Conversion
//~~~~~~~~~~~~~~~~~~~~~~~~~~~~~~~~~~~~~~~~~~~~~~~~~~~~~~~~~~~~~~~~~~~~~~~~~~~~~~

/// Downcasts the `Tensor` reference to a `Variable` reference. If compiling
/// in DEBUG mode and the tensor's dynamic type is not in fact `Variable`,
/// throws a `std::invalid_argument` exception.
inline Variable& as_variable_ref(at::Tensor& tensor) {
  TORCH_CHECK(
      tensor.is_variable(),
      "Attempted to cast a Tensor to a Variable, but "
      "the dynamic type of the value is not Variable.");
  return static_cast<Variable&>(tensor);
}

inline const Variable& as_variable_ref(const at::Tensor& tensor) {
  TORCH_CHECK(
      tensor.is_variable(),
      "Attempted to cast a Tensor to a Variable, but "
      "the dynamic type of the value is not Variable.");
  return static_cast<const Variable&>(tensor);
}

inline at::Tensor Variable::tensor_data() const noexcept {
  auto self_impl_copy = get()->shallow_copy_and_detach(); // yf225 TODO: shallow_copy_and_detach() needs to know what to do with version counter: share it, or set to a new one with count 0
  self_impl_copy->set_version_counter(get()->version_counter());
  self_impl_copy->set_allow_tensor_metadata_change(get()->allow_tensor_metadata_change());
  return at::Tensor(self_impl_copy);
}

inline at::Tensor Variable::variable_data() const noexcept {
  auto self_impl_copy = get()->shallow_copy_and_detach();
  self_impl_copy->set_allow_tensor_metadata_change(false);
  self_impl_copy->set_autograd_meta(c10::guts::make_unique<Variable::AutogradMeta>(self_impl_copy.get(), false));
  return at::Tensor(self_impl_copy);
}

// Gradient Function and Edges
//~~~~~~~~~~~~~~~~~~~~~~~~~~~~~~~~~~~~~~~~~~~~~~~~~~~~~~~~~~~~~~~~~~~~~~~~~~~~~~

inline Function* Variable::grad_fn_unsafe() const {
  return get_autograd_meta()->grad_fn_.get();
}

inline void Variable::set_grad_accumulator(
    std::weak_ptr<Function> grad_accumulator) {
  get_autograd_meta()->grad_accumulator_ = std::move(grad_accumulator);
}

inline std::shared_ptr<Function> Variable::try_get_grad_accumulator() const {
  return get_autograd_meta()->grad_accumulator_.lock();
}

inline Variable Variable::detach() const {
  auto var = make_variable_view(*this, *this, /*is_differentiable=*/false, /*allow_tensor_metadata_change=*/false, Edge());
  return var;
}

inline void Variable::set_gradient_edge(Edge edge) noexcept {
  get_autograd_meta()->grad_fn_ = std::move(edge.function);
  get_autograd_meta()->output_nr_ = edge.input_nr;
}

inline uint32_t Variable::output_nr() const noexcept {
  return get_autograd_meta()->output_nr_;
}

inline bool Variable::is_leaf() const noexcept {
  return get_autograd_meta()->grad_fn_ == nullptr;
}

// Versions
//~~~~~~~~~~~~~~~~~~~~~~~~~~~~~~~~~~~~~~~~~~~~~~~~~~~~~~~~~~~~~~~~~~~~~~~~~~~~~~

inline void Variable::set_version_counter(
    const c10::VariableVersion& version_counter) noexcept {
  unsafeGetTensorImpl()->set_version_counter(version_counter);
}

inline void Variable::bump_version() noexcept {
  unsafeGetTensorImpl()->bump_version();
}

inline uint32_t Variable::current_version() const noexcept {
  return unsafeGetTensorImpl()->version_counter().current_version();
}

inline const c10::VariableVersion& Variable::version_counter() const noexcept {
  return unsafeGetTensorImpl()->version_counter();
}

// Hooks
//~~~~~~~~~~~~~~~~~~~~~~~~~~~~~~~~~~~~~~~~~~~~~~~~~~~~~~~~~~~~~~~~~~~~~~~~~~~~~~

inline void Variable::add_hook(std::shared_ptr<FunctionPreHook> hook) {
  get_autograd_meta()->hooks_.push_back(std::move(hook));
}

inline const std::vector<std::shared_ptr<FunctionPreHook>>& Variable::hooks()
    const noexcept {
  return get_autograd_meta()->hooks_;
}

inline void Variable::clear_hooks() {
  get_autograd_meta()->hooks_.clear();
}

// View Variables
//~~~~~~~~~~~~~~~~~~~~~~~~~~~~~~~~~~~~~~~~~~~~~~~~~~~~~~~~~~~~~~~~~~~~~~~~~~~~~~

inline bool Variable::is_view() const noexcept {
  return get_autograd_meta()->is_view_;
}

inline const Variable& Variable::base() const {
  if (is_view()) {
    auto diff_view_meta = static_cast<Variable::DifferentiableViewMeta*>(get_autograd_meta());
    return diff_view_meta->base_;
  } else {
    throw std::runtime_error("Can't get base of non-view Variable");
  }
}

// Miscellaneous
//~~~~~~~~~~~~~~~~~~~~~~~~~~~~~~~~~~~~~~~~~~~~~~~~~~~~~~~~~~~~~~~~~~~~~~~~~~~~~~

inline void Variable::set_name(const std::string& name) {
  get_autograd_meta()->name = name;
}

inline const std::string& Variable::name() const noexcept {
  return get_autograd_meta()->name;
}

inline void Variable::set_pyobj(PyObject* pyobj) noexcept {
  get()->set_pyobj(pyobj);
}

inline PyObject* Variable::pyobj() const noexcept {
  return get()->pyobj();
}

inline Variable::AutogradMeta* Variable::get_autograd_meta() const noexcept {
  return static_cast<Variable::AutogradMeta*>(get()->autograd_meta());
}

// Private Methods
//~~~~~~~~~~~~~~~~~~~~~~~~~~~~~~~~~~~~~~~~~~~~~~~~~~~~~~~~~~~~~~~~~~~~~~~~~~~~~~

inline Variable::Variable(c10::intrusive_ptr<at::TensorImpl> self)
    : at::Tensor(std::move(self)) {}

<<<<<<< HEAD
inline at::TensorImpl* Variable::get() const {
  AT_CHECK(defined(), "Called Variable::get() on an undefined Variable");
  return unsafeGetTensorImpl();
=======
inline Variable::Impl* Variable::get() const {
  TORCH_CHECK(defined(), "Called Variable::get() on an undefined Variable");
  return static_cast<Variable::Impl*>(impl_.get());
>>>>>>> 5243fe03
}
}} // namespace torch::autograd<|MERGE_RESOLUTION|>--- conflicted
+++ resolved
@@ -727,14 +727,8 @@
 inline Variable::Variable(c10::intrusive_ptr<at::TensorImpl> self)
     : at::Tensor(std::move(self)) {}
 
-<<<<<<< HEAD
 inline at::TensorImpl* Variable::get() const {
-  AT_CHECK(defined(), "Called Variable::get() on an undefined Variable");
+  TORCH_CHECK(defined(), "Called Variable::get() on an undefined Variable");
   return unsafeGetTensorImpl();
-=======
-inline Variable::Impl* Variable::get() const {
-  TORCH_CHECK(defined(), "Called Variable::get() on an undefined Variable");
-  return static_cast<Variable::Impl*>(impl_.get());
->>>>>>> 5243fe03
 }
 }} // namespace torch::autograd