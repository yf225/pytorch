#include <torch/csrc/jit/constants.h>
#include <ATen/core/functional.h>
#include <torch/csrc/autograd/variable.h>
#include <torch/csrc/jit/custom_operator.h>
#include <torch/csrc/jit/operator.h>

namespace torch {
namespace jit {

// IValue -> Constant node
Value* insertConstant(
    Graph& g,
    const IValue& val,
    c10::optional<SourceRange> loc,
    c10::optional<ScopePtr> scope) {
  Node* n = g.create(prim::Constant);
  if (val.isTensor()) {
    at::Tensor ref = val.toTensor();
    if (!ref.defined()) {
      n->destroy();
      return g.insertNode(g.createUndefined())->output();
    }
    // TODO: fix all cases where we are not passing in a variable,
    // and then change this to an AT_ASSERT
    if (!ref.is_variable()) {
      ref = autograd::make_variable(ref, /*requires_grad=*/false);
    } else {
      AT_ASSERT(!ref.requires_grad());
    }
    n->output()->inferTypeFrom(
        ref); // note: before t_ because of std::move(ref)
    n->t_(attr::value, std::move(ref));
  } else if (val.isInt()) {
    n->i_(attr::value, val.toInt());
    n->output()->setType(IntType::get());
  } else if (val.isDouble()) {
    n->f_(attr::value, val.toDouble());
    n->output()->setType(FloatType::get());
  } else if (val.isBool()) {
    n->i_(attr::value, val.toBool());
    n->output()->setType(BoolType::get());
  } else if (val.isBoolList()) {
    auto bool_list = val.toBoolList()->elements();
    n->is_(
        attr::value, std::vector<int64_t>(bool_list.begin(), bool_list.end()));
    n->output()->setType(ListType::ofBools());
  } else if (val.isIntList()) {
    n->is_(attr::value, val.toIntList()->elements());
    n->output()->setType(ListType::ofInts());
  } else if (val.isTensorList()) {
    n->ts_(
        attr::value,
        fmap(val.toTensorList()->elements(), [](const at::Tensor& t) {
          AT_ASSERT(t.is_variable() && !t.requires_grad());
          return t;
        }));
    n->output()->setType(ListType::ofTensors());
  } else if (val.isString()) {
    n->s_(attr::value, val.toString()->string());
    n->output()->setType(StringType::get());
  } else if (val.isDevice()) {
    std::stringstream ss;
    ss << val.toDevice();
    n->s_(attr::value, ss.str());
    n->output()->setType(DeviceObjType::get());
  } else if (val.isNone()) {
    n->destroy();
    n = g.create(prim::None);
    n->output()->setType(NoneType::get());
  } else {
    throw constant_not_supported_error(
        "Unsupported value kind: " + val.tagKind());
  }
  if (loc)
    n->setSourceLocation(std::make_shared<SourceRange>(*loc));
  if (scope)
    n->setScope(*scope);
  return g.insertNode(n)->output();
}

RegisterOperators reg({
    Operator(
        FunctionSchema(
            prim::Constant,
            {},
            {},
            /*is_vararg=*/false,
            /*is_varret=*/true),
        [](const Node* node) -> Operation {
          TypePtr type = node->output()->type();
<<<<<<< HEAD
          if (type->isSubtypeOf(DynamicType::get())) {
            auto t = node->t(attr::value);
=======
          if (type->isSubtypeOf(TensorType::get())) {
            auto t = autograd::make_variable(node->t(attr::value));
>>>>>>> f34192db
            return [t](Stack& stack) {
              push(stack, t);
              return 0;
            };
          } else if (type->isSubtypeOf(BoolType::get())) {
            bool b = node->i(attr::value);
            return [b](Stack& stack) {
              push(stack, b);
              return 0;
            };
          } else if (
              type->isSubtypeOf(NumberType::get()) &&
              node->kindOf(attr::value) == AttributeKind::i) {
            auto i = node->i(attr::value);
            return [i](Stack& stack) {
              push(stack, i);
              return 0;
            };
          } else if (
              type->isSubtypeOf(NumberType::get()) &&
              node->kindOf(attr::value) == AttributeKind::f) {
            auto f = node->f(attr::value);
            return [f](Stack& stack) {
              push(stack, f);
              return 0;
            };
          } else if (type->isSubtypeOf(ListType::ofInts())) {
            const auto& is = node->is(attr::value);
            return [is](Stack& stack) {
              push(stack, is);
              return 0;
            };
          } else if (type->isSubtypeOf(ListType::ofBools())) {
            const auto& int_list = node->is(attr::value);
            const std::vector<bool> bs(int_list.begin(), int_list.end());
            return [bs](Stack& stack) {
              push(stack, bs);
              return 0;
            };
          } else if (type->isSubtypeOf(ListType::ofTensors())) {
            const auto& ts = node->ts(attr::value);
            return [ts](Stack& stack) {
              push(stack, ts);
              return 0;
            };
          } else if (type == StringType::get()) {
            const auto& s = node->s(attr::value);
            return [s](Stack& stack) {
              push(stack, s);
              return 0;
            };
          } else if (type == DeviceObjType::get()) {
            auto d = c10::Device(node->s(attr::value));
            return [d](Stack& stack) {
              push(stack, d);
              return 0;
            };
          } else {
            std::stringstream ss;
            ss << "constant literal not supported for: " << type->str();
            throw std::runtime_error(ss.str());
          }
        }),
});

c10::optional<IValue> toIValue(const Value* v) {
  if (v->node()->kind() != prim::Constant) {
    return c10::nullopt;
  }
  // use implemenation of prim::Constant to compute the output IValue
  auto op = getOperation(v->node());
  Stack stack;
  op(stack);
  return stack.back();
}
} // namespace jit
} // namespace torch<|MERGE_RESOLUTION|>--- conflicted
+++ resolved
@@ -88,13 +88,8 @@
             /*is_varret=*/true),
         [](const Node* node) -> Operation {
           TypePtr type = node->output()->type();
-<<<<<<< HEAD
-          if (type->isSubtypeOf(DynamicType::get())) {
+          if (type->isSubtypeOf(TensorType::get())) {
             auto t = node->t(attr::value);
-=======
-          if (type->isSubtypeOf(TensorType::get())) {
-            auto t = autograd::make_variable(node->t(attr::value));
->>>>>>> f34192db
             return [t](Stack& stack) {
               push(stack, t);
               return 0;
