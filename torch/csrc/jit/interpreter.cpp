--- conflicted
+++ resolved
@@ -335,11 +335,7 @@
 struct ContainerTensor : public at::TensorImpl {
 public:
   ContainerTensor()
-<<<<<<< HEAD
-  : TensorImpl(at::UndefinedTensorId(), at::ScalarType::Undefined, nullptr, at::TensorImplOptions(/* is_variable */false)) {}
-=======
-  : TensorImpl(at::UndefinedTensorId(), caffe2::TypeMeta(), nullptr, /* is_variable */ false) {}
->>>>>>> 39bd73ae
+  : TensorImpl(at::UndefinedTensorId(), caffe2::TypeMeta(), nullptr, at::TensorImplOptions(/* is_variable */false)) {}
 
   virtual ~ContainerTensor() = default;
   virtual at::IntList sizes() const override {
