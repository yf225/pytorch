--- conflicted
+++ resolved
@@ -405,48 +405,11 @@
       .CREATE_ACCESSOR(Graph, g)
       .CREATE_ACCESSOR(Graphs, gs)
 #undef CREATE_ACCESSOR
-<<<<<<< HEAD
-    // Tensor (t_) -- manually written to unwrap the variable into a tensor.
-    .def("t_",[](Node & n, const char * name, torch::autograd::Variable v) {
-      return n.t_(Symbol::attr(name), v.data());
-    })
-    .def("t", [](Node & n, const char * name) {
-      return torch::autograd::make_variable(n.t(Symbol::attr(name)), /*requires_grad=*/false);
-    })
-    // Tensors (ts_) -- manually written to unwrap variables into tensors.
-    .def("ts_",[](Node & n, const char * name, std::vector<torch::autograd::Variable> vs) {
-      std::vector<at::Tensor> tensors;
-      tensors.reserve(vs.size());
-      for (auto& variable : vs) {
-        tensors.push_back(variable.data());
-      }
-      return n.ts_(Symbol::attr(name), std::move(tensors));
-    })
-    .def("ts", [](Node & n, const char * name) {
-      auto tensors = n.ts(Symbol::attr(name));
-      std::vector<torch::autograd::Variable> variables;
-      variables.reserve(tensors.size());
-      for (auto& tensor : tensors) {
-        variables.push_back(torch::autograd::make_variable(
-            std::move(tensor), /*requires_grad=*/false));
-      }
-      return variables;
-    })
-    .def("z_",[](Node & n, const char * name, at::Tensor v) {
-        return n.t_(Symbol::attr(name), autograd::Variable(v.view({})).data());
-    })
-    .def("z",[](Node & n, const char * name) {
-        return n.t(Symbol::attr(name));
-    })
-    .def("zs_",[](Node & n, const char * name, TensorsAttr::ValueType v) {
-        for (auto& i : v) {
-          i = autograd::Variable(i.view({})).data();
-=======
       // Tensor (t_) -- manually written to unwrap the variable into a tensor.
       .def(
           "t_",
           [](Node& n, const char* name, torch::autograd::Variable v) {
-            return n.t_(Symbol::attr(name), std::move(v.data()));
+            return n.t_(Symbol::attr(name), v.data());
           })
       .def(
           "t",
@@ -463,7 +426,7 @@
             std::vector<at::Tensor> tensors;
             tensors.reserve(vs.size());
             for (auto& variable : vs) {
-              tensors.push_back(std::move(variable.data()));
+              tensors.push_back(variable.data());
             }
             return n.ts_(Symbol::attr(name), std::move(tensors));
           })
@@ -513,7 +476,6 @@
         auto append = scalars.attr("append");
         for (auto& arg : op->scalar_args) {
           append(py::handle(arg.get()));
->>>>>>> cdb8edce
         }
         return scalars;
       });
