#include <torch/csrc/jit/script/module.h>
#include <c10/util/Exception.h>
#include <torch/csrc/jit/export.h>
#include <torch/csrc/jit/operator.h>
#include <torch/csrc/jit/passes/dead_code_elimination.h>
#include <torch/csrc/jit/script/compiler.h>
#include <torch/csrc/jit/script/error_report.h>
#include <torch/csrc/jit/script/schema_matching.h>

namespace torch {
namespace jit {
namespace script {

struct RecursiveMethodCallError : public std::exception {};
void placeholderCreator(Function&) {
  throw RecursiveMethodCallError();
}

void Function::ensure_defined() {
  try {
    if (function_creator_) {
      auto creator = function_creator_;
      function_creator_ = placeholderCreator;
      creator(*this);
      function_creator_ = nullptr;
    }
  } catch (RecursiveMethodCallError&) {
    throw ErrorReport() // TODO: once lower_first_class methods is removed
                        // re-establish callsite info for debugging
        << " method '" << name() << "' is called recursively. "
        << "Recursive calls are not supported";
  }
}

Value* Function::try_emit_call(
    Graph& graph,
    const SourceRange& loc,
    c10::optional<NamedValue> self,
    ArrayRef<NamedValue> args,
    ArrayRef<NamedValue> kwargs,
    std::stringstream& failure_messages,
    bool conv_tensors_to_nums) {
  ensure_defined();
  auto fn = this->graph();

  auto matched_schema = tryMatchSchema(
      getSchema(),
      loc,
      graph,
      std::move(self),
      args,
      kwargs,
      failure_messages,
      conv_tensors_to_nums);
  if (!matched_schema)
    return nullptr;

  check_single_output();
  return inlineCallTo(graph, *fn, matched_schema->inputs).at(0);
}

Value* Function::emit_call(
    Graph& graph,
    const SourceRange& loc,
    ArrayRef<NamedValue> args,
    ArrayRef<NamedValue> kwargs) {
  std::stringstream failure_messages;
  if (auto result = try_emit_call(
          graph,
          loc,
          c10::nullopt,
          args,
          kwargs,
          failure_messages,
          /*conv_tensors_to_nums=*/true)) {
    return result;
  }
  throw ErrorReport(loc) << failure_messages.str();
}

void Module::to(at::Device device, at::ScalarType dtype, bool non_blocking) {
  to_impl(device, dtype, non_blocking);
}

void Module::to(at::ScalarType dtype, bool non_blocking) {
  to_impl(/*device=*/c10::nullopt, dtype, non_blocking);
}

void Module::to(at::Device device, bool non_blocking) {
  to_impl(device, /*dtype=*/c10::nullopt, non_blocking);
}

void Module::save(std::ostream& out, const ExtraFilesMap& extra_files) {
  ExportModule(*this, out, extra_files);
}

void Module::save(
    const std::string& filename,
    const ExtraFilesMap& extra_files) {
  ExportModule(*this, filename, extra_files);
}

void Module::to_impl(
    const c10::optional<at::Device>& device,
    const c10::optional<at::ScalarType>& dtype,
    bool non_blocking) {
  // First call `to()` on every child module.
  for (auto& child : get_modules()) {
    child->to_impl(device, dtype, non_blocking);
  }
  // Then convert every of our parameters.
  for (auto& parameter : get_parameters()) {
    // Need to access the `at::Tensor` as a `Variable` here.
<<<<<<< HEAD
    autograd::Variable variable = *parameter->slot();
    at::Tensor& data = variable;
=======
    autograd::Variable variable = parameter.value().toTensor();
    at::Tensor data = variable.data();
>>>>>>> 1c836e7b
    // Use the data's original device or dtype if not supplied here.
    auto new_data = data.to(
        device.value_or(data.device()),
        dtype.value_or(data.scalar_type()),
        non_blocking);
    variable.set_data(new_data);
  }
}

// lower_first_class_method and lift_lowered_method are transitionary functions
// used to translate between module-as-first-class code generation,
// and module-as-special execution. Once module-as-first-class execution is
// debugged, then we can remove both and remove the lowered_functions_ table.

// remove the first module argument, replacing any access of its
// parameters/attributes with extra_ivalue input Slots that hold what value to
// pass into the graph
std::pair<std::shared_ptr<Graph>, std::vector<Slot>> lower_graph(
    const ModulePtr& self,
    Graph& g_,
    size_t self_offset = 0) {
  std::shared_ptr<Graph> g = g_.copy();
  std::vector<Slot> extra_ivalues;
  std::unordered_map<Slot, size_t> slot_to_offset;
  struct ToScan {
    ModulePtr mod;
    Node* n;
    size_t offset;
  };
  std::vector<ToScan> to_scan;
  std::vector<Node*> to_clean; // nodes that should be dead at the end

  auto getOrAddSlot = [&](const Slot& slot) -> Value* {
    auto it = slot_to_offset.find(slot);
    if (it != slot_to_offset.end()) {
      size_t ivalues_start = g->inputs().size() - extra_ivalues.size();
      return g->inputs().at(ivalues_start + it->second);
    }
    extra_ivalues.emplace_back(slot);
    slot_to_offset[slot] = extra_ivalues.size() - 1;
    return g->addInput()->setType(slot.type());
  };

  auto self_value = g->inputs().at(self_offset);

  for (Use use : self_value->uses()) {
    to_scan.emplace_back(ToScan{self, use.user, use.offset});
  }
  while (to_scan.size() > 0) {
    auto e = to_scan.back();
    to_scan.pop_back();

    // when we lambda lift forks, first-class modules may be passed across
    // forks. This code recursively lowers the module in the fork call.
    if (e.n->kind() == prim::fork) {
      auto subgraph = e.n->g(attr::Subgraph);
      std::vector<Slot> new_slots;
      std::tie(subgraph, new_slots) = lower_graph(e.mod, *subgraph, e.offset);
      e.n->g_(attr::Subgraph, subgraph);
      for (const Slot& slot : new_slots) {
        e.n->addInput(getOrAddSlot(slot));
      }
      e.n->removeInput(e.offset);
      continue;
    }
    if (e.n->kind() != prim::GetAttr) {
      throw ErrorReport(e.n->getSourceLocation())
          << "temporary: the only valid use of a module is looking up an attribute";
    }
    Slot slot(e.mod, e.mod->type()->getAttributeSlot(e.n->s(attr::name)));
    if (ClassTypePtr c = e.n->output()->type()->cast<ClassType>()) {
      if (c->name() == "Module") {
        auto obj = slot.value().toObject();
        for (Use use : e.n->output()->uses()) {
          to_scan.emplace_back(ToScan{obj, use.user, use.offset});
        }
        to_clean.emplace_back(e.n);
        continue;
      }
    }
    e.n->output()->replaceAllUsesWith(getOrAddSlot(slot));
    e.n->destroy();
  }

  while (to_clean.size() > 0) {
    Node* n = to_clean.back();
    AT_ASSERT(!n->hasUses());
    n->destroy();
    to_clean.pop_back();
  }
  AT_ASSERT(!self_value->hasUses());
  g->eraseInput(self_offset);

  return std::make_pair(std::move(g), std::move(extra_ivalues));
}

Method& Module::lower_first_class_method(Function* fn) {
  fn->ensure_defined();
  auto lowered = lower_graph(module_object(), *fn->graph());
  Function& new_func =
      lowered_methods_.create_function(fn->name(), lowered.first);

  // generate the new schema
  // slice away the self argument
  std::vector<Argument> args(
      fn->getSchema().arguments().begin() + 1,
      fn->getSchema().arguments().end());
  size_t id = 0;
  for (const Slot& slot : lowered.second) {
    std::ostringstream ss;
    ss << "slot" << id++;
    args.emplace_back(ss.str(), slot.type());
  }
  new_func.setSchema(fn->getSchema().cloneWithArguments(std::move(args)));
  return _create_lowered_method(&new_func, std::move(lowered.second));
}

static void createFirstClassValues(
    Module* module,
    Value* self,
    std::unordered_map<Slot, Value*>& result) {
  auto& g = *self->owningGraph();

  std::vector<Node*> created;
  struct ToScan {
    Module* mod;
    Value* v; // value representing module in the graph
  };
  std::vector<ToScan> to_scan = {{module, self}};

  while (!to_scan.empty()) {
    auto s = to_scan.back();
    to_scan.pop_back();
    size_t offset = 0;
    for (const std::string& name :
         s.mod->module_object()->type()->attributeNames()) {
      Value* v = g.insertGetAttr(s.v, name);
      result[Slot(s.mod->module_object(), offset++)] = v;
      if (std::shared_ptr<Module> sub = s.mod->find_module(name)) {
        to_scan.emplace_back(ToScan{sub.get(), v});
      }
    }
  }
}

void Module::lift_lowered_method(Method& m) {
  auto graph = m.graph()->copy();
  Value* self = graph->insertInput(0, "self")->setType(module_object()->type());
  std::unordered_map<Slot, Value*> slot_to_value;
  if (!m.initial_ivalues().empty()) {
    WithInsertPoint guard(*graph->nodes().begin());
    createFirstClassValues(this, self, slot_to_value);
  }

  size_t orig_graph_inputs_size = graph->inputs().size();
  for (size_t i = 0; i < m.initial_ivalues().size(); ++i) {
    size_t input_offset = orig_graph_inputs_size - i - 1;
    size_t ivalue_offset = m.initial_ivalues().size() - i - 1;
    graph->inputs()
        .at(input_offset)
        ->replaceAllUsesWith(
            slot_to_value.at(m.initial_ivalues().at(ivalue_offset)));
    graph->eraseInput(input_offset);
  }

  if (!m.initial_ivalues().empty()) {
    // we added _all_ the submodules as first-class values but maybe did not use
    // them. So remove any dead attribute lookups
    EliminateDeadCode(graph);
  }

  Function& new_fn = class_cu().create_function(m.name(), std::move(graph));
  // created lifted schema
  // self argument is named '$self' to prevent accidental name collisions
  // with another input that the user named 'self'
  std::vector<Argument> new_args = {Argument("$self", module_object()->type())};
  const auto& lowered_args = m.function().getSchema().arguments();
  new_args.insert(
      new_args.end(),
      lowered_args.begin(),
      lowered_args.begin() + m.num_inputs());
  new_fn.setSchema(m.function().getSchema().cloneWithArguments(std::move(new_args)));
}

Method& Module::_create_lowered_method(
    Function* func,
    std::vector<Slot> member_inputs) {
  std::unique_ptr<Method> m(new Method(this, func, std::move(member_inputs)));
  return *insert(func->name(), methods_, EntityType::METHOD, std::move(m));
}

void Module::lift_lowered_methods(size_t start) {
  for (size_t i = start; i < lowered_methods_.get_functions().size(); ++i) {
    Method& m = _create_lowered_method(
        lowered_methods_.get_functions().at(i).get(), {});
    lift_lowered_method(m);
  }
}

void Module::_define_lowered(
    const std::vector<Def>& definitions,
    const std::vector<Resolver>& resolvers) {
  size_t start = lowered_methods_.get_functions().size();
  lowered_methods_.define(definitions, resolvers, nullptr);
  lift_lowered_methods(start);
  // call lift_lowered_method for each definition
}

void Module::_define_lowered(const std::string& src, const Resolver& resolver) {
  size_t start = lowered_methods_.get_functions().size();
  lowered_methods_.define(src, resolver, nullptr);
  lift_lowered_methods(start);
}

Method& Module::_define_lowered(
    std::string name,
    std::shared_ptr<Graph> graph,
    std::vector<Slot> slots) {
  Method& m = _create_lowered_method(
      &lowered_methods_.create_function(std::move(name), std::move(graph)),
      std::move(slots));
  lift_lowered_method(m);
  return m;
}

void Module::define(const std::string& src, const Resolver& resolver) {
  class_cu().define(
      src,
      resolver ? resolver : nativeResolver,
      simpleSelf(module_object()->type()));
}

} // namespace script
} // namespace jit
} // namespace torch<|MERGE_RESOLUTION|>--- conflicted
+++ resolved
@@ -111,13 +111,8 @@
   // Then convert every of our parameters.
   for (auto& parameter : get_parameters()) {
     // Need to access the `at::Tensor` as a `Variable` here.
-<<<<<<< HEAD
-    autograd::Variable variable = *parameter->slot();
-    at::Tensor& data = variable;
-=======
     autograd::Variable variable = parameter.value().toTensor();
     at::Tensor data = variable.data();
->>>>>>> 1c836e7b
     // Use the data's original device or dtype if not supplied here.
     auto new_data = data.to(
         device.value_or(data.device()),
