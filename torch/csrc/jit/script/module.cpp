#include <c10/util/Exception.h>
#include <torch/csrc/autograd/generated/variable_factories.h>
#include <torch/csrc/jit/export.h>
#include <torch/csrc/jit/operator.h>
#include <torch/csrc/jit/passes/dead_code_elimination.h>
#include <torch/csrc/jit/script/compiler.h>
#include <torch/csrc/jit/script/error_report.h>
#include <torch/csrc/jit/script/module.h>
#include <torch/csrc/jit/script/schema_matching.h>

namespace torch {
namespace jit {
namespace script {

struct RecursiveMethodCallError : public std::exception {};
void placeholderCreator(Function&) {
  throw RecursiveMethodCallError();
}

void Function::ensure_defined() {
  try {
    if (function_creator_) {
      auto creator = function_creator_;
      function_creator_ = placeholderCreator;
      creator(*this);
      function_creator_ = nullptr;
    }
  } catch (RecursiveMethodCallError&) {
    throw ErrorReport() // TODO: once lower_first_class methods is removed
                        // re-establish callsite info for debugging
        << " method '" << name() << "' is called recursively. "
        << "Recursive calls are not supported";
  }
}

Value* Function::try_emit_call(
    Graph& graph,
    const SourceRange& loc,
    c10::optional<NamedValue> self,
    ArrayRef<NamedValue> args,
    ArrayRef<NamedValue> kwargs,
    std::stringstream& failure_messages,
    bool conv_tensors_to_nums) {
  ensure_defined();
  auto fn = this->graph();

  auto matched_schema = tryMatchSchema(
      getSchema(),
      loc,
      graph,
      std::move(self),
      args,
      kwargs,
      failure_messages,
      conv_tensors_to_nums);
  if (!matched_schema)
    return nullptr;

  check_single_output();
  return inlineCallTo(graph, *fn, matched_schema->inputs).at(0);
}

Value* Function::emit_call(
    Graph& graph,
    const SourceRange& loc,
    ArrayRef<NamedValue> args,
    ArrayRef<NamedValue> kwargs) {
  std::stringstream failure_messages;
  if (auto result = try_emit_call(
          graph,
          loc,
          c10::nullopt,
          args,
          kwargs,
          failure_messages,
          /*conv_tensors_to_nums=*/true)) {
    return result;
  }
  throw ErrorReport(loc) << failure_messages.str();
}

void Module::to(at::Device device, at::ScalarType dtype, bool non_blocking) {
  to_impl(device, dtype, non_blocking);
}

void Module::to(at::ScalarType dtype, bool non_blocking) {
  to_impl(/*device=*/c10::nullopt, dtype, non_blocking);
}

void Module::to(at::Device device, bool non_blocking) {
  to_impl(device, /*dtype=*/c10::nullopt, non_blocking);
}

void Module::save(std::ostream& out, const ExtraFilesMap& extra_files) {
  ExportModule(*this, out, extra_files);
}

void Module::save(
    const std::string& filename,
    const ExtraFilesMap& extra_files) {
  ExportModule(*this, filename, extra_files);
}

void module_state_to(
    const Slot& s,
    const c10::optional<at::Device>& device,
    const c10::optional<at::ScalarType>& dtype,
    bool non_blocking) {
<<<<<<< HEAD
    // Need to access the `at::Tensor` as a `Variable` here.
    autograd::Variable variable = s.value().toTensor();
    // Use the data's original device or dtype if not supplied here.
    auto new_data = variable.to(
        device.value_or(variable.device()),
        dtype.value_or(variable.scalar_type()),
        non_blocking);
    variable.set_data(new_data);
=======
  // Need to access the `at::Tensor` as a `Variable` here.
  autograd::Variable variable = s.value().toTensor();
  at::Tensor data = variable.data();
  // Use the data's original device or dtype if not supplied here.
  auto new_data = data.to(
      device.value_or(data.device()),
      dtype.value_or(data.scalar_type()),
      non_blocking);
  variable.set_data(new_data);
>>>>>>> 9499c7b7
}

void Module::to_impl(
    const c10::optional<at::Device>& device,
    const c10::optional<at::ScalarType>& dtype,
    bool non_blocking) {
  // First call `to()` on every child module.
  for (auto& child : get_modules()) {
    child->to_impl(device, dtype, non_blocking);
  }
  // Then convert every of our parameters.
  for (auto& parameter : get_parameters()) {
    module_state_to(parameter, device, dtype, non_blocking);
  }
  // Then convert every tensor attributes (buffers).
  for (auto& attr : get_attributes()) {
    if (attr.type()->isSubtypeOf(TensorType::get())) {
      module_state_to(attr, device, dtype, non_blocking);
    }
  }
}

// lower_first_class_method and lift_lowered_method are transitionary functions
// used to translate between module-as-first-class code generation,
// and module-as-special execution. Once module-as-first-class execution is
// debugged, then we can remove both and remove the lowered_functions_ table.

// remove the first module argument, replacing any access of its
// parameters/attributes with extra_ivalue input Slots that hold what value to
// pass into the graph
std::pair<std::shared_ptr<Graph>, std::vector<Slot>> lower_graph(
    const ModulePtr& self,
    Graph& g_,
    size_t self_offset = 0) {
  std::shared_ptr<Graph> g = g_.copy();
  std::vector<Slot> extra_ivalues;
  std::unordered_map<Slot, size_t> slot_to_offset;
  struct ToScan {
    ModulePtr mod;
    Node* n;
    size_t offset;
  };
  std::vector<ToScan> to_scan;
  std::vector<Node*> to_clean; // nodes that should be dead at the end

  auto getOrAddSlot = [&](const Slot& slot) -> Value* {
    auto it = slot_to_offset.find(slot);
    if (it != slot_to_offset.end()) {
      size_t ivalues_start = g->inputs().size() - extra_ivalues.size();
      return g->inputs().at(ivalues_start + it->second);
    }
    extra_ivalues.emplace_back(slot);
    slot_to_offset[slot] = extra_ivalues.size() - 1;
    return g->addInput()->setType(slot.type());
  };

  auto self_value = g->inputs().at(self_offset);

  for (Use use : self_value->uses()) {
    to_scan.emplace_back(ToScan{self, use.user, use.offset});
  }
  while (to_scan.size() > 0) {
    auto e = to_scan.back();
    to_scan.pop_back();

    // when we lambda lift forks, first-class modules may be passed across
    // forks. This code recursively lowers the module in the fork call.
    if (e.n->kind() == prim::fork) {
      auto subgraph = e.n->g(attr::Subgraph);
      std::vector<Slot> new_slots;
      std::tie(subgraph, new_slots) = lower_graph(e.mod, *subgraph, e.offset);
      e.n->g_(attr::Subgraph, subgraph);
      for (const Slot& slot : new_slots) {
        e.n->addInput(getOrAddSlot(slot));
      }
      e.n->removeInput(e.offset);
      continue;
    }
    if (e.n->kind() != prim::GetAttr) {
      throw ErrorReport(e.n->sourceRange())
          << "temporary: the only valid use of a module is looking up an attribute";
    }
    Slot slot(e.mod, e.mod->type()->getAttributeSlot(e.n->s(attr::name)));
    if (ClassTypePtr c = e.n->output()->type()->cast<ClassType>()) {
      if (c->qualname() == "__torch__.$Module") {
        auto obj = slot.value().toObject();
        for (Use use : e.n->output()->uses()) {
          to_scan.emplace_back(ToScan{obj, use.user, use.offset});
        }
        to_clean.emplace_back(e.n);
        continue;
      }
    }
    e.n->output()->replaceAllUsesWith(getOrAddSlot(slot));
    e.n->destroy();
  }

  while (to_clean.size() > 0) {
    Node* n = to_clean.back();
    AT_ASSERT(!n->hasUses());
    n->destroy();
    to_clean.pop_back();
  }
  AT_ASSERT(!self_value->hasUses());
  g->eraseInput(self_offset);

  return std::make_pair(std::move(g), std::move(extra_ivalues));
}

std::pair<std::shared_ptr<Function>, std::vector<Slot>> Module::
    lower_first_class_method(Function* fn) {
  fn->ensure_defined();
  auto lowered = lower_graph(module_object(), *fn->graph());
  CompilationUnit cu;
  cu.set_optimized(fn->is_optimized());
  std::shared_ptr<Function> new_func =
      cu.create_function(fn->name(), lowered.first);

  // generate the new schema
  // slice away the self argument
  std::vector<Argument> args(
      fn->getSchema().arguments().begin() + 1,
      fn->getSchema().arguments().end());
  size_t id = 0;
  for (const Slot& slot : lowered.second) {
    std::ostringstream ss;
    ss << "slot" << id++;
    args.emplace_back(ss.str(), slot.type());
  }
  new_func->setSchema(fn->getSchema().cloneWithArguments(std::move(args)));
  return std::make_pair(new_func, std::move(lowered.second));
}

static FunctionSchema sliceFirst(const FunctionSchema& schema) {
  // we are required to slice out the self argument
  // because it is not expected to appear in Module schema
  // until the executor is made to be first-class
  std::vector<Argument> sliced(
      schema.arguments().begin() + 1, schema.arguments().end());
  return schema.cloneWithArguments(std::move(sliced));
}

Method::Method(Module* owner, Function* first_class_function)
    : owner_(owner), schema_(sliceFirst(first_class_function->getSchema())) {
  std::tie(function_, initial_ivalues_) =
      owner->lower_first_class_method(first_class_function);
}

void Module::define(const std::string& src, const ResolverPtr& resolver) {
  class_compilation_unit().define(
      src,
      resolver ? resolver : script::nativeResolver(),
      simpleSelf(module_object()->type()));
}

void Module::copy_into(
    const ModuleLookup& module_lookup,
    // translate current module singleton type to new module
    // singleton type.
    std::unordered_map<TypePtr, TypePtr>& type_remap,
    std::vector<std::string> names) const {
  auto curr = module_lookup(names);
  type_remap[module_object()->type()] = curr->module_object()->type();
  for (auto& param : get_parameters()) {
    curr->register_parameter(
        param.name(),
        param.value().toTensor(),
        /*is_buffer=*/false);
  }
  for (auto& attr : get_attributes()) {
    curr->register_attribute(attr.name(), attr.type(), attr.value());
  }

  for (auto& mod : get_modules()) {
    names.push_back(mod->name());
    // Submodules must be translated first, otherwise parameter_remap entries
    // will not be filled in for methods of this module.
    mod->copy_into(module_lookup, type_remap, names);
    names.pop_back();
  }

  for (auto& fn : class_compilation_unit().get_functions()) {
    curr->clone_method(*this, fn->name(), type_remap);
  }
}

void Module::clone_method(
    const Module& orig,
    const std::string& name,
    const std::unordered_map<TypePtr, TypePtr>& type_remap) {
  // type remapping - when we copy method implementations from one module
  // singleton to another, we need to update the types of the self arguments
  // to match the new module.
  // XXX - this only handles modules that occur as variables, not modules
  // that appear in aggregate types. Currently this works fine because
  // we restrict how modules can be used during the lowering step. Eventually,
  // we will need to decide what it means for us to 'copy' a module.
  // For instance, we can copy just the state (parameters, attributes),
  // but share the code. Or we can copy the code. If we choose to copy the
  // code, what should we do about aggregate types that contain a module?
  auto type_remap_fn = [&](TypePtr in) {
    auto it = type_remap.find(in);
    if (it == type_remap.end())
      return in;
    return it->second;
  };
  const Function& fn = orig.class_compilation_unit().get_function(name);
  auto graph = fn.graph()->copy();
  graph->remapTypes(type_remap_fn);
  auto schema = fn.getSchema().cloneWithRemappedTypes(type_remap_fn);
  auto copied = class_compilation_unit().create_function(fn.name(), graph);
  copied->setSchema(std::move(schema));
}

void Module::clone_method(const Module& orig, const std::string& name) {
  std::unordered_map<TypePtr, TypePtr> type_remap;
  std::vector<std::pair<const Module*, const Module*>> to_scan = {
      {&orig, this}};
  while (!to_scan.empty()) {
    auto entry = to_scan.back();
    to_scan.pop_back();
    type_remap[entry.first->module_object()->type()] =
        entry.second->module_object()->type();
    for (const auto& sub : entry.first->get_modules()) {
      to_scan.emplace_back(
          sub.get(), entry.second->get_module(sub->name()).get());
    }
  }
  return clone_method(orig, name, type_remap);
}

void Module::train(bool on) {
  for (auto& submod : get_modules()) {
    submod->train(on);
  }
  register_buffer("training", torch::tensor(on ? 1 : 0, at::kLong));
}

IValue Module::create_class(const c10::QualifiedName& name, Stack stack) const {
  // Classes live in the top-level compilation unit.
  if (parent_) {
    return parent_->create_class(name, std::move(stack));
  }

  // Look up the class
  const auto classType =
      class_compilation_unit().get_class(c10::QualifiedName(name));
  if (!classType) {
    AT_ERROR(
        "Could not find class with name: '",
        name.qualifiedName(),
        "' in module.");
  }

  // Create a bare object with correct number of slots
  const size_t numAttrs = classType->numAttributes();
  auto obj = c10::ivalue::Object::create(classType, numAttrs);

  // Invoke the `__init__()` of the class with the arguments provided.
  Stack stackWithSelf = {obj};
  for (auto& arg : stack) {
    stackWithSelf.push_back(std::move(arg));
  }
  // Note: following Python, `__init__()` modifies its first parameter in-place
  // and returns nothing.
  classType->getMethod("__init__")->operator()(std::move(stackWithSelf));

  return obj;
}

} // namespace script
} // namespace jit
} // namespace torch<|MERGE_RESOLUTION|>--- conflicted
+++ resolved
@@ -106,26 +106,14 @@
     const c10::optional<at::Device>& device,
     const c10::optional<at::ScalarType>& dtype,
     bool non_blocking) {
-<<<<<<< HEAD
-    // Need to access the `at::Tensor` as a `Variable` here.
-    autograd::Variable variable = s.value().toTensor();
-    // Use the data's original device or dtype if not supplied here.
-    auto new_data = variable.to(
-        device.value_or(variable.device()),
-        dtype.value_or(variable.scalar_type()),
-        non_blocking);
-    variable.set_data(new_data);
-=======
   // Need to access the `at::Tensor` as a `Variable` here.
   autograd::Variable variable = s.value().toTensor();
-  at::Tensor data = variable.data();
   // Use the data's original device or dtype if not supplied here.
-  auto new_data = data.to(
-      device.value_or(data.device()),
-      dtype.value_or(data.scalar_type()),
+  auto new_data = variable.to(
+      device.value_or(variable.device()),
+      dtype.value_or(variable.scalar_type()),
       non_blocking);
   variable.set_data(new_data);
->>>>>>> 9499c7b7
 }
 
 void Module::to_impl(
