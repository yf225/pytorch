--- conflicted
+++ resolved
@@ -56,12 +56,7 @@
         "Cannot input a tensor of dimension other than 0 as a scalar argument");
   }
   if (toInt &&
-<<<<<<< HEAD
-      !isIntegralType(
-          t.type().scalarType())) {
-=======
       !isIntegralType(autograd::as_variable_ref(t).data().scalar_type())) {
->>>>>>> 1c836e7b
     std::stringstream ss;
     ss << "Cannot input a tensor of type " << t.scalar_type()
        << " as an integral argument";
