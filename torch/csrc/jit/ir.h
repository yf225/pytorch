--- conflicted
+++ resolved
@@ -695,27 +695,17 @@
 
   // does not use CREATE_ACCESSOR because we need additional asserts
   Node* t_(Symbol name, TensorAttr::ConstructorType v) {
-<<<<<<< HEAD
     AT_ASSERT(!v.defined() || v.is_variable());
-    return setAttr<TensorAttr>(name, std::forward<TensorAttr::ConstructorType>(v));
-=======
-    AT_ASSERT(!v.defined() || !v.is_variable());
     return setAttr<TensorAttr>(
         name, std::forward<TensorAttr::ConstructorType>(v));
->>>>>>> 33f2ab1f
   }
   const TensorAttr::ValueType& t(Symbol name) const {
     return getAttr<TensorAttr>(name);
   }
 
   Node* ts_(Symbol name, TensorsAttr::ConstructorType v) {
-<<<<<<< HEAD
-    for (auto& t : v) {
+    for (const at::Tensor& t : v) {
       AT_ASSERT(!t.defined() || t.is_variable());
-=======
-    for (const at::Tensor& t : v) {
-      AT_ASSERT(!t.defined() || !t.is_variable());
->>>>>>> 33f2ab1f
     }
     return setAttr<TensorsAttr>(
         name, std::forward<TensorsAttr::ConstructorType>(v));
