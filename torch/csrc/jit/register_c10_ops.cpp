#include <ATen/core/dispatch/Dispatcher.h>
#include <torch/csrc/autograd/record_function.h>
#include <torch/csrc/jit/operator.h>
#include <torch/csrc/jit/tracer.h>

namespace torch {
namespace jit {
namespace {

at::Tensor unwrap_tensor(at::Tensor&& tensor) {
  if (tensor.requires_grad()) {
    throw std::runtime_error("Autograd not yet supported for c10 ops.");
  }
<<<<<<< HEAD
  return torch::autograd::Variable(std::move(tensor)).tensor_data();
=======
  if (tensor.is_variable()) {
    return torch::autograd::Variable(std::move(tensor)).data();
  } else {
    return std::move(tensor);
  }
>>>>>>> 98928f4d
}

IValue unwrap(IValue&& ivalue) {
  // TODO Remove the .defined() check once we don't have undefined tensors on the stack anymore (@wanchaol is working on this)
  if (ivalue.isTensor() && ivalue.toTensor().defined()) {
    return unwrap_tensor(std::move(ivalue).toTensor());
  } else if (ivalue.isTensorList()) {
    for (auto& item : ivalue.toTensorList()->elements()) {
      item = unwrap_tensor(std::move(item));
    }
    return std::move(ivalue);
  } else if (ivalue.isGenericList()) {
    for (auto& item : ivalue.toGenericList()->elements()) {
      item = unwrap(std::move(item));
    }
    return std::move(ivalue);
  } else if (ivalue.isGenericDict()) {
    for (auto& item : ivalue.toGenericDict()->elements()) {
      item.setValue(unwrap(item.value()));
    }
    return std::move(ivalue);
  } else {
    return std::move(ivalue);
  }
}

at::Tensor wrap_tensor(at::Tensor&& tensor) {
  if (tensor.is_variable()) {
    return std::move(tensor);
  } else {
    return torch::autograd::make_variable(std::move(tensor));
  }
}

IValue wrap(IValue&& ivalue) {
  if (ivalue.isTensor()) {
    return wrap_tensor(std::move(ivalue).toTensor());
  } else if (ivalue.isTensorList()) {
    for (auto& item : ivalue.toTensorList()->elements()) {
      item = wrap_tensor(std::move(item));
    }
    return std::move(ivalue);
  } else if (ivalue.isGenericList()) {
    for (auto& item : ivalue.toGenericList()->elements()) {
      item = wrap(std::move(item));
    }
    return std::move(ivalue);
  } else if (ivalue.isGenericDict()) {
    for (auto& item : ivalue.toGenericDict()->elements()) {
      item.setValue(wrap(item.value()));
    }
    return std::move(ivalue);
  } else {
    return std::move(ivalue);
  }
}

// TODO This currently only handles tensors with requires_grad==False correctly.
//      It should also handle autograd.
Operator createOperatorFromC10(const c10::OperatorHandle& op) {
  return Operator(op.schema(), [op](Stack& stack) {
      RECORD_FUNCTION(op.schema().name(), stack);

      const auto input_size = op.schema().arguments().size();
      const auto output_size = op.schema().returns().size();

      Node* node = nullptr;

      // trace the input before unwrapping, otherwise we may lose
      // the input information
      if (jit::tracer::isTracing()) {
        auto symbol = Symbol::fromQualString(op.schema().name());
        const auto& graph = tracer::getTracingState()->graph;
        node = graph->create(symbol, 0);
        tracer::recordSourceLocation(node);
        const auto& args = op.schema().arguments();
        int i = 0;
        for (auto iter = stack.end() - input_size; iter != stack.end();
             ++iter, ++i) {
          // TODO we need to refactor graph APIs (e.g., addInputs)
          // appropriately; after that, we can get rid of the giant if-else
          // block we will clean this tech debt together in the following PRs
          auto type = args[i].type();
          if (type->kind() == TypeKind::OptionalType) {
            if (iter->isNone()) {
              Value* none =
                  graph
                      ->insertNode(graph->createNone(
                          reinterpret_cast<OptionalType*>(args[i].type().get())
                              ->getElementType()))
                      ->output();
              node->addInput(none);
              continue;
            } else {
              type =
                  reinterpret_cast<OptionalType*>(type.get())->getElementType();
            }
          }
          if (type->isSubclass(TypeKind::TensorType)) {
            AT_ASSERT(iter->isTensor());
            tracer::addInputs(node, args[i].name().c_str(), iter->toTensor());
          } else if (type->kind() == TypeKind::FloatType) {
            AT_ASSERT(iter->isDouble());
            tracer::addInputs(node, args[i].name().c_str(), iter->toDouble());
          } else if (type->kind() == TypeKind::IntType) {
            AT_ASSERT(iter->isInt());
            tracer::addInputs(node, args[i].name().c_str(), iter->toInt());
          } else if (type->kind() == TypeKind::BoolType) {
            AT_ASSERT(iter->isBool());
            tracer::addInputs(node, args[i].name().c_str(), iter->toBool());
          } else if (type->kind() == TypeKind::StringType) {
            AT_ASSERT(iter->isString());
            tracer::addInputs(
                node, args[i].name().c_str(), iter->toStringRef());
          } else if (type->kind() == TypeKind::ListType) {
            const auto& elem_type =
                reinterpret_cast<ListType*>(type.get())->getElementType();
            if (elem_type->isSubclass(TypeKind::TensorType)) {
              AT_ASSERT(iter->isTensorList());
              at::ArrayRef<at::Tensor> tensor_list(iter->toTensorListRef());
              tracer::addInputs(node, args[i].name().c_str(), tensor_list);
            } else if (elem_type->kind() == TypeKind::FloatType) {
              AT_ASSERT(iter->isDoubleList());
              // NB: now, tracer doesn't support tracing double list. We add special
              // handling here, since in our case, we assume that all the doubles
              // in the list are constants
              const std::vector<double>& value = iter->toDoubleListRef();
              std::vector<Value*> info(value.size());
              for (int value_index = 0; value_index < value.size(); ++value_index) {
                info[value_index] = graph->insertConstant(value[value_index]);
                tracer::recordSourceLocation(info[value_index]->node());
              }
              node->addInput(
                  graph->insertNode(graph->createList(jit::FloatType::get(), info))->output());
            } else if (elem_type->kind() == TypeKind::IntType) {
              AT_ASSERT(iter->isIntList());
              tracer::addInputs(
                  node, args[i].name().c_str(), iter->toIntListRef());
            } else if (elem_type->kind() == TypeKind::BoolType) {
              AT_ASSERT(iter->isBoolList());
              tracer::addInputs(
                  node, args[i].name().c_str(), iter->toBoolListRef());
            } else {
              throw std::runtime_error(
                  "unsupported input list type: " + elem_type->str());
            }
          } else {
            throw std::runtime_error("unsupported input type: " + type->str());
          }
        }
        graph->insertNode(node);
      }

      // unwrap tensor inputs from variable
      for (auto iter = stack.end() - input_size; iter != stack.end(); ++iter) {
        *iter = unwrap(std::move(*iter));
      }

      c10::Dispatcher::singleton().lookup(op, &stack).call(&stack);

      // wrap tensor outputs as variable
      for (auto iter = stack.end() - output_size; iter != stack.end(); ++iter) {
        *iter = wrap(std::move(*iter));
      }

      if (jit::tracer::isTracing()) {
        int i = 0;
        for (auto iter = stack.end() - output_size; iter != stack.end();
             ++iter, ++i) {
          const auto& type = op.schema().returns()[i].type();
          if (type->isSubclass(TypeKind::TensorType)) {
            AT_ASSERT(iter->isTensor());
            tracer::addOutput(node, iter->toTensor());
          } else if (type->kind() == TypeKind::ListType) {
            const auto& elem_type =
                reinterpret_cast<ListType*>(type.get())->getElementType();
            if (elem_type->isSubclass(TypeKind::TensorType)) {
              AT_ASSERT(iter->isTensorList());
              tracer::addOutput(node, iter->toTensorList()->elements());
            } else {
              throw std::runtime_error(
                  "unsupported ouptut list type: " + elem_type->str());
            }
          } else {
            throw std::runtime_error("unsupported output type: " + type->str());
          }
        }
      }

      return 0;
  });
}

class RegistrationListener final : public c10::OpRegistrationListener {
public:
  void onOperatorRegistered(const c10::OperatorHandle& op) override {
    torch::jit::registerOperator(createOperatorFromC10(op));
  }

  void onOperatorDeregistered(const c10::OperatorHandle& op) override {
    // TODO Do something like torch::jit::deregisterOperator(op.schema());
  }
};

struct Registerer final {
  Registerer() {
    // this immediately calls the listener on all existing ops,
    // and calls it in future whenever a new op is registered
    c10::Dispatcher::singleton().addRegistrationListener(
      c10::guts::make_unique<RegistrationListener>()
    );
  }
};

// global instance to run its constructor on startup
Registerer registerer;

}
}
}<|MERGE_RESOLUTION|>--- conflicted
+++ resolved
@@ -11,15 +11,11 @@
   if (tensor.requires_grad()) {
     throw std::runtime_error("Autograd not yet supported for c10 ops.");
   }
-<<<<<<< HEAD
-  return torch::autograd::Variable(std::move(tensor)).tensor_data();
-=======
   if (tensor.is_variable()) {
-    return torch::autograd::Variable(std::move(tensor)).data();
+    return torch::autograd::Variable(std::move(tensor)).tensor_data();
   } else {
     return std::move(tensor);
   }
->>>>>>> 98928f4d
 }
 
 IValue unwrap(IValue&& ivalue) {
