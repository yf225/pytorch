from __future__ import absolute_import, division, print_function, unicode_literals

import torch


class MkldnnLinear(torch.jit.ScriptModule):
    def __init__(self, dense_module):
        super(MkldnnLinear, self).__init__()
        self.register_buffer('weight', dense_module.weight.to_mkldnn())
        if dense_module.bias is not None:
            self.register_buffer('bias', dense_module.bias.to_mkldnn())
        else:
            # TODO: Remove this once ScriptModule supports registering None buffer
            self.register_buffer(
                'bias',
                torch.zeros([dense_module.weight.size(0)], dtype=torch.float).to_mkldnn())

    @torch.jit.script_method
    def __getstate__(self):
        return (self.weight.to_dense(), self.bias.to_dense())

    @torch.jit.script_method
    def __setstate__(self, state):
        # type: (Tuple[Tensor, Tensor]) -> None
        self.weight = state[0].to_mkldnn()
        self.bias = state[1].to_mkldnn()

    @torch.jit.script_method
    def forward(self, x):
        return torch._C._nn.mkldnn_linear(x, self.weight, self.bias)


class MkldnnConv2d(torch.jit.ScriptModule):
    __constants__ = ['stride', 'padding', 'dilation', 'groups']

    def __init__(self, dense_module):
        super(MkldnnConv2d, self).__init__()

        self.stride = dense_module.stride
        self.padding = dense_module.padding
        self.dilation = dense_module.dilation
        self.groups = dense_module.groups

        self.register_buffer('weight', dense_module.weight.to_mkldnn())
        if dense_module.bias is not None:
            self.register_buffer('bias', dense_module.bias.to_mkldnn())
        else:
            # TODO: Remove this once ScriptModule supports registering None buffer
            self.register_buffer(
                'bias',
                torch.zeros([dense_module.weight.size(0)], dtype=torch.float).to_mkldnn())

    @torch.jit.script_method
    def __getstate__(self):
        return (self.weight.to_dense(), self.bias.to_dense())

    @torch.jit.script_method
    def __setstate__(self, state):
        # type: (Tuple[Tensor, Tensor]) -> None
        self.weight = torch._C._nn.mkldnn_reorder_conv2d_weight(
            state[0].to_mkldnn(),
            self.padding,
            self.stride,
            self.dilation,
            self.groups)
        self.bias = state[1].to_mkldnn()

    @torch.jit.script_method
    def forward(self, x):
        return torch.conv2d(
            x,
            self.weight,
            self.bias,
            self.stride,
            self.padding,
            self.dilation,
            self.groups)


class MkldnnBatchNorm2d(torch.jit.ScriptModule):
    __constants__ = ['exponential_average_factor', 'eps']

    def __init__(self, dense_module):
        super(MkldnnBatchNorm2d, self).__init__()

        assert(not dense_module.training)
        assert(dense_module.track_running_stats)
        assert(dense_module.affine)

        if dense_module.momentum is None:
            self.exponential_average_factor = 0.0
        else:
            self.exponential_average_factor = dense_module.momentum
        self.eps = dense_module.eps

        self.register_buffer('weight', dense_module.weight.to_mkldnn())
        self.register_buffer('bias', dense_module.bias.to_mkldnn())
        self.register_buffer('running_mean', dense_module.running_mean.to_mkldnn())
        self.register_buffer('running_var', dense_module.running_var.to_mkldnn())

    @torch.jit.script_method
    def __getstate__(self):
        weight = self.weight.to_dense()
        bias = self.bias.to_dense()
        running_mean = self.running_mean.to_dense()
        running_var = self.running_var.to_dense()
        return (weight, bias, running_mean, running_var)

    @torch.jit.script_method
    def __setstate__(self, state):
        # type: (Tuple[Tensor, Tensor, Tensor, Tensor]) -> None
        self.weight = state[0].to_mkldnn()
        self.bias = state[1].to_mkldnn()
        self.running_mean = state[2].to_mkldnn()
        self.running_var = state[3].to_mkldnn()

    @torch.jit.script_method
    def forward(self, x):
        return torch.batch_norm(
            x,
            self.weight,
            self.bias,
            self.running_mean,
            self.running_var,
            False,  # training
            self.exponential_average_factor,
            self.eps,
            False,  # cuda_enabled
        )


def to_mkldnn(module):
    def m_fn(m):
<<<<<<< HEAD
        for key, param in m._parameters.items():
            if param is not None:
                # NOTE: Here we are converting `param` to its equivalent MKLDNN tensor, which has
                # `OpaqueTensorImpl<IDeepTensorWrapperPtr>` as their TensorImpl type which can be different
                # from `param`'s original TensorImpl type. Due to this reason, we cannot use
                # `param.data = t_fn(param.data)`, because `param.data = tensor` (which internally calls
                # `Variable.set_data(tensor)`) does not accept `tensor` with a TensorImpl type that's
                # different from the `param`'s original TensorImpl type.
                m._parameters[key] = t_fn(param)
                if param._grad is not None:
                    m._parameters[key]._grad = t_fn(param._grad)

        for key, buf in m._buffers.items():
            if buf is not None:
                m._buffers[key] = t_fn(buf)

        # TODO: This is a temporary hack to work around the fact that
        # nn.Linear is decomposed into addmm/matmul. Later we will
        # change nn.Linear to directly call aten linear and we can
        # remove this patch
        #
        # NOTE: This code block needs to be placed after the conversions
        # for `m._parameters` and `m._buffers`, because those conversions
        # can potentially change the actual tensors that `m.weight` and
        # `m.bias` point to.
        if isinstance(m, torch.nn.Linear):
            m.forward = functools.partial(
                torch._C._nn.linear,
                weight=m.weight,
                bias=m.bias)

        if isinstance(m, torch.nn.Conv2d):
            m.weight.data = torch._C._nn.mkldnn_reorder_conv2d_weight(
                m.weight.data,
                m.padding,
                m.stride,
                m.dilation,
                m.groups)

    return module.apply(m_fn)
=======
        if isinstance(m, torch.nn.Linear):
            return MkldnnLinear(m)
        elif isinstance(m, torch.nn.Conv2d):
            return MkldnnConv2d(m)
        elif isinstance(m, torch.nn.BatchNorm2d):
            return MkldnnBatchNorm2d(m)
        else:
            return m

    def m_fn_rec(m):
        new_m = m_fn(m)
        for name, sub_m in m.named_children():
            setattr(new_m, name, m_fn_rec(sub_m))
        return new_m

    return m_fn_rec(module)
>>>>>>> 70caa2ef
<|MERGE_RESOLUTION|>--- conflicted
+++ resolved
@@ -131,48 +131,6 @@
 
 def to_mkldnn(module):
     def m_fn(m):
-<<<<<<< HEAD
-        for key, param in m._parameters.items():
-            if param is not None:
-                # NOTE: Here we are converting `param` to its equivalent MKLDNN tensor, which has
-                # `OpaqueTensorImpl<IDeepTensorWrapperPtr>` as their TensorImpl type which can be different
-                # from `param`'s original TensorImpl type. Due to this reason, we cannot use
-                # `param.data = t_fn(param.data)`, because `param.data = tensor` (which internally calls
-                # `Variable.set_data(tensor)`) does not accept `tensor` with a TensorImpl type that's
-                # different from the `param`'s original TensorImpl type.
-                m._parameters[key] = t_fn(param)
-                if param._grad is not None:
-                    m._parameters[key]._grad = t_fn(param._grad)
-
-        for key, buf in m._buffers.items():
-            if buf is not None:
-                m._buffers[key] = t_fn(buf)
-
-        # TODO: This is a temporary hack to work around the fact that
-        # nn.Linear is decomposed into addmm/matmul. Later we will
-        # change nn.Linear to directly call aten linear and we can
-        # remove this patch
-        #
-        # NOTE: This code block needs to be placed after the conversions
-        # for `m._parameters` and `m._buffers`, because those conversions
-        # can potentially change the actual tensors that `m.weight` and
-        # `m.bias` point to.
-        if isinstance(m, torch.nn.Linear):
-            m.forward = functools.partial(
-                torch._C._nn.linear,
-                weight=m.weight,
-                bias=m.bias)
-
-        if isinstance(m, torch.nn.Conv2d):
-            m.weight.data = torch._C._nn.mkldnn_reorder_conv2d_weight(
-                m.weight.data,
-                m.padding,
-                m.stride,
-                m.dilation,
-                m.groups)
-
-    return module.apply(m_fn)
-=======
         if isinstance(m, torch.nn.Linear):
             return MkldnnLinear(m)
         elif isinstance(m, torch.nn.Conv2d):
@@ -188,5 +146,4 @@
             setattr(new_m, name, m_fn_rec(sub_m))
         return new_m
 
-    return m_fn_rec(module)
->>>>>>> 70caa2ef
+    return m_fn_rec(module)