# mypy: ignore-errors

import collections
import contextlib
import functools
import importlib
import inspect
import itertools
import random
import sys
import threading
import types
import warnings

from typing import Dict, Generic, List

from ..bytecode_transformation import create_call_function

try:
    import numpy as np
except ModuleNotFoundError:
    np = None

try:
    from torch.utils._cxx_pytree import PyTreeSpec
except ImportError:
    PyTreeSpec = type(None)

import torch._dynamo.config

import torch.nn
from torch._guards import TracingContext

from .. import variables
from ..exc import unimplemented
from ..guards import GuardBuilder, install_guard
from ..source import AttrSource, GetItemSource, ODictGetItemSource, RandomValueSource
from ..utils import (
    all_hook_names,
    build_checkpoint_variable,
    check_constant_args,
    get_custom_getattr,
    has_torch_function,
    is_namedtuple_cls,
    is_utils_checkpoint,
    istype,
    namedtuple_fields,
    object_has_getattribute,
    proxy_args_kwargs,
    tensortype_to_dtype,
)
from .base import MutableLocal, VariableTracker
from .ctx_manager import GenericContextWrappingVariable, NullContextVariable
from .dicts import DefaultDictVariable


def is_standard_setattr(val):
    return val in (
        object.__setattr__,
        torch.nn.Module.__setattr__,
    )


class UserDefinedVariable(VariableTracker):
    pass


class UserDefinedClassVariable(UserDefinedVariable):
    def __init__(self, value, **kwargs):
        super().__init__(**kwargs)
        self.value = value

    def as_python_constant(self):
        return self.value

    def python_type(self):
        return type(self.value)

    def as_proxy(self):
        return self.value

    def __str__(self):
        return f"UserDefinedClassVariable({self.value})"

    @staticmethod
    @functools.lru_cache(None)
    def _constant_fold_classes():
        return {
            torch.device,
            torch.finfo,
            torch.iinfo,
            torch.Size,
        }

    @staticmethod
    @functools.lru_cache(None)
    def _in_graph_classes():
        return set(tensortype_to_dtype.keys()) | {
            torch.Tensor,
            torch.cuda.Stream,
            torch.cuda.Event,
        }

    def can_constant_fold_through(self):
        return self.value in self._constant_fold_classes()

    def var_getattr(self, tx, name: str) -> "VariableTracker":
        from .. import trace_rules
        from . import ConstantVariable
        from .builder import VariableBuilder

        if name == "__name__":
            return ConstantVariable.create(self.value.__name__)

        source = AttrSource(self.source, name) if self.source is not None else None
        try:
            obj = inspect.getattr_static(self.value, name)
        except AttributeError:
            obj = None

        if isinstance(obj, staticmethod):
            func = obj.__get__(self.value)
            if source is not None:
                return trace_rules.lookup(func).create_with_source(func, source=source)
            else:
                return trace_rules.lookup(func)(func)
        elif isinstance(obj, classmethod):
            return variables.UserMethodVariable(obj.__func__, self, source=source)
        elif source:
            # __mro__ is a member in < 3.12, an attribute in >= 3.12
            if inspect.ismemberdescriptor(obj) or (
                sys.version_info >= (3, 12) and name == "__mro__"
            ):
                return VariableBuilder(tx, source)(obj.__get__(self.value))

        # Special handling of collections.OrderedDict.fromkeys()
        # Wrap it as GetAttrVariable(collections.OrderedDict, "fromkeys") to make it consistent with
        # collections.defaultdict, and both will be handled at UserDefinedClassVariable.call_method().
        # Otherwise, it would be wrapped as UserDefinedObjectVariable(collections.OrderedDict.fromkeys),
        # and we need duplicate code to handle both cases.
        if self.value is collections.OrderedDict and name == "fromkeys":
            return super().var_getattr(tx, name)

        if name in getattr(self.value, "__dict__", {}) or (
            self.value.__module__.startswith("torch.")
            or self.value.__module__ == "torch"
        ):
            if source:
                return VariableBuilder(tx, source)(obj)
        elif ConstantVariable.is_literal(obj):
            return ConstantVariable.create(obj)

        return super().var_getattr(tx, name)

    def _call_cross_entropy_loss(self, tx, args, kwargs):
        """
        functional: input, target, weight=None, size_average=None, ignore_index=- 100, reduce=None, reduction='mean',
        label_smoothing=0.0

        non functional ctor: weight=None, size_average=None, ignore_index=- 100, reduce=None, reduction='mean',
        label_smoothing=0.0

        non functional loss call: input, target, optional_output
        """
        from . import ConstantVariable

        def normalize_args(
            weight=ConstantVariable.create(None),
            size_average=ConstantVariable.create(None),
            ignore_index=ConstantVariable.create(-100),
            reduce=ConstantVariable.create(None),
            reduction=ConstantVariable.create("mean"),
            label_smoothing=ConstantVariable.create(0.0),
        ):
            return (
                weight,
                size_average,
                ignore_index,
                reduce,
                reduction,
                label_smoothing,
            )

        (
            weight,
            size_average,
            ignore_index,
            reduce_arg,
            reduction,
            label_smoothing,
        ) = normalize_args(*args, **kwargs)

        def fake_cross_entropy_loss(input, target):
            from .builder import wrap_fx_proxy

            return wrap_fx_proxy(
                tx=tx,
                proxy=tx.output.create_proxy(
                    "call_function",
                    torch.nn.functional.cross_entropy,
                    *proxy_args_kwargs(
                        [
                            input,
                            target,
                            weight,
                            size_average,
                            ignore_index,
                            reduce_arg,
                            reduction,
                            label_smoothing,
                        ],
                        {},
                    ),
                ),
            )

        return variables.LambdaVariable(fake_cross_entropy_loss)

    def call_method(
        self,
        tx,
        name,
        args: "List[VariableTracker]",
        kwargs: "Dict[str, VariableTracker]",
    ) -> "VariableTracker":
        if (
            name == "__subclasses__"
            and len(args) == 0
            and not kwargs
            and "__subclasses__" not in self.value.__dict__
        ):
            options = {"mutable_local": MutableLocal()}
            subs_as_vars: List[VariableTracker] = list()
            for sub in self.value.__subclasses__():
                source = AttrSource(tx.import_source(sub.__module__), sub.__name__)
                subs_as_vars.append(
                    variables.UserDefinedClassVariable(sub, source=source)
                )

            return variables.ListVariable(subs_as_vars, **options)
        elif (
            self.value in {collections.OrderedDict, collections.defaultdict}
            and name == "fromkeys"
        ):
            from .builtin import BuiltinVariable

            return BuiltinVariable.call_custom_dict_fromkeys(
                tx, self.value, *args, **kwargs
            )

        return super().call_method(tx, name, args, kwargs)

    def call_function(
        self, tx, args: "List[VariableTracker]", kwargs: "Dict[str, VariableTracker]"
    ) -> "VariableTracker":
        from ..side_effects import SideEffects
        from .builder import SourcelessBuilder, wrap_fx_proxy
        from .builtin import BuiltinVariable

        constant_args = check_constant_args(args, kwargs)

        if self.can_constant_fold_through() and constant_args:
            # constant fold
            return variables.ConstantVariable.create(
                self.as_python_constant()(
                    *[x.as_python_constant() for x in args],
                    **{k: v.as_python_constant() for k, v in kwargs.items()},
                ),
            )
        elif self.value is torch.nn.CrossEntropyLoss:
            return self._call_cross_entropy_loss(tx, args, kwargs)
        elif self.value is contextlib.nullcontext:
            return NullContextVariable()
        elif self.value is collections.OrderedDict:
            return BuiltinVariable.call_custom_dict(
                tx, collections.OrderedDict, *args, **kwargs
            )
        elif (
            self.value is collections.defaultdict
            and len(args) <= 1
            and DefaultDictVariable.is_supported_arg(args[0])
        ):
            return DefaultDictVariable(
                {},
                collections.defaultdict,
                args[0],
                mutable_local=MutableLocal(),
            )
        elif self.value is collections.deque and not kwargs:
            if len(args) == 0:
                items = []
            elif len(args) == 1 and args[0].has_unpack_var_sequence(tx):
                items = args[0].unpack_var_sequence(tx)
            else:
                unimplemented("deque() with more than 1 arg not supported")
            return variables.lists.DequeVariable(items, mutable_local=MutableLocal())
        elif self.value is functools.partial:
            if not args:
                unimplemented("functools.partial malformed")
            # The first arg, a callable (the ctor below will assert on types)
            fn = args[0]
            rest_args = args[1:]
            # guards for the produced FunctoolsPartialVariable are installed in FunctoolsPartialVariable ctor from the
            # args and keywords
            return variables.functions.FunctoolsPartialVariable(
                fn, args=rest_args, keywords=kwargs
            )
        elif self.value is warnings.catch_warnings and not args:
            return variables.CatchWarningsCtxManagerVariable.create(tx, kwargs)
        elif (
            issubclass(type(self.value), type)
            and hasattr(
                self.value, "__enter__"
            )  # TODO(voz): These can invoke user code!
            and hasattr(
                self.value, "__exit__"
            )  # TODO(voz): These can invoke user code!
            and check_constant_args(args, kwargs)
            and self.value.__init__ == object.__init__
            and len(kwargs) == 0  # TODO(ybliang): support kwargs
        ):
            unwrapped_args = [x.as_python_constant() for x in args]
            return GenericContextWrappingVariable(
                unwrapped_args,
                cm_obj=self.value(*unwrapped_args),
            )

        elif is_namedtuple_cls(self.value):
            fields = namedtuple_fields(self.value)
            # check if this a quasi-namedtuple or a real one
            if self.value.__module__ == "torch.return_types":
                # create pseudo-defaults from values of the quasi-namedtuple
                field_defaults = dict(zip(fields, args[0].items))
            else:
                field_defaults = self.value._field_defaults

            items = list(args)
            items.extend([None] * (len(fields) - len(items)))

            var_tracker_kwargs = {}
            for field_name, var_tracker in zip(fields, items):
                if var_tracker is None:
                    if field_name in kwargs:
                        field_var = kwargs[field_name]
                    else:
                        assert field_name in field_defaults
                        field_var = SourcelessBuilder.create(
                            tx, field_defaults[field_name]
                        )
                    var_tracker_kwargs[field_name] = field_var

            for name, value in var_tracker_kwargs.items():
                assert name in fields
                items[fields.index(name)] = value

            assert all(x is not None for x in items)
            return variables.NamedTupleVariable(items, self.value)
        elif (
            self.is_standard_new()
            and SideEffects.cls_supports_mutation_side_effects(self.value)
            and self.source
        ):
            var = tx.output.side_effects.track_object_new(
                self.source,
                self.value,
                variables.UnspecializedNNModuleVariable
                if issubclass(self.value, torch.nn.Module)
                else UserDefinedObjectVariable,
                {},
            )
            if (
                inspect.getattr_static(self.value, "__init__", None)
                is torch.nn.Module.__init__
            ):
                tx.output.side_effects.store_attr(
                    var,
                    "__call_nn_module_init",
                    variables.ConstantVariable.create(True),
                )
                return var
            else:
                var.call_method(tx, "__init__", args, kwargs)
                return var
        elif variables.CustomizedDictVariable.is_matching_cls(self.value):
            options = {"mutable_local": MutableLocal()}
            return variables.CustomizedDictVariable.create(
                self.value, args, kwargs, options
            )
        elif variables.DataClassVariable.is_matching_cls(self.value):
            options = {"mutable_local": MutableLocal()}
            return variables.DataClassVariable.create(self.value, args, kwargs, options)
        elif (
            variables.RestrictedListSubclassVariable.is_matching_cls(self.value)
            and self.source
        ):
            return variables.RestrictedListSubclassVariable(
                variables.BuiltinVariable(list).call_function(tx, args, kwargs).items,
                user_cls=self.value,
                user_cls_source=self.source,
                mutable_local=MutableLocal(),
            )
        elif self.value in self._in_graph_classes():
            # torch.LongTensor cannot accept a list of FakeTensors.
            # So we stack the list of FakeTensors instead.
            if (
                np
                and self.value in tensortype_to_dtype
                and len(args) == 1
                and isinstance(args[0], variables.ListVariable)
                and len(args[0].items) > 1
                and all(isinstance(x, variables.TensorVariable) for x in args[0].items)
            ):
                # Stack FakeTensor
                stacked = wrap_fx_proxy(
                    tx=tx,
                    proxy=tx.output.create_proxy(
                        "call_function",
                        torch.stack,
                        *proxy_args_kwargs(args, kwargs),
                    ),
                )
                args = [stacked]

            tensor_variable = wrap_fx_proxy(
                tx=tx,
                proxy=tx.output.create_proxy(
                    "call_function",
                    self.value,
                    *proxy_args_kwargs(args, kwargs),
                ),
            )

            return tensor_variable

        return super().call_function(tx, args, kwargs)

    def is_standard_new(self):
        """Check for __new__ being overridden"""
        new_fn = inspect.getattr_static(self.value, "__new__", None)
        if isinstance(new_fn, staticmethod):
            new_fn = new_fn.__func__
        return new_fn in (object.__new__, Generic.__new__)

    def call_hasattr(self, tx, name: str) -> "VariableTracker":
        if self.source:
            source = AttrSource(self.source, name)
            install_guard(source.make_guard(GuardBuilder.HASATTR))
            return variables.ConstantVariable(hasattr(self.value, name))
        return super().call_hasattr(tx, name)

    def const_getattr(self, tx, name):
        if name == "__name__":
            return self.value.__name__
        return super().const_getattr(tx, name)


class NO_SUCH_SUBOBJ:
    pass


class UserDefinedObjectVariable(UserDefinedVariable):
    """
    Mostly objects of defined type.  Catch-all for something where we only know the type.
    """

    _nonvar_fields = {"value", "value_type", *UserDefinedVariable._nonvar_fields}

    def __init__(self, value, value_type=None, **kwargs):
        super().__init__(**kwargs)
        self.value = value
        self.value_type = value_type or type(value)
        assert type(value) is self.value_type

    def __str__(self):
        inner = self.value_type.__name__
        if inner in [
            "builtin_function_or_method",
            "getset_descriptor",
            "method_descriptor",
            "method",
        ]:
            inner = str(getattr(self.value, "__name__", None))
        return f"{self.__class__.__name__}({inner})"

    def python_type(self):
        return self.value_type

    def guard_as_python_constant(self):
        if self.source:
            install_guard(self.source.make_guard(GuardBuilder.ID_MATCH))
            return self.value
        return super().guard_as_python_constant()

    def torch_function_check(self):
        assert has_torch_function(
            self
        ), f"calling torch function on object without __torch_function__ {self}"

    def get_torch_fn(self, tx):
        self.torch_function_check()
        from .torch_function import build_torch_function_fn

        return build_torch_function_fn(tx, self.value, self.source)

    def call_torch_function(self, tx, fn, types, args, kwargs):
        self.torch_function_check()

        from .torch_function import _get_subclass_type_var, call_torch_function

        return call_torch_function(
            tx,
            _get_subclass_type_var(tx, self),
            self.get_torch_fn(tx),
            fn,
            types,
            args,
            kwargs,
        )

    @staticmethod
    @functools.lru_cache(None)
    def _supported_random_functions():
        fns = {
            random.random,
            random.randint,
            random.randrange,
            random.uniform,
        }
        return fns

    def _maybe_get_baseclass_method(self, name):
        if name not in getattr(self.value, "__dict__", {}):
            try:
                return inspect.getattr_static(type(self.value), name)
            except AttributeError:
                pass
        return None

    def call_method(
        self,
        tx,
        name,
        args: "List[VariableTracker]",
        kwargs: "Dict[str, VariableTracker]",
    ) -> "VariableTracker":
        from . import (
            BuiltinVariable,
            ConstantVariable,
            TupleVariable,
            UserMethodVariable,
        )

        method = self._maybe_get_baseclass_method(name)
        if method is not None:
            if method is object.__init__:
                return ConstantVariable.create(None)

            if is_standard_setattr(method):
                return self.method_setattr_standard(tx, *args, **kwargs)

            # [NOTE] OrderedDict, dict subtypes must always have source
            # We cannot instantiate such subtypes in-graph due to builtin __new__
            if method is collections.OrderedDict.keys:
                # subclass of OrderedDict
                assert not (args or kwargs)
                assert self.source  # OrderedDict, dict subtypes must always have source
                keys = list(self.value.keys())
                assert all(map(ConstantVariable.is_literal, keys))
                install_guard(self.source.make_guard(GuardBuilder.DICT_CONST_KEYS))
                return TupleVariable([ConstantVariable.create(k) for k in keys])

            if (
                method in (collections.OrderedDict.__contains__, dict.__contains__)
                and len(args) == 1
                and isinstance(args[0], (ConstantVariable, BuiltinVariable))
                and inspect.getattr_static(type(self.value), "keys")
                in (collections.OrderedDict.keys, dict.keys)
            ):
                assert not kwargs
                assert self.source  # OrderedDict, dict subtypes must always have source
                install_guard(self.source.make_guard(GuardBuilder.DICT_CONST_KEYS))
                return ConstantVariable.create(
                    args[0].as_python_constant() in self.value
                )

            if method is collections.OrderedDict.items and isinstance(
                self.value, collections.OrderedDict
            ):
                assert self.source  # OrderedDict, dict subtypes must always have source
                assert not (args or kwargs)
                items = []
                keys = self.call_method(tx, "keys", [], {})
                for key in keys.unpack_var_sequence(tx):
                    items.append(
                        TupleVariable(
                            [key, self.odict_getitem(tx, key)],
                        )
                    )
                return TupleVariable(items)

            if method is collections.OrderedDict.__getitem__ and len(args) == 1:
                assert not kwargs
                assert self.source  # OrderedDict, dict subtypes must always have source
                return self.odict_getitem(tx, args[0])

            # check for methods implemented in C++
            if isinstance(method, types.FunctionType):
                source = (
                    None
                    if self.source is None
                    else AttrSource(AttrSource(self.source, "__class__"), name)
                )
                # TODO(jansel): add a guard to check for monkey patching?
                return UserMethodVariable(method, self, source=source).call_function(
                    tx, args, kwargs
                )

            if method is list.__len__ and self.source and not (args or kwargs):
                install_guard(self.source.make_guard(GuardBuilder.SEQUENCE_LENGTH))
                return ConstantVariable(len(self.value))

        return super().call_method(tx, name, args, kwargs)

    def method_setattr_standard(self, tx, name, value):
        try:
            name = name.as_python_constant()
        except NotImplementedError:
            unimplemented(f"non-const setattr name: {name}")
        if not tx.output.side_effects.is_attribute_mutation(self):
            unimplemented(f"setattr({self}, {name}, ...)")

        tx.output.side_effects.store_attr(self, name, value)
        return variables.ConstantVariable(None)

    def needs_slow_setattr(self):
        return not is_standard_setattr(
            inspect.getattr_static(self.value, "__setattr__", None)
        )

    def unpack_var_sequence(self, tx):
        if (
            self.source
            and self._maybe_get_baseclass_method("__iter__") is list.__iter__
            and self._maybe_get_baseclass_method("__len__") is list.__len__
            and self._maybe_get_baseclass_method("__getitem__") is list.__getitem__
        ):
            install_guard(self.source.make_guard(GuardBuilder.SEQUENCE_LENGTH))
            return [
                variables.LazyVariableTracker.create(
                    self.value[k],
                    source=GetItemSource(self.source, k),
                )
                for k in range(len(self.value))
            ]
        return super().unpack_var_sequence(tx)

    def next_variable(self, tx):
        return self.call_method(tx, "__next__", [], {})

    def is_supported_random(self):
        try:
            return self.value in self._supported_random_functions()
        except TypeError:
            # TypeError: unhashable type
            return False

    def call_function(
        self, tx, args: "List[VariableTracker]", kwargs: "Dict[str, VariableTracker]"
    ) -> "VariableTracker":
        from .. import trace_rules
        from .builder import VariableBuilder

        if (
            self.is_supported_random()
            and all(k.is_python_constant() for k in args)
            and all(v.is_python_constant() for v in kwargs.values())
        ):
            args = [x.as_python_constant() for x in args]
            kwargs = {k: v.as_python_constant() for k, v in kwargs.items()}
            random_call_index = len(tx.output.random_calls)
            example_value = self.value(*args, **kwargs)
            source = RandomValueSource(random_call_index)
            tx.output.random_calls.append((self.value, args, kwargs))
            return VariableBuilder(tx, source).wrap_unspecialized_primitive(
                example_value
            )
        elif istype(self.value, types.MethodType):
            func = self.value.__func__
            obj = self.value.__self__
            if (
                func is torch.utils._contextlib._DecoratorContextManager.clone
                and variables.TorchCtxManagerClassVariable.is_matching_cls(
                    obj.__class__
                )
                and not (args or kwargs)
            ):
                return variables.TorchCtxManagerClassVariable(
                    obj.__class__
                ).call_function(tx, args, kwargs)

            if (
                func is torch.autograd.grad_mode.inference_mode.clone
                and obj.__class__ is torch.autograd.grad_mode.inference_mode
            ):
                # simulate the inference_mode.clone implementation
                var = variables.ConstantVariable(obj.mode)
                return variables.TorchCtxManagerClassVariable(
                    obj.__class__
                ).call_function(tx, [var], kwargs)

<<<<<<< HEAD
            func_src = AttrSource(self.source, "__func__") if self.source else None
            func_var = VariableBuilder(tx, func_src)(func)
            obj_src = AttrSource(self.source, "__self__") if self.source else None
=======
            if self.source is None:
                unimplemented(
                    "Sourceless UserDefinedObjectVariable method not supported"
                )
            func_src = AttrSource(self.source, "__func__")
            func_var = VariableBuilder(tx, func_src)(func)
            obj_src = AttrSource(self.source, "__self__")
>>>>>>> ec00daf4
            obj_var = VariableBuilder(tx, obj_src)(obj)
            return func_var.call_function(tx, [obj_var] + args, kwargs)
        elif (
            istype(self.value, functools.partial)
            and trace_rules.lookup(self.value.func)
            == variables.TorchInGraphFunctionVariable
            and all(
                variables.ConstantVariable.is_literal(v)
                for v in itertools.chain(self.value.args, self.value.keywords.values())
            )
        ):
            if self.source:
                install_guard(
                    AttrSource(self.source, "func").make_guard(GuardBuilder.ID_MATCH),
                    AttrSource(self.source, "args").make_guard(
                        GuardBuilder.CONSTANT_MATCH
                    ),
                    AttrSource(self.source, "keywords").make_guard(
                        GuardBuilder.CONSTANT_MATCH
                    ),
                )

            partial_args = [
                variables.ConstantVariable.create(v) for v in self.value.args
            ]
            partial_args.extend(args)
            partial_kwargs = {
                k: variables.ConstantVariable.create(v)
                for k, v in self.value.keywords.items()
            }
            partial_kwargs.update(kwargs)
            if is_utils_checkpoint(self.value.func):
                return build_checkpoint_variable().call_function(
                    tx, partial_args, partial_kwargs
                )
            return variables.TorchInGraphFunctionVariable(
                self.value.func
            ).call_function(tx, partial_args, partial_kwargs)
        elif callable(self.value):
            if self.source:
                install_guard(self.source.make_guard(GuardBuilder.FUNCTION_MATCH))
            return self.call_method(tx, "__call__", args, kwargs)

        return super().call_function(tx, args, kwargs)

    def _check_for_getattribute(self):
        if object_has_getattribute(self.value):
            unimplemented("UserDefinedObjectVariable with custom __getattribute__")

    def _check_for_getattr(self):
        return get_custom_getattr(self.value)

    def _getattr_static(self, name):
        if (
            isinstance(self.value, (torch.nn.Module, PyTreeSpec))
            or "__slots__" in self.value.__class__.__dict__
            or type(self.value) == threading.local
        ):
            # getattr_static doesn't work on these
            subobj = getattr(self.value, name)
        else:
            subobj = inspect.getattr_static(self.value, name)
        return subobj

    def var_getattr(self, tx, name):
        from .. import trace_rules
        from . import ConstantVariable
        from .builder import VariableBuilder

        value = self.value
        source = AttrSource(self.source, name) if self.source else None
        self._check_for_getattribute()
        getattr_fn = self._check_for_getattr()

        if tx.output.side_effects.has_pending_mutation_of_attr(self, name):
            return tx.output.side_effects.load_attr(self, name)

        try:
            subobj = self._getattr_static(name)
        except AttributeError:
            subobj = NO_SUCH_SUBOBJ
            if isinstance(getattr_fn, types.FunctionType):
                return variables.UserMethodVariable(
                    getattr_fn, self, source=source
                ).call_function(tx, [ConstantVariable.create(name)], {})
            elif getattr_fn is not None:
                unimplemented("UserDefined with non-function __getattr__")

        if isinstance(subobj, property):
            # Rewrite the source being explicit about reading it statically.
            if self.source:
                source = AttrSource(self.source, name, get_static=True)
                source = AttrSource(source, "fget")
            return variables.UserMethodVariable(
                subobj.fget, self, source=source
            ).call_function(tx, [], {})
        elif isinstance(subobj, torch.distributions.utils.lazy_property):
            subobj_var = UserDefinedObjectVariable(subobj, source=source)
            return variables.UserMethodVariable(
                subobj.__get__.__func__, subobj_var, source=source
            ).call_function(tx, [self], {})
        elif isinstance(subobj, staticmethod):
            func = subobj.__get__(self.value)
            if source is not None:
                return trace_rules.lookup(func).create_with_source(func, source=source)
            else:
                return trace_rules.lookup(func)(func)
        elif isinstance(subobj, classmethod):
            return variables.UserMethodVariable(
                subobj.__func__, self.var_getattr(tx, "__class__"), source=source
            )
        elif isinstance(subobj, types.FunctionType) or (
            isinstance(subobj, types.MethodType)
            and isinstance(self.value, torch.nn.Module)
        ):
            # Since we get subobj via self._getattr_static, which may not trigger dynamic lookup.
            # Static lookup can't tell us it's a method or function correctly,
            # so we trigger dynamic lookup here to get the correct type.
            dynamic_subobj = getattr(self.value, name)

            while dynamic_subobj is subobj and hasattr(subobj, "_torchdynamo_inline"):
                subobj = subobj._torchdynamo_inline
                dynamic_subobj = subobj
                source = AttrSource(source, "_torchdynamo_inline") if source else None

            if isinstance(subobj, types.MethodType):
                if dynamic_subobj.__self__ is not self.value:
                    unimplemented("__self__ mismatch for bound method")
                func = subobj.__func__
            else:
                assert isinstance(subobj, types.FunctionType)
                func = subobj

            if inspect.ismethod(dynamic_subobj):
                return variables.UserMethodVariable(func, self, source=source)
            elif inspect.isfunction(dynamic_subobj):
                if is_utils_checkpoint(func):
                    return build_checkpoint_variable(source=source)
                elif source is not None:
                    return trace_rules.lookup(func).create_with_source(
                        func, source=source
                    )
                else:
                    return trace_rules.lookup(func)(func)

        if (
            name in getattr(value, "__dict__", {})
            or ConstantVariable.is_literal(subobj)
            or isinstance(
                subobj,
                (
                    torch.Tensor,
                    torch.nn.Module,
                ),
            )
        ):
            if source:
                install_guard(source.make_guard(GuardBuilder.HASATTR))
                return VariableBuilder(tx, source)(subobj)
            elif ConstantVariable.is_literal(subobj):
                return ConstantVariable.create(subobj)

        if (
            name not in getattr(value, "__dict__", {})
            and type(value).__module__.startswith("torch.")
            and "torch.optim" not in type(value).__module__
            and not callable(value)
            and not isinstance(subobj, types.MethodDescriptorType)
        ):
            if not source:
                assert getattr(
                    importlib.import_module(type(value).__module__),
                    type(value).__name__,
                ) is type(value)
                source = AttrSource(
                    AttrSource(
                        tx.import_source(type(value).__module__), type(value).__name__
                    ),
                    name,
                )

            return VariableBuilder(tx, source)(subobj)
        options = {"source": source}
        if isinstance(
            subobj,
            (
                torch.distributions.constraints._Interval,
                torch.distributions.constraints._Real,
                torch.distributions.constraints.Constraint,
            ),
        ):
            return UserDefinedObjectVariable(subobj, **options)
        elif isinstance(self.value, torch.nn.Module) and name in all_hook_names:
            assert isinstance(subobj, collections.OrderedDict)
            if not subobj:
                return variables.ConstDictVariable(
                    subobj, collections.OrderedDict, **options
                )

        if name == "__class__":
            return UserDefinedClassVariable(type(self.value), **options)

        return variables.GetAttrVariable(self, name, **options)

    def call_hasattr(self, tx, name: str) -> "VariableTracker":
        if tx.output.side_effects.is_attribute_mutation(self):
            try:
                result = tx.output.side_effects.load_attr(self, name, deleted_ok=True)
                return variables.ConstantVariable.create(
                    not isinstance(result, variables.DeletedVariable)
                )
            except KeyError:
                pass
        if self.source:
            install_guard(
                AttrSource(self.source, name).make_guard(GuardBuilder.HASATTR)
            )
        if self._check_for_getattribute() or self._check_for_getattr():
            unimplemented("hasattr with custom __getattr__")

        try:
            self._getattr_static(name)
            return variables.ConstantVariable.create(True)
        except AttributeError:
            return variables.ConstantVariable.create(False)

    def odict_getitem(self, tx, key):
        from .builder import VariableBuilder
        from .dicts import is_hashable

        # TODO this should probably be merged with the dict handling

        index = (
            key.source
            if is_hashable(key) and key.source is not None
            else key.as_python_constant()
        )

        return VariableBuilder(
            tx,
            ODictGetItemSource(self.source, index),
        )(collections.OrderedDict.__getitem__(self.value, key.as_python_constant()))


class KeyedJaggedTensorVariable(UserDefinedObjectVariable):
    @staticmethod
    def is_matching_object(obj):
        mod = sys.modules.get("torchrec.sparse.jagged_tensor")
        return mod is not None and type(obj) is mod.KeyedJaggedTensor

    def __init__(self, value, **kwargs):
        from torchrec.sparse.jagged_tensor import KeyedJaggedTensor

        assert type(value) is KeyedJaggedTensor
        super().__init__(value, **kwargs)

    def var_getattr(self, tx, name):
        if (
            torch._dynamo.config.force_unspec_int_unbacked_size_like_on_torchrec_kjt
            and self.source is not None
            and name in ("_length_per_key", "_offset_per_key")
        ):
            with TracingContext.patch(force_unspec_int_unbacked_size_like=True):
                return super().var_getattr(tx, name)
        return super().var_getattr(tx, name)


class RemovableHandleVariable(VariableTracker):
    REMOVED = -1

    def __init__(
        self,
        mutable_local=None,
        # index of the registration in the side_effects owned register_hook/handle list, used during removal.
        idx=None,
        **kwargs,
    ):
        super().__init__(**kwargs)
        self.mutable_local = mutable_local
        self.idx = idx

    def call_method(self, tx, method_name, args, kwargs):
        if method_name == "remove":
            if self.idx != self.REMOVED:
                tx.output.side_effects.remove_hook(self.idx)
                self.idx = self.REMOVED
            return variables.ConstantVariable.create(None)
        super().call_method(tx, method_name, args, kwargs)

    def reconstruct(self, codegen):
        if self.idx == self.REMOVED:
            # Hook has already been removed, return a dummy handle
            codegen.load_import_from("torch._dynamo.utils", "invalid_removeable_handle")
            codegen.extend_output(create_call_function(0, True))
            return
        # unreachable due to codegen.add_cache() when the hook is installed
        super().reconstruct(codegen)<|MERGE_RESOLUTION|>--- conflicted
+++ resolved
@@ -708,11 +708,6 @@
                     obj.__class__
                 ).call_function(tx, [var], kwargs)
 
-<<<<<<< HEAD
-            func_src = AttrSource(self.source, "__func__") if self.source else None
-            func_var = VariableBuilder(tx, func_src)(func)
-            obj_src = AttrSource(self.source, "__self__") if self.source else None
-=======
             if self.source is None:
                 unimplemented(
                     "Sourceless UserDefinedObjectVariable method not supported"
@@ -720,7 +715,6 @@
             func_src = AttrSource(self.source, "__func__")
             func_var = VariableBuilder(tx, func_src)(func)
             obj_src = AttrSource(self.source, "__self__")
->>>>>>> ec00daf4
             obj_var = VariableBuilder(tx, obj_src)(obj)
             return func_var.call_function(tx, [obj_var] + args, kwargs)
         elif (
