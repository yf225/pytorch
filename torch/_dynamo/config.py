--- conflicted
+++ resolved
@@ -222,15 +222,13 @@
 # about optimize_ddp behavior.
 optimize_ddp = True
 
-<<<<<<< HEAD
-lazy_scheduler_compile_fn = None
-=======
 # If True, delays DDPOptimizer submodule compilation to 1st run of the model,
 # so that real tensor strides are used in all submodules
 # (instead of using FakeTensor strides which can differ from real tensor strides and causes error in some cases).
 # This feature is not hardened yet and it's known to cause issues to some models, so False by default.
 optimize_ddp_lazy_compile = False
->>>>>>> 848cfe8d
+
+lazy_scheduler_compile_fn = None
 
 # Whether to skip guarding on FSDP-managed modules
 skip_fsdp_guards = True
