# How to test the full CI matrix on the current PR
# ================================================
# Search for `PR_CI_COVERAGE_SETTING` in this file, and change it to
# `run_all_jobs` to test the full CI matrix. Make sure to change it
# back to `run_high_signal_jobs_only` when the full CI matrix passes
# and you are ready to merge the PR, otherwise the
# `please_revert_change_to_PR_CI_COVERAGE_SETTING` job will complain.

# How to update Docker image version
# ==================================
# Please search and update ":{previous_version}" in this file to the new
# version number, and **ALSO** update the version number below:
# PyTorchDockerVersion:285
# Caffe2DockerVersion:238

run_all_jobs: &run_all_jobs
  filters:
    branches:
      ignore:
        - none

run_high_signal_jobs_only: &run_high_signal_jobs_only
  filters:
    branches:
      only:
        - master

PR_CI_COVERAGE_SETTING: &PR_CI_COVERAGE_SETTING
  # Change to `run_all_jobs` if you want to test the full CI matrix.
  # Change back to `run_high_signal_jobs_only` when you are ready to merge the PR.
  <<: *run_all_jobs

docker_config_defaults: &docker_config_defaults
  user: jenkins
  aws_auth:
    # This IAM user only allows read-write access to ECR
    aws_access_key_id: ${CIRCLECI_AWS_ACCESS_KEY_FOR_ECR_READ_WRITE_V3}
    aws_secret_access_key: ${CIRCLECI_AWS_SECRET_KEY_FOR_ECR_READ_WRITE_V3}

# NOTE: We only perform the merge in build step and not in test step, because
# all source files will be shared from build to test
install_official_git_client: &install_official_git_client
  name: Install Official Git Client
  no_output_timeout: "1h"
  command: |
    set -e
    sudo apt-get -qq update
    sudo apt-get -qq install openssh-client git

install_doc_push_script: &install_doc_push_script
  name: Install the doc push script
  no_output_timeout: "2m"
  command: |
    cat >/home/circleci/project/doc_push_script.sh <<EOL
    # =================== The following code **should** be executed inside Docker container ===================

    # This is where the local pytorch install in the docker image is located
    pt_checkout="/var/lib/jenkins/workspace"

    # Since we're cat-ing this file, we need to escape all $'s
    echo "doc_push_script.sh: Invoked with \$*"

    git clone https://yf225:${GITHUB_PYTORCHBOT_TOKEN}@github.com/pytorch/pytorch.github.io -b site
    pushd pytorch.github.io

    set -ex

    # Argument 1: Where to copy the built documentation to
    # (pytorch.github.io/$install_path)
    install_path="\$1"
    if [ -z "\$install_path" ]; then
    echo "error: doc_push_script.sh: install_path (arg1) not specified"
      exit 1
    fi

    # Argument 2: What version of the docs we are building.
    version="\$2"
    if [ -z "\$version" ]; then
    echo "error: doc_push_script.sh: version (arg2) not specified"
      exit 1
    fi

    is_master_doc=false
    if [ "\$version" == "master" ]; then
      is_master_doc=true
    fi

    # Argument 3: (optional) If present, we will NOT do any pushing. Used for testing.
    dry_run=false
    if [ "\$3" != "" ]; then
      dry_run=true
    fi

    echo "install_path: \$install_path  version: \$version  dry_run: \$dry_run"

    export LC_ALL=C
    export PATH=/opt/conda/bin:$PATH

    rm -rf pytorch || true

    # Get all the documentation sources, put them in one place
    pushd "\$pt_checkout"
    git clone https://github.com/pytorch/vision
    pushd vision
    conda install -q pillow
    time python setup.py install
    popd
    pushd docs
    rm -rf source/torchvision
    cp -a ../vision/docs/source source/torchvision

    # Build the docs
    pip -q install -r requirements.txt || true
    if [ "\$is_master_doc" = true ]; then
      make html
    else
      make html-stable
    fi

    # Move them into the docs repo
    popd
    popd
    git rm -rf "\$install_path" || true
    mv "\$pt_checkout/docs/build/html" "\$install_path"

    # Add the version handler by search and replace.
    # XXX: Consider moving this to the docs Makefile or site build
    if [ "\$is_master_doc" = true ]; then
      find "\$install_path" -name "*.html" -print0 | xargs -0 perl -pi -w -e "s@master\s+\((\d\.\d\.[A-Fa-f0-9]+\+[A-Fa-f0-9]+)\s+\)@<a href='http://pytorch.org/docs/versions.html'>\1 \&#x25BC</a>@g"
    else
      find "\$install_path" -name "*.html" -print0 | xargs -0 perl -pi -w -e "s@master\s+\((\d\.\d\.[A-Fa-f0-9]+\+[A-Fa-f0-9]+)\s+\)@<a href='http://pytorch.org/docs/versions.html'>\$version \&#x25BC</a>@g"
    fi

    git add "\$install_path" || true
    git status
    git config user.email "soumith+bot@pytorch.org"
    git config user.name "pytorchbot"
    # If there aren't changes, don't make a commit; push is no-op
    git commit -m "auto-generating sphinx docs" || true
    git status

    if [ "\$dry_run" = false ]; then
      echo "Pushing to pytorch.github.io:site"
      git push origin site
    else
      echo "Skipping push due to dry_run"
    fi

    popd
    # =================== The above code **should** be executed inside Docker container ===================
    EOL
    chmod +x /home/circleci/project/doc_push_script.sh

setup_ci_environment: &setup_ci_environment
  name: Set Up CI Environment
  no_output_timeout: "1h"
  command: |
    set -e

    curl -L https://nvidia.github.io/nvidia-docker/gpgkey | sudo apt-key add -
    echo "deb https://nvidia.github.io/libnvidia-container/ubuntu14.04/amd64 /" | sudo tee -a /etc/apt/sources.list.d/nvidia-docker.list
    echo "deb https://nvidia.github.io/nvidia-container-runtime/ubuntu14.04/amd64 /" | sudo tee -a /etc/apt/sources.list.d/nvidia-docker.list
    echo "deb https://nvidia.github.io/nvidia-docker/ubuntu14.04/amd64 /" | sudo tee -a /etc/apt/sources.list.d/nvidia-docker.list

    sudo apt-get -qq update
    sudo apt-get -qq remove linux-image-generic linux-headers-generic linux-generic
    sudo apt-get -qq install \
      linux-headers-$(uname -r) \
      linux-image-generic \
      moreutils \
      nvidia-docker2 \
      expect-dev

    sudo pkill -SIGHUP dockerd

    sudo pip -q install awscli==1.16.35

    if [ -n "${USE_CUDA_DOCKER_RUNTIME}" ]; then
      wget 'https://s3.amazonaws.com/ossci-linux/nvidia_driver/NVIDIA-Linux-x86_64-410.79.run'
      sudo /bin/bash ./NVIDIA-Linux-x86_64-410.79.run -s --no-drm
      nvidia-smi
    fi

    if [[ "${JOB_BASE_NAME}" == *-build ]]; then
      echo "declare -x IN_CIRCLECI=1" > /home/circleci/project/env
      echo "declare -x COMMIT_SOURCE=${CIRCLE_BRANCH}" >> /home/circleci/project/env
      echo "declare -x PYTHON_VERSION=${PYTHON_VERSION}" >> /home/circleci/project/env
      echo "declare -x SCCACHE_BUCKET=ossci-compiler-cache-circleci-v2" >> /home/circleci/project/env
      if [ -n "${USE_CUDA_DOCKER_RUNTIME}" ]; then
        echo "declare -x TORCH_CUDA_ARCH_LIST=5.2" >> /home/circleci/project/env
      fi
      export SCCACHE_MAX_JOBS=`expr $(nproc) - 1`
      export MEMORY_LIMIT_MAX_JOBS=8  # the "large" resource class on CircleCI has 32 CPU cores, if we use all of them we'll OOM
      export MAX_JOBS=$(( ${SCCACHE_MAX_JOBS} > ${MEMORY_LIMIT_MAX_JOBS} ? ${MEMORY_LIMIT_MAX_JOBS} : ${SCCACHE_MAX_JOBS} ))
      echo "declare -x MAX_JOBS=${MAX_JOBS}" >> /home/circleci/project/env

      if [[ "${JOB_BASE_NAME}" == *xla* ]]; then
        # This IAM user allows write access to S3 bucket for sccache & bazels3cache
        echo "declare -x AWS_ACCESS_KEY_ID=${CIRCLECI_AWS_ACCESS_KEY_FOR_SCCACHE_AND_XLA_BAZEL_S3_BUCKET_V1}" >> /home/circleci/project/env
        echo "declare -x AWS_SECRET_ACCESS_KEY=${CIRCLECI_AWS_SECRET_KEY_FOR_SCCACHE_AND_XLA_BAZEL_S3_BUCKET_V1}" >> /home/circleci/project/env
      else
        # This IAM user allows write access to S3 bucket for sccache
        echo "declare -x AWS_ACCESS_KEY_ID=${CIRCLECI_AWS_ACCESS_KEY_FOR_SCCACHE_S3_BUCKET_V3}" >> /home/circleci/project/env
        echo "declare -x AWS_SECRET_ACCESS_KEY=${CIRCLECI_AWS_SECRET_KEY_FOR_SCCACHE_S3_BUCKET_V3}" >> /home/circleci/project/env
      fi
    fi

    # This IAM user only allows read-write access to ECR
    export AWS_ACCESS_KEY_ID=${CIRCLECI_AWS_ACCESS_KEY_FOR_ECR_READ_WRITE_V3}
    export AWS_SECRET_ACCESS_KEY=${CIRCLECI_AWS_SECRET_KEY_FOR_ECR_READ_WRITE_V3}
    eval $(aws ecr get-login --region us-east-1 --no-include-email)

macos_brew_update: &macos_brew_update
  name: Brew update and install moreutils, expect and libomp
  no_output_timeout: "1h"
  command: |
    set -ex
    pwd
    ls -lah
    # moreutils installs a `parallel` executable by default, which conflicts
    # with the executable from the GNU `parallel`, so we must unlink GNU
    # `parallel` first, and relink it afterwards
    brew update
    brew unlink parallel
    brew install moreutils
    brew link parallel --overwrite
    brew install expect
    brew install libomp


##############################################################################
# Linux build defaults
##############################################################################

pytorch_linux_build_defaults: &pytorch_linux_build_defaults
  resource_class: large
  machine:
    image: default
  steps:
  - run:
      <<: *install_official_git_client
  - checkout
  - run:
      <<: *setup_ci_environment
  - run:
      name: Build
      no_output_timeout: "1h"
      command: |
        set -e
        # Pull Docker image and run build
        echo "DOCKER_IMAGE: "${DOCKER_IMAGE}
        docker pull ${DOCKER_IMAGE} >/dev/null
        export id=$(docker run -t -d -w /var/lib/jenkins ${DOCKER_IMAGE})

        git submodule sync && git submodule update -q --init

        docker cp /home/circleci/project/. $id:/var/lib/jenkins/workspace

        export COMMAND='((echo "export JOB_BASE_NAME=${JOB_BASE_NAME}" && echo "source ./workspace/env" && echo "sudo chown -R jenkins workspace && cd workspace && .jenkins/pytorch/build.sh") | docker exec -u jenkins -i "$id" bash) 2>&1'
        echo ${COMMAND} > ./command.sh && unbuffer bash ./command.sh | ts

        # Push intermediate Docker image for next phase to use
        if [ -z "${BUILD_ONLY}" ]; then
          export COMMIT_DOCKER_IMAGE=${DOCKER_IMAGE}-${CIRCLE_SHA1}
          docker commit "$id" ${COMMIT_DOCKER_IMAGE}
          docker push ${COMMIT_DOCKER_IMAGE}
        fi

pytorch_linux_test_defaults: &pytorch_linux_test_defaults
  machine:
    image: default
  steps:
  - run:
      <<: *setup_ci_environment
  - run:
      name: Test
      no_output_timeout: "90m"
      command: |
        set -e
        export COMMIT_DOCKER_IMAGE=${DOCKER_IMAGE}-${CIRCLE_SHA1}
        echo "DOCKER_IMAGE: "${COMMIT_DOCKER_IMAGE}
        docker pull ${COMMIT_DOCKER_IMAGE} >/dev/null
        if [ -n "${USE_CUDA_DOCKER_RUNTIME}" ]; then
          export id=$(docker run --runtime=nvidia -t -d -w /var/lib/jenkins ${COMMIT_DOCKER_IMAGE})
        else
          export id=$(docker run -t -d -w /var/lib/jenkins ${COMMIT_DOCKER_IMAGE})
        fi
        if [ -n "${MULTI_GPU}" ]; then
          export COMMAND='((echo "export JOB_BASE_NAME=${JOB_BASE_NAME}" && echo "source ./workspace/env" && echo "sudo chown -R jenkins workspace && cd workspace && .jenkins/pytorch/multigpu-test.sh") | docker exec -u jenkins -i "$id" bash) 2>&1'
        else
          export COMMAND='((echo "export JOB_BASE_NAME=${JOB_BASE_NAME}" && echo "source ./workspace/env" && echo "sudo chown -R jenkins workspace && cd workspace && .jenkins/pytorch/test.sh") | docker exec -u jenkins -i "$id" bash) 2>&1'
        fi
        echo ${COMMAND} > ./command.sh && unbuffer bash ./command.sh | ts

caffe2_linux_build_defaults: &caffe2_linux_build_defaults
  resource_class: large
  machine:
    image: default
  steps:
  - run:
      <<: *install_official_git_client
  - checkout
  - run:
      <<: *setup_ci_environment
  - run:
      name: Build
      no_output_timeout: "1h"
      command: |
        set -e
        cat >/home/circleci/project/ci_build_script.sh <<EOL
        # =================== The following code will be executed inside Docker container ===================
        set -ex
        export BUILD_ENVIRONMENT="$BUILD_ENVIRONMENT"

        # Reinitialize submodules
        git submodule sync && git submodule update -q --init --recursive

        # conda must be added to the path for Anaconda builds (this location must be
        # the same as that in install_anaconda.sh used to build the docker image)
        if [[ "${BUILD_ENVIRONMENT}" == conda* ]]; then
          export PATH=/opt/conda/bin:$PATH
          sudo chown -R jenkins:jenkins '/opt/conda'
        fi

        # Build
        ./.jenkins/caffe2/build.sh

        # Show sccache stats if it is running
        if pgrep sccache > /dev/null; then
          sccache --show-stats
        fi
        # =================== The above code will be executed inside Docker container ===================
        EOL
        chmod +x /home/circleci/project/ci_build_script.sh

        echo "DOCKER_IMAGE: "${DOCKER_IMAGE}
        docker pull ${DOCKER_IMAGE} >/dev/null
        export id=$(docker run -t -d -w /var/lib/jenkins ${DOCKER_IMAGE})
        docker cp /home/circleci/project/. $id:/var/lib/jenkins/workspace

        export COMMAND='((echo "source ./workspace/env" && echo "sudo chown -R jenkins workspace && cd workspace && ./ci_build_script.sh") | docker exec -u jenkins -i "$id" bash) 2>&1'
        echo ${COMMAND} > ./command.sh && unbuffer bash ./command.sh | ts

        # Push intermediate Docker image for next phase to use
        if [ -z "${BUILD_ONLY}" ]; then
          if [[ "$BUILD_ENVIRONMENT" == *cmake* ]]; then
            export COMMIT_DOCKER_IMAGE=${DOCKER_IMAGE}-cmake-${CIRCLE_SHA1}
          else
            export COMMIT_DOCKER_IMAGE=${DOCKER_IMAGE}-${CIRCLE_SHA1}
          fi
          docker commit "$id" ${COMMIT_DOCKER_IMAGE}
          docker push ${COMMIT_DOCKER_IMAGE}
        fi

caffe2_linux_test_defaults: &caffe2_linux_test_defaults
  machine:
    image: default
  steps:
  - run:
      <<: *setup_ci_environment
  - run:
      name: Test
      no_output_timeout: "1h"
      command: |
        set -e
        # TODO: merge this into Caffe2 test.sh
        cat >/home/circleci/project/ci_test_script.sh <<EOL
        # =================== The following code will be executed inside Docker container ===================
        set -ex

        export BUILD_ENVIRONMENT="$BUILD_ENVIRONMENT"

        # libdc1394 (dependency of OpenCV) expects /dev/raw1394 to exist...
        sudo ln /dev/null /dev/raw1394

        # conda must be added to the path for Anaconda builds (this location must be
        # the same as that in install_anaconda.sh used to build the docker image)
        if [[ "${BUILD_ENVIRONMENT}" == conda* ]]; then
          export PATH=/opt/conda/bin:$PATH
        fi

        # Upgrade SSL module to avoid old SSL warnings
        pip -q install --user --upgrade pyOpenSSL ndg-httpsclient pyasn1

        pip -q install --user -b /tmp/pip_install_onnx "file:///var/lib/jenkins/workspace/third_party/onnx#egg=onnx"

        # Build
        ./.jenkins/caffe2/test.sh

        # Remove benign core dumps.
        # These are tests for signal handling (including SIGABRT).
        rm -f ./crash/core.fatal_signal_as.*
        rm -f ./crash/core.logging_test.*
        # =================== The above code will be executed inside Docker container ===================
        EOL
        chmod +x /home/circleci/project/ci_test_script.sh

        if [[ "$BUILD_ENVIRONMENT" == *cmake* ]]; then
          export COMMIT_DOCKER_IMAGE=${DOCKER_IMAGE}-cmake-${CIRCLE_SHA1}
        else
          export COMMIT_DOCKER_IMAGE=${DOCKER_IMAGE}-${CIRCLE_SHA1}
        fi
        echo "DOCKER_IMAGE: "${COMMIT_DOCKER_IMAGE}
        docker pull ${COMMIT_DOCKER_IMAGE} >/dev/null
        if [ -n "${USE_CUDA_DOCKER_RUNTIME}" ]; then
          export id=$(docker run --runtime=nvidia -t -d -w /var/lib/jenkins ${COMMIT_DOCKER_IMAGE})
        else
          export id=$(docker run -t -d -w /var/lib/jenkins ${COMMIT_DOCKER_IMAGE})
        fi
        docker cp /home/circleci/project/. "$id:/var/lib/jenkins/workspace"

        export COMMAND='((echo "source ./workspace/env" && echo "sudo chown -R jenkins workspace && cd workspace && ./ci_test_script.sh") | docker exec -u jenkins -i "$id" bash) 2>&1'
        echo ${COMMAND} > ./command.sh && unbuffer bash ./command.sh | ts


##############################################################################
# Macos build defaults
##############################################################################

caffe2_macos_build_defaults: &caffe2_macos_build_defaults
  macos:
    xcode: "9.0"
  steps:
    - checkout
    - run:
        <<: *macos_brew_update
    - run:
        name: Build
        no_output_timeout: "1h"
        command: |
          set -e

          export IN_CIRCLECI=1

          brew install cmake

          # Reinitialize submodules
          git submodule sync && git submodule update -q --init --recursive

          # Reinitialize path (see man page for path_helper(8))
          eval `/usr/libexec/path_helper -s`

          # Use Homebrew Python if configured to do so
          if [ "${PYTHON_INSTALLATION}" == "homebrew" ]; then
            export PATH=/usr/local/opt/python/libexec/bin:/usr/local/bin:$PATH
          fi

          pip -q install numpy

          # Install Anaconda if we need to
          if [ -n "${CAFFE2_USE_ANACONDA}" ]; then
            rm -rf ${TMPDIR}/anaconda
            curl -o ${TMPDIR}/conda.sh https://repo.continuum.io/miniconda/Miniconda${ANACONDA_VERSION}-latest-MacOSX-x86_64.sh
            chmod +x ${TMPDIR}/conda.sh
            /bin/bash ${TMPDIR}/conda.sh -b -p ${TMPDIR}/anaconda
            rm -f ${TMPDIR}/conda.sh
            export PATH="${TMPDIR}/anaconda/bin:${PATH}"
            source ${TMPDIR}/anaconda/bin/activate
          fi

          # Install sccache
          sudo curl https://s3.amazonaws.com/ossci-macos/sccache --output /usr/local/bin/sccache
          sudo chmod +x /usr/local/bin/sccache
          export SCCACHE_BUCKET=ossci-compiler-cache-circleci-v2

          # This IAM user allows write access to S3 bucket for sccache
          export AWS_ACCESS_KEY_ID=${CIRCLECI_AWS_ACCESS_KEY_FOR_SCCACHE_S3_BUCKET_V3}
          export AWS_SECRET_ACCESS_KEY=${CIRCLECI_AWS_SECRET_KEY_FOR_SCCACHE_S3_BUCKET_V3}

          export SCCACHE_BIN=${PWD}/sccache_bin
          mkdir -p ${SCCACHE_BIN}
          if which sccache > /dev/null; then
            printf "#!/bin/sh\nexec sccache $(which clang++) \$*" > "${SCCACHE_BIN}/clang++"
            chmod a+x "${SCCACHE_BIN}/clang++"

            printf "#!/bin/sh\nexec sccache $(which clang) \$*" > "${SCCACHE_BIN}/clang"
            chmod a+x "${SCCACHE_BIN}/clang"

            export PATH="${SCCACHE_BIN}:$PATH"
          fi

          # Build
          if [ "${BUILD_IOS:-0}" -eq 1 ]; then
            unbuffer scripts/build_ios.sh 2>&1 | ts
          elif [ -n "${CAFFE2_USE_ANACONDA}" ]; then
            # All conda build logic should be in scripts/build_anaconda.sh
            unbuffer scripts/build_anaconda.sh 2>&1 | ts
          else
            unbuffer scripts/build_local.sh 2>&1 | ts
          fi

          # Show sccache stats if it is running
          if which sccache > /dev/null; then
            sccache --show-stats
          fi



##############################################################################
# Binary build (nightlies nightly build) defaults
# The binary builds use the docker executor b/c at time of writing the machine
# executor is limited to only two cores and is painfully slow (4.5+ hours per
# GPU build). But the docker executor cannot be run with --runtime=nvidia, and
# so the binary test/upload jobs must run on a machine executor. The package
# built in the build job is persisted to the workspace, which the test jobs
# expect. The test jobs just run a few quick smoke tests (very similar to the
# second-round-user-facing smoke tests above) and then upload the binaries to
# their final locations. The upload part requires credentials that should only
# be available to org-members.
##############################################################################
binary_populate_env: &binary_populate_env
  name: Set up env
  command: |
    set -ex

    # We need to write an envfile to persist these variables to following
    # steps, but the location of the envfile depends on the circleci executor
    if [[ "$(uname)" == Darwin ]]; then
      # macos executor (builds and tests)
      workdir="/Users/distiller/project"
    elif [[ -d "/home/circleci/project" ]]; then
      # machine executor (binary tests)
      workdir="/home/circleci/project"
    else
      # docker executor (binary builds)
      workdir="/"
    fi
    envfile="$workdir/env"
    touch "$envfile"
    chmod +x "$envfile"

    # Parse the JOB_BASE_NAME to package type, python, and cuda
    configs=($JOB_BASE_NAME)
    export PACKAGE_TYPE="${configs[0]}"
    export DESIRED_PYTHON="${configs[1]}"
    export DESIRED_CUDA="${configs[2]}"
    if [[ "$PACKAGE_TYPE" == 'libtorch' ]]; then
      export BUILD_PYTHONLESS=1
    fi

    # Pick docker image
    if [[ "$PACKAGE_TYPE" == conda ]]; then
      export DOCKER_IMAGE="soumith/conda-cuda"
    elif [[ "$DESIRED_CUDA" == cpu ]]; then
      export DOCKER_IMAGE="soumith/manylinux-cuda80"
    else
      export DOCKER_IMAGE="soumith/manylinux-cuda${DESIRED_CUDA:2}"
    fi

    # We put this here so that OVERRIDE_PACKAGE_VERSION below can read from it
    export PYTORCH_BUILD_VERSION="1.0.0.dev$(date +%Y%m%d)"
    export PYTORCH_BUILD_NUMBER=1

    cat >>"$envfile" <<EOL
    # =================== The following code will be executed inside Docker container ===================
    export PACKAGE_TYPE="$PACKAGE_TYPE"
    export DESIRED_PYTHON="$DESIRED_PYTHON"
    export DESIRED_CUDA="$DESIRED_CUDA"
    export LIBTORCH_VARIANT="$LIBTORCH_VARIANT"
    export BUILD_PYTHONLESS="$BUILD_PYTHONLESS"

    export DATE=today
    export NIGHTLIES_DATE_PREAMBLE=1.0.0.dev
    export PYTORCH_BUILD_VERSION="$PYTORCH_BUILD_VERSION"
    export PYTORCH_BUILD_NUMBER="$PYTORCH_BUILD_NUMBER"
    export OVERRIDE_PACKAGE_VERSION="$PYTORCH_BUILD_VERSION"

    export TORCH_PACKAGE_NAME='torch-nightly'
    export TORCH_CONDA_BUILD_FOLDER='pytorch-nightly'

    export NO_FBGEMM=1
    export PIP_UPLOAD_FOLDER='nightly/'
    export DOCKER_IMAGE="$DOCKER_IMAGE"

    export workdir="$workdir"
    export MAC_PACKAGE_WORK_DIR="$workdir"
    export PYTORCH_ROOT="$workdir/pytorch"
    export BUILDER_ROOT="$workdir/builder"
    export MINICONDA_ROOT="$workdir/miniconda"
    export PYTORCH_FINAL_PACKAGE_DIR="$workdir/final_pkgs"

    export CIRCLE_TAG="$CIRCLE_TAG"
    export CIRCLE_SHA1="$CIRCLE_SHA1"
    export CIRCLE_PR_NUMBER="$CIRCLE_PR_NUMBER"
    export CIRCLE_BRANCH="$CIRCLE_BRANCH"
    # =================== The above code will be executed inside Docker container ===================
    EOL

    echo 'retry () {' >> "$envfile"
    echo '    $*  || (sleep 1 && $*) || (sleep 2 && $*) || (sleep 4 && $*) || (sleep 8 && $*)' >> "$envfile"
    echo '}' >> "$envfile"
    echo 'export -f retry' >> "$envfile"

    cat "$envfile"

binary_checkout: &binary_checkout
  name: Checkout
  command: |
    set -ex
    # This step runs on multiple executors with different envfile locations
    if [[ "$(uname)" == Darwin ]]; then
      source "/Users/distiller/project/env"
    elif [[ -d "/home/circleci/project" ]]; then
      # machine executor (binary tests)
      source "/home/circleci/project/env"
    else
      # docker executor (binary builds)
      source "/env"
    fi

    # Clone the Pytorch branch
    git clone https://github.com/pytorch/pytorch.git "$PYTORCH_ROOT"
    pushd "$PYTORCH_ROOT"
    if [[ -n "$CIRCLE_PR_NUMBER" ]]; then
      # "smoke" binary build on PRs
      git fetch --force origin "pull/${CIRCLE_PR_NUMBER}/head:remotes/origin/pull/${CIRCLE_PR_NUMBER}"
      git reset --hard "$CIRCLE_SHA1"
      git checkout -q -B "$CIRCLE_BRANCH"
      git reset --hard "$CIRCLE_SHA1"
    fi
    git submodule update --init --recursive
    echo "Using Pytorch from "
    git log --max-count 1
    popd

    # Clone the Builder master repo
    git clone -q https://github.com/pytorch/builder.git "$BUILDER_ROOT"
    pushd "$BUILDER_ROOT"
    echo "Using builder from "
    git log --max-count 1
    popd

binary_install_miniconda: &binary_install_miniconda
  name: Install miniconda
  no_output_timeout: "1h"
  command: |
    set -ex
    # This step runs on multiple executors with different envfile locations
    if [[ "$(uname)" == Darwin ]]; then
      source "/Users/distiller/project/env"
    elif [[ -d "/home/circleci/project" ]]; then
      # machine executor (binary tests)
      source "/home/circleci/project/env"
    else
      # docker executor (binary builds)
      source "/env"
    fi

    conda_sh="$workdir/install_miniconda.sh"
    if [[ "$(uname)" == Darwin ]]; then
      curl -o "$conda_sh" https://repo.continuum.io/miniconda/Miniconda3-latest-MacOSX-x86_64.sh
    else
      curl -o "$conda_sh" https://repo.continuum.io/miniconda/Miniconda3-latest-Linux-x86_64.sh
    fi
    chmod +x "$conda_sh"
    "$conda_sh" -b -p "$MINICONDA_ROOT"
    rm -f "$conda_sh"
    export PATH="$MINICONDA_ROOT/bin:$PATH"
    source "$MINICONDA_ROOT/bin/activate"
    # We can't actually add miniconda to the PATH in the envfile, because that
    # breaks 'unbuffer' in Mac jobs


# This section is used in the binary_test and smoke_test jobs. It expects
# 'binary_populate_env' to have populated /home/circleci/project/env and it
# expects another section to populate /home/circleci/project/ci_test_script.sh
# with the code to run in the docker
binary_run_in_docker: &binary_run_in_docker
  name: Run in docker
  command: |
    # Expect all needed environment variables to be written to this file
    source /home/circleci/project/env
    echo "Running the following code in Docker"
    cat /home/circleci/project/ci_test_script.sh
    set -ex

    # Expect actual code to be written to this file
    chmod +x /home/circleci/project/ci_test_script.sh

    # Run the docker and copy pkgs/env/script into it
    if [ -n "${USE_CUDA_DOCKER_RUNTIME}" ]; then
      export id=$(docker run --runtime=nvidia -t -d "${DOCKER_IMAGE}")
    else
      export id=$(docker run -t -d "${DOCKER_IMAGE}")
    fi
    docker cp /home/circleci/project/. "$id:/circleci_stuff"
    if [[ -d "/home/circleci/project/final_pkgs" ]]; then
      docker cp /home/circleci/project/final_pkgs "$id:/final_pkgs"
    fi

    # Execute the test script that was populated by an earlier section
    export COMMAND='((echo "source /circleci_stuff/env && /circleci_stuff/ci_test_script.sh") | docker exec -i "$id" bash) 2>&1'
    echo ${COMMAND} > ./command.sh && unbuffer bash ./command.sh | ts


# binary linux build defaults
##############################################################################
binary_linux_build: &binary_linux_build
  resource_class: 2xlarge+
  steps:
  - run:
      <<: *binary_populate_env
  - run:
      <<: *binary_checkout

  - run:
      name: Build
      no_output_timeout: "1h"
      command: |
        echo "RUNNING ON $(uname -a) WITH $(nproc) CPUS AND $(free -m)"
        set -ex
        source /env

        # Defaults here so they can be changed in one place
        export MAX_JOBS=12

        # Parse the parameters
        if [[ "$PACKAGE_TYPE" == 'conda' ]]; then
          build_script='conda/build_pytorch.sh'
        elif [[ "$DESIRED_CUDA" == cpu ]]; then
          build_script='manywheel/build_cpu.sh'
        else
          build_script='manywheel/build.sh'
        fi

        # Build the package
        SKIP_ALL_TESTS=1 "/builder/$build_script"
  - persist_to_workspace:
      root: /
      paths: final_pkgs


# This should really just be another step of the binary_linux_build job above.
# This isn't possible right now b/c the build job uses the docker executor
# (otherwise they'd be really really slow) but this one uses the macine
# executor (b/c we have to run the docker with --runtime=nvidia and we can't do
# that on the docker executor)
binary_linux_test: &binary_linux_test
  machine:
    image: default
  steps:
  - run:
      <<: *setup_ci_environment
  - attach_workspace:
      at: /home/circleci/project
  - run:
      <<: *binary_populate_env
  - run:
      name: Prepare test code
      no_output_timeout: "1h"
      command: |
        source /home/circleci/project/env
        cat >/home/circleci/project/ci_test_script.sh <<EOL
        # =================== The following code will be executed inside Docker container ===================
        set -ex

        # Set up Python
        if [[ "$PACKAGE_TYPE" == conda ]]; then
          retry conda create -qyn testenv python="$DESIRED_PYTHON"
          source activate testenv >/dev/null
        elif [[ "$DESIRED_PYTHON" == 2.7mu ]]; then
          export PATH="/opt/python/cp27-cp27mu/bin:\$PATH"
        else
          python_nodot="\$(echo $DESIRED_PYTHON | tr -d m.u)"
          export PATH="/opt/python/cp\$python_nodot-cp\${python_nodot}m/bin:\$PATH"
        fi

        # Clone the Pytorch branch
        git clone https://github.com/pytorch/pytorch.git /pytorch
        pushd /pytorch
        if [[ -n "$CIRCLE_PR_NUMBER" ]]; then
          # "smoke" binary build on PRs
          git fetch --force origin "pull/${CIRCLE_PR_NUMBER}/head:remotes/origin/pull/${CIRCLE_PR_NUMBER}"
          git reset --hard "$CIRCLE_SHA1"
          git checkout -q -B "$CIRCLE_BRANCH"
          git reset --hard "$CIRCLE_SHA1"
        fi
        git submodule update --init --recursive
        popd

        # Clone the Builder master repo
        git clone -q https://github.com/pytorch/builder.git /builder

        # Install the package
        pkg="/final_pkgs/\$(ls /final_pkgs)"
        if [[ "$PACKAGE_TYPE" == conda ]]; then
          conda install -y "\$pkg" --offline
        else
          pip install "\$pkg"
        fi

        # Test the package
        pushd /pytorch
        /builder/run_tests.sh "$PACKAGE_TYPE" "$DESIRED_PYTHON" "$DESIRED_CUDA"
        # =================== The above code will be executed inside Docker container ===================
        EOL
        echo "Prepared script to run in next step"
        cat /home/circleci/project/ci_test_script.sh
  - run:
      <<: *binary_run_in_docker

binary_linux_upload: &binary_linux_upload
  machine:
    image: default
  steps:
  - run:
      <<: *setup_ci_environment
  - attach_workspace:
      at: /home/circleci/project
  - run:
      <<: *binary_populate_env
  - run:
      <<: *binary_install_miniconda
  - run:
      name: Upload
      no_output_timeout: "10m"
      command: |
        source /home/circleci/project/env
        declare -x "AWS_ACCESS_KEY_ID=${PYTORCH_BINARY_AWS_ACCESS_KEY_ID}"
        declare -x "AWS_SECRET_ACCESS_KEY=${PYTORCH_BINARY_AWS_SECRET_ACCESS_KEY}"
        declare -x "CONDA_USERNAME=${PYTORCH_BINARY_PJH5_CONDA_USERNAME}"
        declare -x "CONDA_PASSWORD=${PYTORCH_BINARY_PJH5_CONDA_PASSWORD}"
        set -ex
        export PATH="$MINICONDA_ROOT/bin:$PATH"

        # Upload the package to the final location
        pushd /home/circleci/project/final_pkgs
        if [[ "$PACKAGE_TYPE" == conda ]]; then
          retry conda install -yq anaconda-client
          set +x
          echo 'If there is no more output then logging into Anaconda failed'
          retry timeout 120 \
              yes | anaconda login \
                  --username "$CONDA_USERNAME" \
                  --password "$CONDA_PASSWORD"
          set -x
          anaconda upload "$(ls)" -u pytorch --label main --no-progress --force
        elif [[ "$PACKAGE_TYPE" == libtorch ]]; then
          retry pip install -q awscli
          s3_dir="s3://pytorch/libtorch/${PIP_UPLOAD_FOLDER}${DESIRED_CUDA}/"
          for pkg in $(ls); do
            retry aws s3 cp "$pkg" "$s3_dir" --acl public-read
          done
        else
          retry pip install -q awscli
          s3_dir="s3://pytorch/whl/${PIP_UPLOAD_FOLDER}${DESIRED_CUDA}/"
          retry aws s3 cp "$(ls)" "$s3_dir" --acl public-read
        fi


##############################################################################
# Macos binary build defaults
# The root of everything is /Users/distiller/pytorch-ci-env/workspace
##############################################################################
binary_mac_build: &binary_mac_build
  macos:
    xcode: "9.0"
  steps:
  - run:
      <<: *binary_populate_env
  - run:
      <<: *macos_brew_update
  - run:
      <<: *binary_checkout
  - run:
      <<: *binary_install_miniconda

  - run:
      name: Build
      no_output_timeout: "1h"
      command: |
        set -ex
        source "/Users/distiller/project/env"
        mkdir -p "$PYTORCH_FINAL_PACKAGE_DIR"

        # For some reason `unbuffer` breaks if we change the PATH here, so we
        # write a script with the PATH change in it and unbuffer the whole
        # thing
        build_script="$workdir/build_script.sh"
        touch "$build_script"
        chmod +x "$build_script"

        # Build
        cat >"$build_script" <<EOL
        export PATH="$workdir/miniconda/bin:$PATH"
        if [[ "$PACKAGE_TYPE" == conda ]]; then
          "$workdir/builder/conda/build_pytorch.sh"
        else
          export TORCH_PACKAGE_NAME="$(echo $TORCH_PACKAGE_NAME | tr '-' '_')"
          "$workdir/builder/wheel/build_wheel.sh"
        fi
        EOL
        unbuffer "$build_script" | ts

  - run:
      name: Test
      no_output_timeout: "1h"
      command: |
        set -ex
        source "/Users/distiller/project/env"
        export "PATH=$workdir/miniconda/bin:$PATH"
        pkg="$workdir/final_pkgs/$(ls $workdir/final_pkgs)"

        # Don't test libtorch TODO
        if [[ "$PACKAGE_TYPE" == libtorch ]]; then
          exit 0
        fi

        # Create a new test env TODO cut all this out into a separate test
        # job and have an entirely different miniconda
        source deactivate || true
        conda create -qyn test python="$DESIRED_PYTHON"
        source activate test >/dev/null

        # Install the package
        if [[ "$PACKAGE_TYPE" == conda ]]; then
          conda install -y "$pkg" --offline
        else
          pip install "$pkg" --no-index --no-dependencies -v
        fi

        # Test
        pushd "$workdir/pytorch"
        $workdir/builder/run_tests.sh "$PACKAGE_TYPE" "$DESIRED_PYTHON" "$DESIRED_CUDA"
        popd

  - persist_to_workspace:
      root: /Users/distiller/project
      paths: final_pkgs

binary_mac_upload: &binary_mac_upload
  macos:
    xcode: "9.0"
  steps:
  - run:
      <<: *binary_populate_env
  - run:
      <<: *macos_brew_update
  - run:
      <<: *binary_install_miniconda
  - attach_workspace:
      at: /Users/distiller/project
  - run:
      name: Upload
      no_output_timeout: "10m"
      command: |
        export AWS_ACCESS_KEY_ID="${PYTORCH_BINARY_AWS_ACCESS_KEY_ID}"
        export AWS_SECRET_ACCESS_KEY="${PYTORCH_BINARY_AWS_SECRET_ACCESS_KEY}"
        export CONDA_USERNAME="${PYTORCH_BINARY_PJH5_CONDA_USERNAME}"
        export CONDA_PASSWORD="${PYTORCH_BINARY_PJH5_CONDA_PASSWORD}"
        set -ex
        source "/Users/distiller/project/env"
        export "PATH=$workdir/miniconda/bin:$PATH"

        pushd "$workdir/final_pkgs"
        if [[ "$PACKAGE_TYPE" == conda ]]; then
          retry conda install -yq anaconda-client
          set +x
          echo 'If there is no more output then logging into Anaconda failed'
          retry yes | anaconda login \
                  --username "$CONDA_USERNAME" \
                  --password "$CONDA_PASSWORD"
          set -x
          retry anaconda upload "$(ls)" -u pytorch --label main --no-progress --force
        elif [[ "$PACKAGE_TYPE" == libtorch ]]; then
          retry pip install -q awscli
          s3_dir="s3://pytorch/libtorch/${PIP_UPLOAD_FOLDER}${DESIRED_CUDA}/"
          for pkg in $(ls); do
            retry aws s3 cp "$pkg" "$s3_dir" --acl public-read
          done
        else
          retry pip install -q awscli
          s3_dir="s3://pytorch/whl/${PIP_UPLOAD_FOLDER}${DESIRED_CUDA}/"
          retry aws s3 cp "$(ls)" "$s3_dir" --acl public-read
        fi

# Nighlty build smoke tests defaults
# These are the second-round smoke tests. These make sure that the binaries are
# correct from a user perspective, testing that they exist from the cloud are
# are runnable. Note that the pytorch repo is never cloned into these jobs
##############################################################################
smoke_linux_test: &smoke_linux_test
  machine:
    image: default
  steps:
  - run:
      <<: *install_official_git_client
  - run:
      <<: *setup_ci_environment
  - run:
      <<: *binary_populate_env
  - run:
      name: Test
      no_output_timeout: "1h"
      command: |
        set -ex
        cat >/home/circleci/project/ci_test_script.sh <<EOL
        # The following code will be executed inside Docker container
        set -ex
        git clone https://github.com/pytorch/builder.git /builder
        /builder/smoke_test.sh
        # The above code will be executed inside Docker container
        EOL
  - run:
      <<: *binary_run_in_docker

smoke_mac_test: &smoke_mac_test
  macos:
    xcode: "9.0"
  steps:
    - run:
        <<: *binary_populate_env
    - run:
        <<: *macos_brew_update
    - run:
        name: Build
        no_output_timeout: "1h"
        command: |
          set -ex
          source "/Users/distiller/project/env"
          git clone https://github.com/pytorch/builder.git
          unbuffer ./builder/smoke_test.sh | ts



##############################################################################
##############################################################################
# Job specifications job specs
##############################################################################
##############################################################################
version: 2
jobs:
  # CircleCI config checks:
  please_revert_change_to_PR_CI_COVERAGE_SETTING:
    resource_class: medium
    machine:
      image: default
    steps:
    - checkout
    - run:
        name: Check PR_CI_COVERAGE_SETTING
        no_output_timeout: "1h"
        command: |
          set -e
          while read line; do
            if [[ "$line" == *"<<: *run_all_jobs"* ]] && [[ "$line" != *"IGNORE_MATCH"* ]]; then  # IGNORE_MATCH
              echo "To fix this error, please change \`PR_CI_COVERAGE_SETTING\` to \`run_high_signal_jobs_only\` in .circleci/config.yml"
              exit 1
            fi
          done < .circleci/config.yml

  pytorch_linux_trusty_py2_7_9_build:
    environment:
      JOB_BASE_NAME: pytorch-linux-trusty-py2.7.9-build
      DOCKER_IMAGE: "308535385114.dkr.ecr.us-east-1.amazonaws.com/pytorch/pytorch-linux-trusty-py2.7.9:285"
    <<: *pytorch_linux_build_defaults

  pytorch_linux_trusty_py2_7_9_test:
    environment:
      JOB_BASE_NAME: pytorch-linux-trusty-py2.7.9-test
      DOCKER_IMAGE: "308535385114.dkr.ecr.us-east-1.amazonaws.com/pytorch/pytorch-linux-trusty-py2.7.9:285"
    resource_class: large
    <<: *pytorch_linux_test_defaults

  pytorch_linux_trusty_py2_7_build:
    environment:
      JOB_BASE_NAME: pytorch-linux-trusty-py2.7-build
      DOCKER_IMAGE: "308535385114.dkr.ecr.us-east-1.amazonaws.com/pytorch/pytorch-linux-trusty-py2.7:285"
    <<: *pytorch_linux_build_defaults

  pytorch_linux_trusty_py2_7_test:
    environment:
      JOB_BASE_NAME: pytorch-linux-trusty-py2.7-test
      DOCKER_IMAGE: "308535385114.dkr.ecr.us-east-1.amazonaws.com/pytorch/pytorch-linux-trusty-py2.7:285"
    resource_class: large
    <<: *pytorch_linux_test_defaults

  pytorch_linux_trusty_py3_5_build:
    environment:
      JOB_BASE_NAME: pytorch-linux-trusty-py3.5-build
      DOCKER_IMAGE: "308535385114.dkr.ecr.us-east-1.amazonaws.com/pytorch/pytorch-linux-trusty-py3.5:285"
    <<: *pytorch_linux_build_defaults

  pytorch_linux_trusty_py3_5_test:
    environment:
      JOB_BASE_NAME: pytorch-linux-trusty-py3.5-test
      DOCKER_IMAGE: "308535385114.dkr.ecr.us-east-1.amazonaws.com/pytorch/pytorch-linux-trusty-py3.5:285"
    resource_class: large
    <<: *pytorch_linux_test_defaults

  pytorch_linux_trusty_py3_6_gcc4_8_build:
    environment:
      JOB_BASE_NAME: pytorch-linux-trusty-py3.6-gcc4.8-build
      DOCKER_IMAGE: "308535385114.dkr.ecr.us-east-1.amazonaws.com/pytorch/pytorch-linux-trusty-py3.6-gcc4.8:285"
    <<: *pytorch_linux_build_defaults

  pytorch_linux_trusty_py3_6_gcc4_8_test:
    environment:
      JOB_BASE_NAME: pytorch-linux-trusty-py3.6-gcc4.8-test
      DOCKER_IMAGE: "308535385114.dkr.ecr.us-east-1.amazonaws.com/pytorch/pytorch-linux-trusty-py3.6-gcc4.8:285"
    resource_class: large
    <<: *pytorch_linux_test_defaults

  pytorch_linux_trusty_py3_6_gcc5_4_build:
    environment:
      JOB_BASE_NAME: pytorch-linux-trusty-py3.6-gcc5.4-build
      DOCKER_IMAGE: "308535385114.dkr.ecr.us-east-1.amazonaws.com/pytorch/pytorch-linux-trusty-py3.6-gcc5.4:285"
    <<: *pytorch_linux_build_defaults

  pytorch_linux_trusty_py3_6_gcc5_4_test:
    environment:
      JOB_BASE_NAME: pytorch-linux-trusty-py3.6-gcc5.4-test
      DOCKER_IMAGE: "308535385114.dkr.ecr.us-east-1.amazonaws.com/pytorch/pytorch-linux-trusty-py3.6-gcc5.4:285"
    resource_class: large
    <<: *pytorch_linux_test_defaults

  pytorch_xla_linux_trusty_py3_6_gcc5_4_build:
    environment:
      JOB_BASE_NAME: pytorch-xla-linux-trusty-py3.6-gcc5.4-build
      DOCKER_IMAGE: "308535385114.dkr.ecr.us-east-1.amazonaws.com/pytorch/pytorch-linux-trusty-py3.6-gcc5.4:278"
    <<: *pytorch_linux_build_defaults

  pytorch_xla_linux_trusty_py3_6_gcc5_4_test:
    environment:
      JOB_BASE_NAME: pytorch-xla-linux-trusty-py3.6-gcc5.4-test
      DOCKER_IMAGE: "308535385114.dkr.ecr.us-east-1.amazonaws.com/pytorch/pytorch-linux-trusty-py3.6-gcc5.4:278"
    resource_class: large
    <<: *pytorch_linux_test_defaults

  pytorch_linux_trusty_py3_6_gcc7_build:
    environment:
      JOB_BASE_NAME: pytorch-linux-trusty-py3.6-gcc7-build
      DOCKER_IMAGE: "308535385114.dkr.ecr.us-east-1.amazonaws.com/pytorch/pytorch-linux-trusty-py3.6-gcc7:285"
    <<: *pytorch_linux_build_defaults

  pytorch_linux_trusty_py3_6_gcc7_test:
    environment:
      JOB_BASE_NAME: pytorch-linux-trusty-py3.6-gcc7-test
      DOCKER_IMAGE: "308535385114.dkr.ecr.us-east-1.amazonaws.com/pytorch/pytorch-linux-trusty-py3.6-gcc7:285"
    resource_class: large
    <<: *pytorch_linux_test_defaults

  pytorch_linux_trusty_pynightly_build:
    environment:
      JOB_BASE_NAME: pytorch-linux-trusty-pynightly-build
      DOCKER_IMAGE: "308535385114.dkr.ecr.us-east-1.amazonaws.com/pytorch/pytorch-linux-trusty-pynightly:285"
    <<: *pytorch_linux_build_defaults

  pytorch_linux_trusty_pynightly_test:
    environment:
      JOB_BASE_NAME: pytorch-linux-trusty-pynightly-test
      DOCKER_IMAGE: "308535385114.dkr.ecr.us-east-1.amazonaws.com/pytorch/pytorch-linux-trusty-pynightly:285"
    resource_class: large
    <<: *pytorch_linux_test_defaults

  pytorch_linux_xenial_py3_clang5_asan_build:
    environment:
      JOB_BASE_NAME: pytorch-linux-xenial-py3-clang5-asan-build
      DOCKER_IMAGE: "308535385114.dkr.ecr.us-east-1.amazonaws.com/pytorch/pytorch-linux-xenial-py3-clang5-asan:285"
      PYTHON_VERSION: "3.6"
    <<: *pytorch_linux_build_defaults

  pytorch_linux_xenial_py3_clang5_asan_test:
    environment:
      JOB_BASE_NAME: pytorch-linux-xenial-py3-clang5-asan-test
      DOCKER_IMAGE: "308535385114.dkr.ecr.us-east-1.amazonaws.com/pytorch/pytorch-linux-xenial-py3-clang5-asan:285"
      PYTHON_VERSION: "3.6"
    resource_class: large
    <<: *pytorch_linux_test_defaults

  pytorch_linux_xenial_cuda8_cudnn7_py3_build:
    environment:
      JOB_BASE_NAME: pytorch-linux-xenial-cuda8-cudnn7-py3-build
      DOCKER_IMAGE: "308535385114.dkr.ecr.us-east-1.amazonaws.com/pytorch/pytorch-linux-xenial-cuda8-cudnn7-py3:285"
      PYTHON_VERSION: "3.6"
      BUILD_ENVIRONMENT: "pytorch-linux-xenial-cuda8-cudnn7-py3"
    <<: *pytorch_linux_build_defaults

  pytorch_linux_xenial_cuda8_cudnn7_py3_test:
    environment:
      JOB_BASE_NAME: pytorch-linux-xenial-cuda8-cudnn7-py3-test
      DOCKER_IMAGE: "308535385114.dkr.ecr.us-east-1.amazonaws.com/pytorch/pytorch-linux-xenial-cuda8-cudnn7-py3:285"
      PYTHON_VERSION: "3.6"
      USE_CUDA_DOCKER_RUNTIME: "1"
    resource_class: gpu.medium
    <<: *pytorch_linux_test_defaults

  pytorch_linux_xenial_cuda8_cudnn7_py3_multigpu_test:
    environment:
      JOB_BASE_NAME: pytorch-linux-xenial-cuda8-cudnn7-py3-multigpu-test
      DOCKER_IMAGE: "308535385114.dkr.ecr.us-east-1.amazonaws.com/pytorch/pytorch-linux-xenial-cuda8-cudnn7-py3:285"
      PYTHON_VERSION: "3.6"
      USE_CUDA_DOCKER_RUNTIME: "1"
      MULTI_GPU: "1"
    resource_class: gpu.large
    <<: *pytorch_linux_test_defaults

  pytorch_linux_xenial_cuda8_cudnn7_py3_NO_AVX2_test:
    environment:
      JOB_BASE_NAME: pytorch-linux-xenial-cuda8-cudnn7-py3-NO_AVX2-test
      DOCKER_IMAGE: "308535385114.dkr.ecr.us-east-1.amazonaws.com/pytorch/pytorch-linux-xenial-cuda8-cudnn7-py3:285"
      PYTHON_VERSION: "3.6"
      USE_CUDA_DOCKER_RUNTIME: "1"
    resource_class: gpu.medium
    <<: *pytorch_linux_test_defaults

  pytorch_linux_xenial_cuda8_cudnn7_py3_NO_AVX_NO_AVX2_test:
    environment:
      JOB_BASE_NAME: pytorch-linux-xenial-cuda8-cudnn7-py3-NO_AVX-NO_AVX2-test
      DOCKER_IMAGE: "308535385114.dkr.ecr.us-east-1.amazonaws.com/pytorch/pytorch-linux-xenial-cuda8-cudnn7-py3:285"
      PYTHON_VERSION: "3.6"
      USE_CUDA_DOCKER_RUNTIME: "1"
    resource_class: gpu.medium
    <<: *pytorch_linux_test_defaults

  pytorch_linux_xenial_cuda9_cudnn7_py2_build:
    environment:
      JOB_BASE_NAME: pytorch-linux-xenial-cuda9-cudnn7-py2-build
      DOCKER_IMAGE: "308535385114.dkr.ecr.us-east-1.amazonaws.com/pytorch/pytorch-linux-xenial-cuda9-cudnn7-py2:285"
      PYTHON_VERSION: "2.7"
    <<: *pytorch_linux_build_defaults

  pytorch_linux_xenial_cuda9_cudnn7_py2_test:
    environment:
      JOB_BASE_NAME: pytorch-linux-xenial-cuda9-cudnn7-py2-test
      DOCKER_IMAGE: "308535385114.dkr.ecr.us-east-1.amazonaws.com/pytorch/pytorch-linux-xenial-cuda9-cudnn7-py2:285"
      PYTHON_VERSION: "2.7"
      USE_CUDA_DOCKER_RUNTIME: "1"
    resource_class: gpu.medium
    <<: *pytorch_linux_test_defaults

  pytorch_linux_xenial_cuda9_cudnn7_py3_build:
    environment:
      JOB_BASE_NAME: pytorch-linux-xenial-cuda9-cudnn7-py3-build
      DOCKER_IMAGE: "308535385114.dkr.ecr.us-east-1.amazonaws.com/pytorch/pytorch-linux-xenial-cuda9-cudnn7-py3:285"
      PYTHON_VERSION: "3.6"
    <<: *pytorch_linux_build_defaults

  pytorch_linux_xenial_cuda9_cudnn7_py3_test:
    environment:
      JOB_BASE_NAME: pytorch-linux-xenial-cuda9-cudnn7-py3-test
      DOCKER_IMAGE: "308535385114.dkr.ecr.us-east-1.amazonaws.com/pytorch/pytorch-linux-xenial-cuda9-cudnn7-py3:285"
      PYTHON_VERSION: "3.6"
      USE_CUDA_DOCKER_RUNTIME: "1"
    resource_class: gpu.medium
    <<: *pytorch_linux_test_defaults

  pytorch_linux_xenial_cuda9_2_cudnn7_py3_gcc7_build:
    environment:
      JOB_BASE_NAME: pytorch-linux-xenial-cuda9.2-cudnn7-py3-gcc7-build
      DOCKER_IMAGE: "308535385114.dkr.ecr.us-east-1.amazonaws.com/pytorch/pytorch-linux-xenial-cuda9.2-cudnn7-py3-gcc7:285"
      PYTHON_VERSION: "3.6"
    <<: *pytorch_linux_build_defaults

  pytorch_linux_xenial_cuda9_2_cudnn7_py3_gcc7_test:
    environment:
      JOB_BASE_NAME: pytorch-linux-xenial-cuda9.2-cudnn7-py3-gcc7-test
      DOCKER_IMAGE: "308535385114.dkr.ecr.us-east-1.amazonaws.com/pytorch/pytorch-linux-xenial-cuda9.2-cudnn7-py3-gcc7:285"
      PYTHON_VERSION: "3.6"
      USE_CUDA_DOCKER_RUNTIME: "1"
    resource_class: gpu.medium
    <<: *pytorch_linux_test_defaults

  pytorch_linux_xenial_cuda10_cudnn7_py3_gcc7_build:
    environment:
      JOB_BASE_NAME: pytorch-linux-xenial-cuda10-cudnn7-py3-gcc7-build
      DOCKER_IMAGE: "308535385114.dkr.ecr.us-east-1.amazonaws.com/pytorch/pytorch-linux-xenial-cuda10-cudnn7-py3-gcc7:285"
      PYTHON_VERSION: "3.6"
    <<: *pytorch_linux_build_defaults

  pytorch_short_perf_test_gpu:
    environment:
      JOB_BASE_NAME: pytorch-short-perf-test-gpu
      DOCKER_IMAGE: "308535385114.dkr.ecr.us-east-1.amazonaws.com/pytorch/pytorch-linux-xenial-cuda8-cudnn7-py3:285"
      PYTHON_VERSION: "3.6"
      USE_CUDA_DOCKER_RUNTIME: "1"
    resource_class: gpu.medium
    machine:
      image: default
    steps:
    - run:
        <<: *setup_ci_environment
    - run:
        name: Perf Test
        no_output_timeout: "1h"
        command: |
          set -e
          export COMMIT_DOCKER_IMAGE=${DOCKER_IMAGE}-${CIRCLE_SHA1}
          echo "DOCKER_IMAGE: "${COMMIT_DOCKER_IMAGE}
          docker pull ${COMMIT_DOCKER_IMAGE} >/dev/null
          export id=$(docker run --runtime=nvidia -t -d -w /var/lib/jenkins ${COMMIT_DOCKER_IMAGE})

          docker cp $id:/var/lib/jenkins/workspace/env /home/circleci/project/env
          # This IAM user allows write access to S3 bucket for perf test numbers
          echo "declare -x AWS_ACCESS_KEY_ID=${CIRCLECI_AWS_ACCESS_KEY_FOR_PERF_TEST_S3_BUCKET_V3}" >> /home/circleci/project/env
          echo "declare -x AWS_SECRET_ACCESS_KEY=${CIRCLECI_AWS_SECRET_KEY_FOR_PERF_TEST_S3_BUCKET_V3}" >> /home/circleci/project/env
          docker cp /home/circleci/project/env $id:/var/lib/jenkins/workspace/env

          export COMMAND='((echo "export JOB_BASE_NAME=${JOB_BASE_NAME}" && echo "source ./workspace/env" && echo "sudo chown -R jenkins workspace && cd workspace && .jenkins/pytorch/short-perf-test-gpu.sh") | docker exec -u jenkins -i "$id" bash) 2>&1'
          echo ${COMMAND} > ./command.sh && unbuffer bash ./command.sh | ts

  pytorch_doc_push:
    environment:
      JOB_BASE_NAME: pytorch-doc-push
      DOCKER_IMAGE: "308535385114.dkr.ecr.us-east-1.amazonaws.com/pytorch/pytorch-linux-xenial-cuda8-cudnn7-py3:285"
    resource_class: large
    machine:
      image: default
    steps:
    - run:
        <<: *setup_ci_environment
    - run:
        <<: *install_doc_push_script
    - run:
        name: Doc Build and Push
        no_output_timeout: "1h"
        command: |
          set -e
          export COMMIT_DOCKER_IMAGE=${DOCKER_IMAGE}-${CIRCLE_SHA1}
          echo "DOCKER_IMAGE: "${COMMIT_DOCKER_IMAGE}
          docker pull ${COMMIT_DOCKER_IMAGE} >/dev/null
          export id=$(docker run -t -d -w /var/lib/jenkins ${COMMIT_DOCKER_IMAGE})

          docker cp /home/circleci/project/doc_push_script.sh $id:/var/lib/jenkins/workspace/doc_push_script.sh

          if [[ "${CIRCLE_BRANCH}" != "master" ]]; then
            # Do a dry_run of the docs build. This will build the docs but not push them.
            export COMMAND='((echo "export JOB_BASE_NAME=${JOB_BASE_NAME}" && echo "source ./workspace/env" && echo "sudo chown -R jenkins workspace && cd workspace && ./doc_push_script.sh docs/master master dry_run") | docker exec -u jenkins -i "$id" bash) 2>&1'
          else
            export COMMAND='((echo "export JOB_BASE_NAME=${JOB_BASE_NAME}" && echo "source ./workspace/env" && echo "sudo chown -R jenkins workspace && cd workspace && ./doc_push_script.sh docs/master master") | docker exec -u jenkins -i "$id" bash) 2>&1'
          fi
          echo ${COMMAND} > ./command.sh && unbuffer bash ./command.sh | ts

  pytorch_macos_10_13_py3_build:
    macos:
      xcode: "9.0"
    steps:
      - checkout
      - run:
          <<: *macos_brew_update
      - run:
          name: Build
          environment:
            JOB_BASE_NAME: pytorch-macos-10.13-py3-build
            BUILD_ENVIRONMENT: pytorch-macos-10.13-py3
          no_output_timeout: "1h"
          command: |
            set -e

            export IN_CIRCLECI=1

            # Install sccache
            sudo curl https://s3.amazonaws.com/ossci-macos/sccache --output /usr/local/bin/sccache
            sudo chmod +x /usr/local/bin/sccache

            export SCCACHE_BUCKET=ossci-compiler-cache-circleci-v2
            # This IAM user allows write access to S3 bucket for sccache
            export AWS_ACCESS_KEY_ID=${CIRCLECI_AWS_ACCESS_KEY_FOR_SCCACHE_S3_BUCKET_V3}
            export AWS_SECRET_ACCESS_KEY=${CIRCLECI_AWS_SECRET_KEY_FOR_SCCACHE_S3_BUCKET_V3}

            chmod a+x .jenkins/pytorch/macos-build.sh
            unbuffer .jenkins/pytorch/macos-build.sh 2>&1 | ts

            mkdir -p /Users/distiller/pytorch-ci-env/workspace

            # copy with -a to preserve relative structure (e.g., symlinks), and be recursive
            cp -a /Users/distiller/project/. /Users/distiller/pytorch-ci-env/workspace
      - persist_to_workspace:
          root: /Users/distiller/pytorch-ci-env
          paths:
            - "*"

  pytorch_macos_10_13_py3_test:
    macos:
      xcode: "9.0"
    steps:
      - run:
          name: Prepare workspace
          command: |
            sudo mkdir -p /Users/distiller/pytorch-ci-env
            sudo chmod -R 777 /Users/distiller/pytorch-ci-env
      - attach_workspace:
          at: /Users/distiller/pytorch-ci-env
      - run:
          <<: *macos_brew_update
      - run:
          name: Test
          environment:
            JOB_BASE_NAME: pytorch-macos-10.13-py3-test
            BUILD_ENVIRONMENT: pytorch-macos-10.13-py3
          no_output_timeout: "1h"
          command: |
            set -e
            export IN_CIRCLECI=1

            # copy with -a to preserve relative structure (e.g., symlinks), and be recursive
            cp -a /Users/distiller/pytorch-ci-env/workspace/. /Users/distiller/project

            chmod a+x .jenkins/pytorch/macos-test.sh
            unbuffer .jenkins/pytorch/macos-test.sh 2>&1 | ts

  pytorch_macos_10_13_cuda9_2_cudnn7_py3_build:
    macos:
      xcode: "9.0"
    steps:
      - checkout
      - run:
          <<: *macos_brew_update
      - run:
          name: Build
          environment:
            JOB_BASE_NAME: pytorch-macos-10.13-cuda9.2-cudnn7-py3-build
            BUILD_ENVIRONMENT: pytorch-macos-10.13-cuda9.2-cudnn7-py3
          no_output_timeout: "1h"
          command: |
            set -e

            export IN_CIRCLECI=1

            # Install CUDA 9.2
            sudo rm -rf ~/cuda_9.2.64_mac_installer.app || true
            curl https://s3.amazonaws.com/ossci-macos/cuda_9.2.64_mac_installer.zip -o ~/cuda_9.2.64_mac_installer.zip
            unzip ~/cuda_9.2.64_mac_installer.zip -d ~/
            sudo ~/cuda_9.2.64_mac_installer.app/Contents/MacOS/CUDAMacOSXInstaller --accept-eula --no-window
            sudo cp /usr/local/cuda/lib/libcuda.dylib /Developer/NVIDIA/CUDA-9.2/lib/libcuda.dylib
            sudo rm -rf /usr/local/cuda || true

            # Install cuDNN 7.1 for CUDA 9.2
            curl https://s3.amazonaws.com/ossci-macos/cudnn-9.2-osx-x64-v7.1.tgz -o ~/cudnn-9.2-osx-x64-v7.1.tgz
            rm -rf ~/cudnn-9.2-osx-x64-v7.1 && mkdir ~/cudnn-9.2-osx-x64-v7.1
            tar -xzvf ~/cudnn-9.2-osx-x64-v7.1.tgz -C ~/cudnn-9.2-osx-x64-v7.1
            sudo cp ~/cudnn-9.2-osx-x64-v7.1/cuda/include/cudnn.h /Developer/NVIDIA/CUDA-9.2/include/
            sudo cp ~/cudnn-9.2-osx-x64-v7.1/cuda/lib/libcudnn* /Developer/NVIDIA/CUDA-9.2/lib/
            sudo chmod a+r /Developer/NVIDIA/CUDA-9.2/include/cudnn.h /Developer/NVIDIA/CUDA-9.2/lib/libcudnn*

            # Install sccache
            sudo curl https://s3.amazonaws.com/ossci-macos/sccache --output /usr/local/bin/sccache
            sudo chmod +x /usr/local/bin/sccache
            export SCCACHE_BUCKET=ossci-compiler-cache-circleci-v2
            # This IAM user allows write access to S3 bucket for sccache
            export AWS_ACCESS_KEY_ID=${CIRCLECI_AWS_ACCESS_KEY_FOR_SCCACHE_S3_BUCKET_V3}
            export AWS_SECRET_ACCESS_KEY=${CIRCLECI_AWS_SECRET_KEY_FOR_SCCACHE_S3_BUCKET_V3}

            git submodule sync && git submodule update -q --init
            chmod a+x .jenkins/pytorch/macos-build.sh
            unbuffer .jenkins/pytorch/macos-build.sh 2>&1 | ts

  caffe2_py2_cuda9_0_cudnn7_ubuntu16_04_build:
    environment:
      JOB_BASE_NAME: caffe2-py2-cuda9.0-cudnn7-ubuntu16.04-build
      DOCKER_IMAGE: "308535385114.dkr.ecr.us-east-1.amazonaws.com/caffe2/py2-cuda9.0-cudnn7-ubuntu16.04:238"
      BUILD_ENVIRONMENT: "py2-cuda9.0-cudnn7-ubuntu16.04"
    <<: *caffe2_linux_build_defaults

  caffe2_py2_cuda9_0_cudnn7_ubuntu16_04_test:
    environment:
      JOB_BASE_NAME: caffe2-py2-cuda9.0-cudnn7-ubuntu16.04-test
      DOCKER_IMAGE: "308535385114.dkr.ecr.us-east-1.amazonaws.com/caffe2/py2-cuda9.0-cudnn7-ubuntu16.04:238"
      USE_CUDA_DOCKER_RUNTIME: "1"
      BUILD_ENVIRONMENT: "py2-cuda9.0-cudnn7-ubuntu16.04"
    resource_class: gpu.medium
    <<: *caffe2_linux_test_defaults

  caffe2_cmake_cuda9_0_cudnn7_ubuntu16_04_build:
    environment:
      JOB_BASE_NAME: caffe2-cmake-cuda9.0-cudnn7-ubuntu16.04-build
      DOCKER_IMAGE: "308535385114.dkr.ecr.us-east-1.amazonaws.com/caffe2/py2-cuda9.0-cudnn7-ubuntu16.04:238"
      BUILD_ENVIRONMENT: "cmake-cuda9.0-cudnn7-ubuntu16.04"
    <<: *caffe2_linux_build_defaults

  caffe2_cmake_cuda9_0_cudnn7_ubuntu16_04_test:
    environment:
      JOB_BASE_NAME: caffe2-cmake-cuda9.0-cudnn7-ubuntu16.04-test
      DOCKER_IMAGE: "308535385114.dkr.ecr.us-east-1.amazonaws.com/caffe2/py2-cuda9.0-cudnn7-ubuntu16.04:238"
      USE_CUDA_DOCKER_RUNTIME: "1"
      BUILD_ENVIRONMENT: "cmake-cuda9.0-cudnn7-ubuntu16.04"
    resource_class: gpu.medium
    <<: *caffe2_linux_test_defaults

  caffe2_py2_cuda9_1_cudnn7_ubuntu16_04_build:
    environment:
      JOB_BASE_NAME: caffe2-py2-cuda9.1-cudnn7-ubuntu16.04-build
      DOCKER_IMAGE: "308535385114.dkr.ecr.us-east-1.amazonaws.com/caffe2/py2-cuda9.1-cudnn7-ubuntu16.04:238"
      BUILD_ENVIRONMENT: "py2-cuda9.1-cudnn7-ubuntu16.04"
    <<: *caffe2_linux_build_defaults

  caffe2_py2_cuda9_1_cudnn7_ubuntu16_04_test:
    environment:
      JOB_BASE_NAME: caffe2-py2-cuda9.1-cudnn7-ubuntu16.04-test
      DOCKER_IMAGE: "308535385114.dkr.ecr.us-east-1.amazonaws.com/caffe2/py2-cuda9.1-cudnn7-ubuntu16.04:238"
      USE_CUDA_DOCKER_RUNTIME: "1"
      BUILD_ENVIRONMENT: "py2-cuda9.1-cudnn7-ubuntu16.04"
    resource_class: gpu.medium
    <<: *caffe2_linux_test_defaults

  caffe2_py2_mkl_ubuntu16_04_build:
    environment:
      JOB_BASE_NAME: caffe2-py2-mkl-ubuntu16.04-build
      DOCKER_IMAGE: "308535385114.dkr.ecr.us-east-1.amazonaws.com/caffe2/py2-mkl-ubuntu16.04:238"
      BUILD_ENVIRONMENT: "py2-mkl-ubuntu16.04"
    <<: *caffe2_linux_build_defaults

  caffe2_py2_mkl_ubuntu16_04_test:
    environment:
      JOB_BASE_NAME: caffe2-py2-mkl-ubuntu16.04-test
      DOCKER_IMAGE: "308535385114.dkr.ecr.us-east-1.amazonaws.com/caffe2/py2-mkl-ubuntu16.04:238"
      BUILD_ENVIRONMENT: "py2-mkl-ubuntu16.04"
    resource_class: large
    <<: *caffe2_linux_test_defaults

  caffe2_py2_gcc4_8_ubuntu14_04_build:
    environment:
      JOB_BASE_NAME: caffe2-py2-gcc4.8-ubuntu14.04-build
      DOCKER_IMAGE: "308535385114.dkr.ecr.us-east-1.amazonaws.com/caffe2/py2-gcc4.8-ubuntu14.04:238"
      BUILD_ENVIRONMENT: "py2-gcc4.8-ubuntu14.04"
    <<: *caffe2_linux_build_defaults

  caffe2_py2_gcc4_8_ubuntu14_04_test:
    environment:
      JOB_BASE_NAME: caffe2-py2-gcc4.8-ubuntu14.04-test
      DOCKER_IMAGE: "308535385114.dkr.ecr.us-east-1.amazonaws.com/caffe2/py2-gcc4.8-ubuntu14.04:238"
      BUILD_ENVIRONMENT: "py2-gcc4.8-ubuntu14.04"
    resource_class: large
    <<: *caffe2_linux_test_defaults

  caffe2_onnx_py2_gcc5_ubuntu16_04_build:
    environment:
      JOB_BASE_NAME: caffe2-onnx-py2-gcc5-ubuntu16.04-build
      DOCKER_IMAGE: "308535385114.dkr.ecr.us-east-1.amazonaws.com/caffe2/py2-gcc5-ubuntu16.04:238"
      BUILD_ENVIRONMENT: "onnx-py2-gcc5-ubuntu16.04"
    <<: *caffe2_linux_build_defaults

  caffe2_onnx_py2_gcc5_ubuntu16_04_test:
    environment:
      JOB_BASE_NAME: caffe2-onnx-py2-gcc5-ubuntu16.04-test
      DOCKER_IMAGE: "308535385114.dkr.ecr.us-east-1.amazonaws.com/caffe2/py2-gcc5-ubuntu16.04:238"
      BUILD_ENVIRONMENT: "onnx-py2-gcc5-ubuntu16.04"
    resource_class: large
    <<: *caffe2_linux_test_defaults

  caffe2_py2_cuda8_0_cudnn7_ubuntu16_04_build:
    environment:
      JOB_BASE_NAME: caffe2-py2-cuda8.0-cudnn7-ubuntu16.04-build
      DOCKER_IMAGE: "308535385114.dkr.ecr.us-east-1.amazonaws.com/caffe2/py2-cuda8.0-cudnn7-ubuntu16.04:238"
      BUILD_ENVIRONMENT: "py2-cuda8.0-cudnn7-ubuntu16.04"
    <<: *caffe2_linux_build_defaults

  caffe2_py2_cuda8_0_cudnn7_ubuntu16_04_test:
    environment:
      JOB_BASE_NAME: caffe2-py2-cuda8.0-cudnn7-ubuntu16.04-test
      DOCKER_IMAGE: "308535385114.dkr.ecr.us-east-1.amazonaws.com/caffe2/py2-cuda8.0-cudnn7-ubuntu16.04:238"
      USE_CUDA_DOCKER_RUNTIME: "1"
      BUILD_ENVIRONMENT: "py2-cuda8.0-cudnn7-ubuntu16.04"
    resource_class: gpu.medium
    <<: *caffe2_linux_test_defaults

  caffe2_py2_gcc4_9_ubuntu14_04_build:
    environment:
      JOB_BASE_NAME: caffe2-py2-gcc4.9-ubuntu14.04-build
      DOCKER_IMAGE: "308535385114.dkr.ecr.us-east-1.amazonaws.com/caffe2/py2-gcc4.9-ubuntu14.04:238"
      BUILD_ENVIRONMENT: "py2-gcc4.9-ubuntu14.04"
      BUILD_ONLY: "1"
    <<: *caffe2_linux_build_defaults

  caffe2_py2_clang3_8_ubuntu16_04_build:
    environment:
      JOB_BASE_NAME: caffe2-py2-clang3.8-ubuntu16.04-build
      DOCKER_IMAGE: "308535385114.dkr.ecr.us-east-1.amazonaws.com/caffe2/py2-clang3.8-ubuntu16.04:238"
      BUILD_ENVIRONMENT: "py2-clang3.8-ubuntu16.04"
      BUILD_ONLY: "1"
    <<: *caffe2_linux_build_defaults

  caffe2_py2_clang3_9_ubuntu16_04_build:
    environment:
      JOB_BASE_NAME: caffe2-py2-clang3.9-ubuntu16.04-build
      DOCKER_IMAGE: "308535385114.dkr.ecr.us-east-1.amazonaws.com/caffe2/py2-clang3.9-ubuntu16.04:238"
      BUILD_ENVIRONMENT: "py2-clang3.9-ubuntu16.04"
      BUILD_ONLY: "1"
    <<: *caffe2_linux_build_defaults

  caffe2_py2_clang7_ubuntu16_04_build:
    environment:
      JOB_BASE_NAME: caffe2-py2-clang7-ubuntu16.04-build
      DOCKER_IMAGE: "308535385114.dkr.ecr.us-east-1.amazonaws.com/caffe2/py2-clang7-ubuntu16.04:238"
      BUILD_ENVIRONMENT: "py2-clang7-ubuntu16.04"
      BUILD_ONLY: "1"
    <<: *caffe2_linux_build_defaults

  caffe2_py2_android_ubuntu16_04_build:
    environment:
      JOB_BASE_NAME: caffe2-py2-android-ubuntu16.04-build
      DOCKER_IMAGE: "308535385114.dkr.ecr.us-east-1.amazonaws.com/caffe2/py2-android-ubuntu16.04:238"
      BUILD_ENVIRONMENT: "py2-android-ubuntu16.04"
      BUILD_ONLY: "1"
    <<: *caffe2_linux_build_defaults

  caffe2_py2_cuda9_0_cudnn7_centos7_build:
    environment:
      JOB_BASE_NAME: caffe2-py2-cuda9.0-cudnn7-centos7-build
      DOCKER_IMAGE: "308535385114.dkr.ecr.us-east-1.amazonaws.com/caffe2/py2-cuda9.0-cudnn7-centos7:238"
      BUILD_ENVIRONMENT: "py2-cuda9.0-cudnn7-centos7"
    <<: *caffe2_linux_build_defaults

  caffe2_py2_cuda9_0_cudnn7_centos7_test:
    environment:
      JOB_BASE_NAME: caffe2-py2-cuda9.0-cudnn7-centos7-test
      DOCKER_IMAGE: "308535385114.dkr.ecr.us-east-1.amazonaws.com/caffe2/py2-cuda9.0-cudnn7-centos7:238"
      USE_CUDA_DOCKER_RUNTIME: "1"
      BUILD_ENVIRONMENT: "py2-cuda9.0-cudnn7-centos7"
    resource_class: gpu.medium
    <<: *caffe2_linux_test_defaults

  caffe2_py2_ios_macos10_13_build:
    environment:
      JOB_BASE_NAME: caffe2-py2-ios-macos10.13-build
      BUILD_IOS: "1"
      PYTHON_INSTALLATION: "system"
      PYTHON_VERSION: "2"
    <<: *caffe2_macos_build_defaults

  caffe2_py2_system_macos10_13_build:
    environment:
      JOB_BASE_NAME: caffe2-py2-system-macos10.13-build
      PYTHON_INSTALLATION: "system"
      PYTHON_VERSION: "2"
    <<: *caffe2_macos_build_defaults

# update_s3_htmls job
  update_s3_htmls:
    machine:
      image: default
    steps:
    - run:
        <<: *binary_populate_env
    - run:
        <<: *binary_checkout
    - run:
        name: Update s3 htmls
        no_output_timeout: "1h"
        command: |
          echo "declare -x \"AWS_ACCESS_KEY_ID=${PYTORCH_BINARY_AWS_ACCESS_KEY_ID}\"" >> /home/circleci/project/env
          echo "declare -x \"AWS_SECRET_ACCESS_KEY=${PYTORCH_BINARY_AWS_SECRET_ACCESS_KEY}\"" >> /home/circleci/project/env
          source /home/circleci/project/env
          set -ex
          retry pip install awscli==1.6
          "$BUILDER_ROOT/cron/update_s3_htmls.sh"

      

##############################################################################
# Binary build specs individual job specifications
##############################################################################
  binary_linux_manywheel_2.7m_cpu_build:
    environment:
      JOB_BASE_NAME: "manywheel 2.7m cpu"
    docker:
      - image: "soumith/manylinux-cuda80"
    <<: *binary_linux_build

  binary_linux_manywheel_2.7mu_cpu_build:
    environment:
      JOB_BASE_NAME: "manywheel 2.7mu cpu"
    docker:
      - image: "soumith/manylinux-cuda80"
    <<: *binary_linux_build

  binary_linux_manywheel_3.5m_cpu_build:
    environment:
      JOB_BASE_NAME: "manywheel 3.5m cpu"
    docker:
      - image: "soumith/manylinux-cuda80"
    <<: *binary_linux_build

  binary_linux_manywheel_3.6m_cpu_build:
    environment:
      JOB_BASE_NAME: "manywheel 3.6m cpu"
    docker:
      - image: "soumith/manylinux-cuda80"
    <<: *binary_linux_build

  binary_linux_manywheel_3.7m_cpu_build:
    environment:
      JOB_BASE_NAME: "manywheel 3.7m cpu"
    docker:
      - image: "soumith/manylinux-cuda80"
    <<: *binary_linux_build

  binary_linux_manywheel_2.7m_cu80_build:
    environment:
      JOB_BASE_NAME: "manywheel 2.7m cu80"
    docker:
      - image: "soumith/manylinux-cuda80"
    <<: *binary_linux_build

  binary_linux_manywheel_2.7mu_cu80_build:
    environment:
      JOB_BASE_NAME: "manywheel 2.7mu cu80"
    docker:
      - image: "soumith/manylinux-cuda80"
    <<: *binary_linux_build

  binary_linux_manywheel_3.5m_cu80_build:
    environment:
      JOB_BASE_NAME: "manywheel 3.5m cu80"
    docker:
      - image: "soumith/manylinux-cuda80"
    <<: *binary_linux_build

  binary_linux_manywheel_3.6m_cu80_build:
    environment:
      JOB_BASE_NAME: "manywheel 3.6m cu80"
    docker:
      - image: "soumith/manylinux-cuda80"
    <<: *binary_linux_build

  binary_linux_manywheel_3.7m_cu80_build:
    environment:
      JOB_BASE_NAME: "manywheel 3.7m cu80"
    docker:
      - image: "soumith/manylinux-cuda80"
    <<: *binary_linux_build

  binary_linux_manywheel_2.7m_cu90_build:
    environment:
      JOB_BASE_NAME: "manywheel 2.7m cu90"
    docker:
      - image: "soumith/manylinux-cuda90"
    <<: *binary_linux_build

  binary_linux_manywheel_2.7mu_cu90_build:
    environment:
      JOB_BASE_NAME: "manywheel 2.7mu cu90"
    docker:
      - image: "soumith/manylinux-cuda90"
    <<: *binary_linux_build

  binary_linux_manywheel_3.5m_cu90_build:
    environment:
      JOB_BASE_NAME: "manywheel 3.5m cu90"
    docker:
      - image: "soumith/manylinux-cuda90"
    <<: *binary_linux_build

  binary_linux_manywheel_3.6m_cu90_build:
    environment:
      JOB_BASE_NAME: "manywheel 3.6m cu90"
    docker:
      - image: "soumith/manylinux-cuda90"
    <<: *binary_linux_build

  binary_linux_manywheel_3.7m_cu90_build:
    environment:
      JOB_BASE_NAME: "manywheel 3.7m cu90"
    docker:
      - image: "soumith/manylinux-cuda90"
    <<: *binary_linux_build

  binary_linux_manywheel_2.7m_cu100_build:
    environment:
      JOB_BASE_NAME: "manywheel 2.7m cu100"
    docker:
      - image: "soumith/manylinux-cuda100"
    <<: *binary_linux_build

  binary_linux_manywheel_2.7mu_cu100_build:
    environment:
      JOB_BASE_NAME: "manywheel 2.7mu cu100"
    docker:
      - image: "soumith/manylinux-cuda100"
    <<: *binary_linux_build

  binary_linux_manywheel_3.5m_cu100_build:
    environment:
      JOB_BASE_NAME: "manywheel 3.5m cu100"
    docker:
      - image: "soumith/manylinux-cuda100"
    <<: *binary_linux_build

  binary_linux_manywheel_3.6m_cu100_build:
    environment:
      JOB_BASE_NAME: "manywheel 3.6m cu100"
    docker:
      - image: "soumith/manylinux-cuda100"
    <<: *binary_linux_build

  binary_linux_manywheel_3.7m_cu100_build:
    environment:
      JOB_BASE_NAME: "manywheel 3.7m cu100"
    docker:
      - image: "soumith/manylinux-cuda100"
    <<: *binary_linux_build

  binary_linux_conda_2.7_cpu_build:
    environment:
      JOB_BASE_NAME: "conda 2.7 cpu"
    docker:
      - image: "soumith/conda-cuda"
    <<: *binary_linux_build

  binary_linux_conda_3.5_cpu_build:
    environment:
      JOB_BASE_NAME: "conda 3.5 cpu"
    docker:
      - image: "soumith/conda-cuda"
    <<: *binary_linux_build

  binary_linux_conda_3.6_cpu_build:
    environment:
      JOB_BASE_NAME: "conda 3.6 cpu"
    docker:
      - image: "soumith/conda-cuda"
    <<: *binary_linux_build

  binary_linux_conda_3.7_cpu_build:
    environment:
      JOB_BASE_NAME: "conda 3.7 cpu"
    docker:
      - image: "soumith/conda-cuda"
    <<: *binary_linux_build

  binary_linux_conda_2.7_cu80_build:
    environment:
      JOB_BASE_NAME: "conda 2.7 cu80"
    docker:
      - image: "soumith/conda-cuda"
    <<: *binary_linux_build

  binary_linux_conda_3.5_cu80_build:
    environment:
      JOB_BASE_NAME: "conda 3.5 cu80"
    docker:
      - image: "soumith/conda-cuda"
    <<: *binary_linux_build

  binary_linux_conda_3.6_cu80_build:
    environment:
      JOB_BASE_NAME: "conda 3.6 cu80"
    docker:
      - image: "soumith/conda-cuda"
    <<: *binary_linux_build

  binary_linux_conda_3.7_cu80_build:
    environment:
      JOB_BASE_NAME: "conda 3.7 cu80"
    docker:
      - image: "soumith/conda-cuda"
    <<: *binary_linux_build

  binary_linux_conda_2.7_cu90_build:
    environment:
      JOB_BASE_NAME: "conda 2.7 cu90"
    docker:
      - image: "soumith/conda-cuda"
    <<: *binary_linux_build

  binary_linux_conda_3.5_cu90_build:
    environment:
      JOB_BASE_NAME: "conda 3.5 cu90"
    docker:
      - image: "soumith/conda-cuda"
    <<: *binary_linux_build

  binary_linux_conda_3.6_cu90_build:
    environment:
      JOB_BASE_NAME: "conda 3.6 cu90"
    docker:
      - image: "soumith/conda-cuda"
    <<: *binary_linux_build

  binary_linux_conda_3.7_cu90_build:
    environment:
      JOB_BASE_NAME: "conda 3.7 cu90"
    docker:
      - image: "soumith/conda-cuda"
    <<: *binary_linux_build

  binary_linux_conda_2.7_cu100_build:
    environment:
      JOB_BASE_NAME: "conda 2.7 cu100"
    docker:
      - image: "soumith/conda-cuda"
    <<: *binary_linux_build

  binary_linux_conda_3.5_cu100_build:
    environment:
      JOB_BASE_NAME: "conda 3.5 cu100"
    docker:
      - image: "soumith/conda-cuda"
    <<: *binary_linux_build

  binary_linux_conda_3.6_cu100_build:
    environment:
      JOB_BASE_NAME: "conda 3.6 cu100"
    docker:
      - image: "soumith/conda-cuda"
    <<: *binary_linux_build

  binary_linux_conda_3.7_cu100_build:
    environment:
      JOB_BASE_NAME: "conda 3.7 cu100"
    docker:
      - image: "soumith/conda-cuda"
    <<: *binary_linux_build

  binary_linux_libtorch_2.7m_cpu_build:
    environment:
      JOB_BASE_NAME: "libtorch 2.7m cpu"
    docker:
      - image: "soumith/manylinux-cuda80"
    <<: *binary_linux_build

  binary_linux_libtorch_2.7m_cu80_build:
    environment:
      JOB_BASE_NAME: "libtorch 2.7m cu80"
    docker:
      - image: "soumith/manylinux-cuda80"
    <<: *binary_linux_build

  binary_linux_libtorch_2.7m_cu90_build:
    environment:
      JOB_BASE_NAME: "libtorch 2.7m cu90"
    docker:
      - image: "soumith/manylinux-cuda90"
    <<: *binary_linux_build

  binary_linux_libtorch_2.7m_cu100_build:
    environment:
      JOB_BASE_NAME: "libtorch 2.7m cu100"
    docker:
      - image: "soumith/manylinux-cuda100"
    <<: *binary_linux_build

  binary_macos_wheel_2.7_cpu_build:
    environment:
      JOB_BASE_NAME: "wheel 2.7 cpu"
    <<: *binary_mac_build

  binary_macos_wheel_3.5_cpu_build:
    environment:
      JOB_BASE_NAME: "wheel 3.5 cpu"
    <<: *binary_mac_build

  binary_macos_wheel_3.6_cpu_build:
    environment:
      JOB_BASE_NAME: "wheel 3.6 cpu"
    <<: *binary_mac_build

  binary_macos_wheel_3.7_cpu_build:
    environment:
      JOB_BASE_NAME: "wheel 3.7 cpu"
    <<: *binary_mac_build

  binary_macos_conda_2.7_cpu_build:
    environment:
      JOB_BASE_NAME: "conda 2.7 cpu"
    <<: *binary_mac_build

  binary_macos_conda_3.5_cpu_build:
    environment:
      JOB_BASE_NAME: "conda 3.5 cpu"
    <<: *binary_mac_build

  binary_macos_conda_3.6_cpu_build:
    environment:
      JOB_BASE_NAME: "conda 3.6 cpu"
    <<: *binary_mac_build

  binary_macos_conda_3.7_cpu_build:
    environment:
      JOB_BASE_NAME: "conda 3.7 cpu"
    <<: *binary_mac_build

  binary_macos_libtorch_2.7_cpu_build:
    environment:
      JOB_BASE_NAME: "libtorch 2.7 cpu"
    <<: *binary_mac_build

  # Binary build tests
  # These are the smoke tests run right after the build, before the upload. If
  # these fail, the upload doesn't happen
  #############################################################################
  binary_linux_manywheel_2.7m_cpu_test:
    environment:
      JOB_BASE_NAME: "manywheel 2.7m cpu"
      DOCKER_IMAGE: "soumith/manylinux-cuda80"
    <<: *binary_linux_test

  binary_linux_manywheel_2.7mu_cpu_test:
    environment:
      JOB_BASE_NAME: "manywheel 2.7mu cpu"
      DOCKER_IMAGE: "soumith/manylinux-cuda80"
    <<: *binary_linux_test

  binary_linux_manywheel_3.5m_cpu_test:
    environment:
      JOB_BASE_NAME: "manywheel 3.5m cpu"
      DOCKER_IMAGE: "soumith/manylinux-cuda80"
    <<: *binary_linux_test

  binary_linux_manywheel_3.6m_cpu_test:
    environment:
      JOB_BASE_NAME: "manywheel 3.6m cpu"
      DOCKER_IMAGE: "soumith/manylinux-cuda80"
    <<: *binary_linux_test

  binary_linux_manywheel_3.7m_cpu_test:
    environment:
      JOB_BASE_NAME: "manywheel 3.7m cpu"
      DOCKER_IMAGE: "soumith/manylinux-cuda80"
    <<: *binary_linux_test

  binary_linux_manywheel_2.7m_cu80_test:
    environment:
      JOB_BASE_NAME: "manywheel 2.7m cu80"
      USE_CUDA_DOCKER_RUNTIME: "1"
      DOCKER_IMAGE: "soumith/manylinux-cuda80"
    resource_class: gpu.medium
    <<: *binary_linux_test

  binary_linux_manywheel_2.7mu_cu80_test:
    environment:
      JOB_BASE_NAME: "manywheel 2.7mu cu80"
      USE_CUDA_DOCKER_RUNTIME: "1"
      DOCKER_IMAGE: "soumith/manylinux-cuda80"
    resource_class: gpu.medium
    <<: *binary_linux_test

  binary_linux_manywheel_3.5m_cu80_test:
    environment:
      JOB_BASE_NAME: "manywheel 3.5m cu80"
      USE_CUDA_DOCKER_RUNTIME: "1"
      DOCKER_IMAGE: "soumith/manylinux-cuda80"
    resource_class: gpu.medium
    <<: *binary_linux_test

  binary_linux_manywheel_3.6m_cu80_test:
    environment:
      JOB_BASE_NAME: "manywheel 3.6m cu80"
      USE_CUDA_DOCKER_RUNTIME: "1"
      DOCKER_IMAGE: "soumith/manylinux-cuda80"
    resource_class: gpu.medium
    <<: *binary_linux_test

  binary_linux_manywheel_3.7m_cu80_test:
    environment:
      JOB_BASE_NAME: "manywheel 3.7m cu80"
      USE_CUDA_DOCKER_RUNTIME: "1"
      DOCKER_IMAGE: "soumith/manylinux-cuda80"
    resource_class: gpu.medium
    <<: *binary_linux_test

  binary_linux_manywheel_2.7m_cu90_test:
    environment:
      JOB_BASE_NAME: "manywheel 2.7m cu90"
      USE_CUDA_DOCKER_RUNTIME: "1"
      DOCKER_IMAGE: "soumith/manylinux-cuda90"
    resource_class: gpu.medium
    <<: *binary_linux_test

  binary_linux_manywheel_2.7mu_cu90_test:
    environment:
      JOB_BASE_NAME: "manywheel 2.7mu cu90"
      USE_CUDA_DOCKER_RUNTIME: "1"
      DOCKER_IMAGE: "soumith/manylinux-cuda90"
    resource_class: gpu.medium
    <<: *binary_linux_test

  binary_linux_manywheel_3.5m_cu90_test:
    environment:
      JOB_BASE_NAME: "manywheel 3.5m cu90"
      USE_CUDA_DOCKER_RUNTIME: "1"
      DOCKER_IMAGE: "soumith/manylinux-cuda90"
    resource_class: gpu.medium
    <<: *binary_linux_test

  binary_linux_manywheel_3.6m_cu90_test:
    environment:
      JOB_BASE_NAME: "manywheel 3.6m cu90"
      USE_CUDA_DOCKER_RUNTIME: "1"
      DOCKER_IMAGE: "soumith/manylinux-cuda90"
    resource_class: gpu.medium
    <<: *binary_linux_test

  binary_linux_manywheel_3.7m_cu90_test:
    environment:
      JOB_BASE_NAME: "manywheel 3.7m cu90"
      USE_CUDA_DOCKER_RUNTIME: "1"
      DOCKER_IMAGE: "soumith/manylinux-cuda90"
    resource_class: gpu.medium
    <<: *binary_linux_test

  binary_linux_manywheel_2.7m_cu100_test:
    environment:
      JOB_BASE_NAME: "manywheel 2.7m cu100"
      USE_CUDA_DOCKER_RUNTIME: "1"
      DOCKER_IMAGE: "soumith/manylinux-cuda100"
    resource_class: gpu.medium
    <<: *binary_linux_test

  binary_linux_manywheel_2.7mu_cu100_test:
    environment:
      JOB_BASE_NAME: "manywheel 2.7mu cu100"
      USE_CUDA_DOCKER_RUNTIME: "1"
      DOCKER_IMAGE: "soumith/manylinux-cuda100"
    resource_class: gpu.medium
    <<: *binary_linux_test

  binary_linux_manywheel_3.5m_cu100_test:
    environment:
      JOB_BASE_NAME: "manywheel 3.5m cu100"
      USE_CUDA_DOCKER_RUNTIME: "1"
      DOCKER_IMAGE: "soumith/manylinux-cuda100"
    resource_class: gpu.medium
    <<: *binary_linux_test

  binary_linux_manywheel_3.6m_cu100_test:
    environment:
      JOB_BASE_NAME: "manywheel 3.6m cu100"
      USE_CUDA_DOCKER_RUNTIME: "1"
      DOCKER_IMAGE: "soumith/manylinux-cuda100"
    resource_class: gpu.medium
    <<: *binary_linux_test

  binary_linux_manywheel_3.7m_cu100_test:
    environment:
      JOB_BASE_NAME: "manywheel 3.7m cu100"
      USE_CUDA_DOCKER_RUNTIME: "1"
      DOCKER_IMAGE: "soumith/manylinux-cuda100"
    resource_class: gpu.medium
    <<: *binary_linux_test

  binary_linux_conda_2.7_cpu_test:
    environment:
      JOB_BASE_NAME: "conda 2.7 cpu"
      DOCKER_IMAGE: "soumith/conda-cuda"
    <<: *binary_linux_test

  binary_linux_conda_3.5_cpu_test:
    environment:
      JOB_BASE_NAME: "conda 3.5 cpu"
      DOCKER_IMAGE: "soumith/conda-cuda"
    <<: *binary_linux_test

  binary_linux_conda_3.6_cpu_test:
    environment:
      JOB_BASE_NAME: "conda 3.6 cpu"
      DOCKER_IMAGE: "soumith/conda-cuda"
    <<: *binary_linux_test

  binary_linux_conda_3.7_cpu_test:
    environment:
      JOB_BASE_NAME: "conda 3.7 cpu"
      DOCKER_IMAGE: "soumith/conda-cuda"
    <<: *binary_linux_test

  binary_linux_conda_2.7_cu80_test:
    environment:
      JOB_BASE_NAME: "conda 2.7 cu80"
      USE_CUDA_DOCKER_RUNTIME: "1"
      DOCKER_IMAGE: "soumith/conda-cuda"
    resource_class: gpu.medium
    <<: *binary_linux_test

  binary_linux_conda_3.5_cu80_test:
    environment:
      JOB_BASE_NAME: "conda 3.5 cu80"
      USE_CUDA_DOCKER_RUNTIME: "1"
      DOCKER_IMAGE: "soumith/conda-cuda"
    resource_class: gpu.medium
    <<: *binary_linux_test

  binary_linux_conda_3.6_cu80_test:
    environment:
      JOB_BASE_NAME: "conda 3.6 cu80"
      USE_CUDA_DOCKER_RUNTIME: "1"
      DOCKER_IMAGE: "soumith/conda-cuda"
    resource_class: gpu.medium
    <<: *binary_linux_test

  binary_linux_conda_3.7_cu80_test:
    environment:
      JOB_BASE_NAME: "conda 3.7 cu80"
      USE_CUDA_DOCKER_RUNTIME: "1"
      DOCKER_IMAGE: "soumith/conda-cuda"
    resource_class: gpu.medium
    <<: *binary_linux_test

  binary_linux_conda_2.7_cu90_test:
    environment:
      JOB_BASE_NAME: "conda 2.7 cu90"
      USE_CUDA_DOCKER_RUNTIME: "1"
      DOCKER_IMAGE: "soumith/conda-cuda"
    resource_class: gpu.medium
    <<: *binary_linux_test

  binary_linux_conda_3.5_cu90_test:
    environment:
      JOB_BASE_NAME: "conda 3.5 cu90"
      USE_CUDA_DOCKER_RUNTIME: "1"
      DOCKER_IMAGE: "soumith/conda-cuda"
    resource_class: gpu.medium
    <<: *binary_linux_test

  binary_linux_conda_3.6_cu90_test:
    environment:
      JOB_BASE_NAME: "conda 3.6 cu90"
      USE_CUDA_DOCKER_RUNTIME: "1"
      DOCKER_IMAGE: "soumith/conda-cuda"
    resource_class: gpu.medium
    <<: *binary_linux_test

  binary_linux_conda_3.7_cu90_test:
    environment:
      JOB_BASE_NAME: "conda 3.7 cu90"
      USE_CUDA_DOCKER_RUNTIME: "1"
      DOCKER_IMAGE: "soumith/conda-cuda"
    resource_class: gpu.medium
    <<: *binary_linux_test

  binary_linux_conda_2.7_cu100_test:
    environment:
      JOB_BASE_NAME: "conda 2.7 cu100"
      USE_CUDA_DOCKER_RUNTIME: "1"
      DOCKER_IMAGE: "soumith/conda-cuda"
    resource_class: gpu.medium
    <<: *binary_linux_test

  binary_linux_conda_3.5_cu100_test:
    environment:
      JOB_BASE_NAME: "conda 3.5 cu100"
      USE_CUDA_DOCKER_RUNTIME: "1"
      DOCKER_IMAGE: "soumith/conda-cuda"
    resource_class: gpu.medium
    <<: *binary_linux_test

  binary_linux_conda_3.6_cu100_test:
    environment:
      JOB_BASE_NAME: "conda 3.6 cu100"
      USE_CUDA_DOCKER_RUNTIME: "1"
      DOCKER_IMAGE: "soumith/conda-cuda"
    resource_class: gpu.medium
    <<: *binary_linux_test

  binary_linux_conda_3.7_cu100_test:
    environment:
      JOB_BASE_NAME: "conda 3.7 cu100"
      USE_CUDA_DOCKER_RUNTIME: "1"
      DOCKER_IMAGE: "soumith/conda-cuda"
    resource_class: gpu.medium
    <<: *binary_linux_test

# There is currently no testing for libtorch TODO
#  binary_linux_libtorch_2.7m_cpu_test:
#    environment:
#      JOB_BASE_NAME: "libtorch 2.7m cpu"
#    resource_class: gpu.medium
#    <<: *binary_linux_test
#
#  binary_linux_libtorch_2.7m_cu80_test:
#    environment:
#      JOB_BASE_NAME: "libtorch 2.7m cu80"
#    resource_class: gpu.medium
#    <<: *binary_linux_test
#
#  binary_linux_libtorch_2.7m_cu90_test:
#    environment:
#      JOB_BASE_NAME: "libtorch 2.7m cu90"
#    resource_class: gpu.medium
#    <<: *binary_linux_test
#
#  binary_linux_libtorch_2.7m_cu100_test:
#    environment:
#      JOB_BASE_NAME: "libtorch 2.7m cu100"
#    resource_class: gpu.medium
#    <<: *binary_linux_test

  # Binary build uploads
  #############################################################################
  binary_linux_manywheel_2.7m_cpu_upload:
    environment:
      JOB_BASE_NAME: "manywheel 2.7m cpu"
    <<: *binary_linux_upload

  binary_linux_manywheel_2.7mu_cpu_upload:
    environment:
      JOB_BASE_NAME: "manywheel 2.7mu cpu"
    <<: *binary_linux_upload

  binary_linux_manywheel_3.5m_cpu_upload:
    environment:
      JOB_BASE_NAME: "manywheel 3.5m cpu"
    <<: *binary_linux_upload

  binary_linux_manywheel_3.6m_cpu_upload:
    environment:
      JOB_BASE_NAME: "manywheel 3.6m cpu"
    <<: *binary_linux_upload

  binary_linux_manywheel_3.7m_cpu_upload:
    environment:
      JOB_BASE_NAME: "manywheel 3.7m cpu"
    <<: *binary_linux_upload

  binary_linux_manywheel_2.7m_cu80_upload:
    environment:
      JOB_BASE_NAME: "manywheel 2.7m cu80"
    <<: *binary_linux_upload

  binary_linux_manywheel_2.7mu_cu80_upload:
    environment:
      JOB_BASE_NAME: "manywheel 2.7mu cu80"
    <<: *binary_linux_upload

  binary_linux_manywheel_3.5m_cu80_upload:
    environment:
      JOB_BASE_NAME: "manywheel 3.5m cu80"
    <<: *binary_linux_upload

  binary_linux_manywheel_3.6m_cu80_upload:
    environment:
      JOB_BASE_NAME: "manywheel 3.6m cu80"
    <<: *binary_linux_upload

  binary_linux_manywheel_3.7m_cu80_upload:
    environment:
      JOB_BASE_NAME: "manywheel 3.7m cu80"
    <<: *binary_linux_upload

  binary_linux_manywheel_2.7m_cu90_upload:
    environment:
      JOB_BASE_NAME: "manywheel 2.7m cu90"
    <<: *binary_linux_upload

  binary_linux_manywheel_2.7mu_cu90_upload:
    environment:
      JOB_BASE_NAME: "manywheel 2.7mu cu90"
    <<: *binary_linux_upload

  binary_linux_manywheel_3.5m_cu90_upload:
    environment:
      JOB_BASE_NAME: "manywheel 3.5m cu90"
    <<: *binary_linux_upload

  binary_linux_manywheel_3.6m_cu90_upload:
    environment:
      JOB_BASE_NAME: "manywheel 3.6m cu90"
    <<: *binary_linux_upload

  binary_linux_manywheel_3.7m_cu90_upload:
    environment:
      JOB_BASE_NAME: "manywheel 3.7m cu90"
    <<: *binary_linux_upload

  binary_linux_manywheel_2.7m_cu100_upload:
    environment:
      JOB_BASE_NAME: "manywheel 2.7m cu100"
    <<: *binary_linux_upload

  binary_linux_manywheel_2.7mu_cu100_upload:
    environment:
      JOB_BASE_NAME: "manywheel 2.7mu cu100"
    <<: *binary_linux_upload

  binary_linux_manywheel_3.5m_cu100_upload:
    environment:
      JOB_BASE_NAME: "manywheel 3.5m cu100"
    <<: *binary_linux_upload

  binary_linux_manywheel_3.6m_cu100_upload:
    environment:
      JOB_BASE_NAME: "manywheel 3.6m cu100"
    <<: *binary_linux_upload

  binary_linux_manywheel_3.7m_cu100_upload:
    environment:
      JOB_BASE_NAME: "manywheel 3.7m cu100"
    <<: *binary_linux_upload

  binary_linux_conda_2.7_cpu_upload:
    environment:
      JOB_BASE_NAME: "conda 2.7 cpu"
    <<: *binary_linux_upload

  binary_linux_conda_3.5_cpu_upload:
    environment:
      JOB_BASE_NAME: "conda 3.5 cpu"
    <<: *binary_linux_upload

  binary_linux_conda_3.6_cpu_upload:
    environment:
      JOB_BASE_NAME: "conda 3.6 cpu"
    <<: *binary_linux_upload

  binary_linux_conda_3.7_cpu_upload:
    environment:
      JOB_BASE_NAME: "conda 3.7 cpu"
    <<: *binary_linux_upload

  binary_linux_conda_2.7_cu80_upload:
    environment:
      JOB_BASE_NAME: "conda 2.7 cu80"
    <<: *binary_linux_upload

  binary_linux_conda_3.5_cu80_upload:
    environment:
      JOB_BASE_NAME: "conda 3.5 cu80"
    <<: *binary_linux_upload

  binary_linux_conda_3.6_cu80_upload:
    environment:
      JOB_BASE_NAME: "conda 3.6 cu80"
    <<: *binary_linux_upload

  binary_linux_conda_3.7_cu80_upload:
    environment:
      JOB_BASE_NAME: "conda 3.7 cu80"
    <<: *binary_linux_upload

  binary_linux_conda_2.7_cu90_upload:
    environment:
      JOB_BASE_NAME: "conda 2.7 cu90"
    <<: *binary_linux_upload

  binary_linux_conda_3.5_cu90_upload:
    environment:
      JOB_BASE_NAME: "conda 3.5 cu90"
    <<: *binary_linux_upload

  binary_linux_conda_3.6_cu90_upload:
    environment:
      JOB_BASE_NAME: "conda 3.6 cu90"
    <<: *binary_linux_upload

  binary_linux_conda_3.7_cu90_upload:
    environment:
      JOB_BASE_NAME: "conda 3.7 cu90"
    <<: *binary_linux_upload

  binary_linux_conda_2.7_cu100_upload:
    environment:
      JOB_BASE_NAME: "conda 2.7 cu100"
    <<: *binary_linux_upload

  binary_linux_conda_3.5_cu100_upload:
    environment:
      JOB_BASE_NAME: "conda 3.5 cu100"
    <<: *binary_linux_upload

  binary_linux_conda_3.6_cu100_upload:
    environment:
      JOB_BASE_NAME: "conda 3.6 cu100"
    <<: *binary_linux_upload

  binary_linux_conda_3.7_cu100_upload:
    environment:
      JOB_BASE_NAME: "conda 3.7 cu100"
    <<: *binary_linux_upload

  binary_linux_libtorch_2.7m_cpu_upload:
    environment:
      JOB_BASE_NAME: "libtorch 2.7m cpu"
    <<: *binary_linux_upload

  binary_linux_libtorch_2.7m_cu80_upload:
    environment:
      JOB_BASE_NAME: "libtorch 2.7m cu80"
    <<: *binary_linux_upload

  binary_linux_libtorch_2.7m_cu90_upload:
    environment:
      JOB_BASE_NAME: "libtorch 2.7m cu90"
    <<: *binary_linux_upload

  binary_linux_libtorch_2.7m_cu100_upload:
    environment:
      JOB_BASE_NAME: "libtorch 2.7m cu100"
    <<: *binary_linux_upload

  binary_macos_wheel_2.7_cpu_upload:
    environment:
      JOB_BASE_NAME: "wheel 2.7 cpu"
    <<: *binary_mac_upload

  binary_macos_wheel_3.5_cpu_upload:
    environment:
      JOB_BASE_NAME: "wheel 3.5 cpu"
    <<: *binary_mac_upload

  binary_macos_wheel_3.6_cpu_upload:
    environment:
      JOB_BASE_NAME: "wheel 3.6 cpu"
    <<: *binary_mac_upload

  binary_macos_wheel_3.7_cpu_upload:
    environment:
      JOB_BASE_NAME: "wheel 3.7 cpu"
    <<: *binary_mac_upload

  binary_macos_conda_2.7_cpu_upload:
    environment:
      JOB_BASE_NAME: "conda 2.7 cpu"
    <<: *binary_mac_upload

  binary_macos_conda_3.5_cpu_upload:
    environment:
      JOB_BASE_NAME: "conda 3.5 cpu"
    <<: *binary_mac_upload

  binary_macos_conda_3.6_cpu_upload:
    environment:
      JOB_BASE_NAME: "conda 3.6 cpu"
    <<: *binary_mac_upload

  binary_macos_conda_3.7_cpu_upload:
    environment:
      JOB_BASE_NAME: "conda 3.7 cpu"
    <<: *binary_mac_upload

  binary_macos_libtorch_2.7_cpu_upload:
    environment:
      JOB_BASE_NAME: "libtorch 2.7 cpu"
    <<: *binary_mac_upload


##############################################################################
# Smoke test specs individual job specifications
##############################################################################
  smoke_linux_manywheel_2.7m_cpu:
    environment:
      JOB_BASE_NAME: "manywheel 2.7m cpu"
      DOCKER_IMAGE: "soumith/manylinux-cuda80"
    <<: *smoke_linux_test

  smoke_linux_manywheel_2.7mu_cpu:
    environment:
      JOB_BASE_NAME: "manywheel 2.7mu cpu"
      DOCKER_IMAGE: "soumith/manylinux-cuda80"
    <<: *smoke_linux_test

  smoke_linux_manywheel_3.5m_cpu:
    environment:
      JOB_BASE_NAME: "manywheel 3.5m cpu"
      DOCKER_IMAGE: "soumith/manylinux-cuda80"
    <<: *smoke_linux_test

  smoke_linux_manywheel_3.6m_cpu:
    environment:
      JOB_BASE_NAME: "manywheel 3.6m cpu"
      DOCKER_IMAGE: "soumith/manylinux-cuda80"
    <<: *smoke_linux_test

  smoke_linux_manywheel_3.7m_cpu:
    environment:
      JOB_BASE_NAME: "manywheel 3.7m cpu"
      DOCKER_IMAGE: "soumith/manylinux-cuda80"
    <<: *smoke_linux_test

  smoke_linux_manywheel_2.7m_cu80:
    environment:
      JOB_BASE_NAME: "manywheel 2.7m cu80"
      DOCKER_IMAGE: "soumith/manylinux-cuda80"
      USE_CUDA_DOCKER_RUNTIME: "1"
    resource_class: gpu.medium
    <<: *smoke_linux_test

  smoke_linux_manywheel_2.7mu_cu80:
    environment:
      JOB_BASE_NAME: "manywheel 2.7mu cu80"
      DOCKER_IMAGE: "soumith/manylinux-cuda80"
      USE_CUDA_DOCKER_RUNTIME: "1"
    resource_class: gpu.medium
    <<: *smoke_linux_test

  smoke_linux_manywheel_3.5m_cu80:
    environment:
      JOB_BASE_NAME: "manywheel 3.5m cu80"
      DOCKER_IMAGE: "soumith/manylinux-cuda80"
      USE_CUDA_DOCKER_RUNTIME: "1"
    resource_class: gpu.medium
    <<: *smoke_linux_test

  smoke_linux_manywheel_3.6m_cu80:
    environment:
      JOB_BASE_NAME: "manywheel 3.6m cu80"
      DOCKER_IMAGE: "soumith/manylinux-cuda80"
      USE_CUDA_DOCKER_RUNTIME: "1"
    resource_class: gpu.medium
    <<: *smoke_linux_test

  smoke_linux_manywheel_3.7m_cu80:
    environment:
      JOB_BASE_NAME: "manywheel 3.7m cu80"
      DOCKER_IMAGE: "soumith/manylinux-cuda80"
      USE_CUDA_DOCKER_RUNTIME: "1"
    resource_class: gpu.medium
    <<: *smoke_linux_test

  smoke_linux_manywheel_2.7m_cu90:
    environment:
      JOB_BASE_NAME: "manywheel 2.7m cu90"
      DOCKER_IMAGE: "soumith/manylinux-cuda90"
      USE_CUDA_DOCKER_RUNTIME: "1"
    resource_class: gpu.medium
    <<: *smoke_linux_test

  smoke_linux_manywheel_2.7mu_cu90:
    environment:
      JOB_BASE_NAME: "manywheel 2.7mu cu90"
      DOCKER_IMAGE: "soumith/manylinux-cuda90"
      USE_CUDA_DOCKER_RUNTIME: "1"
    resource_class: gpu.medium
    <<: *smoke_linux_test

  smoke_linux_manywheel_3.5m_cu90:
    environment:
      JOB_BASE_NAME: "manywheel 3.5m cu90"
      DOCKER_IMAGE: "soumith/manylinux-cuda90"
      USE_CUDA_DOCKER_RUNTIME: "1"
    resource_class: gpu.medium
    <<: *smoke_linux_test

  smoke_linux_manywheel_3.6m_cu90:
    environment:
      JOB_BASE_NAME: "manywheel 3.6m cu90"
      DOCKER_IMAGE: "soumith/manylinux-cuda90"
      USE_CUDA_DOCKER_RUNTIME: "1"
    resource_class: gpu.medium
    <<: *smoke_linux_test

  smoke_linux_manywheel_3.7m_cu90:
    environment:
      JOB_BASE_NAME: "manywheel 3.7m cu90"
      DOCKER_IMAGE: "soumith/manylinux-cuda90"
      USE_CUDA_DOCKER_RUNTIME: "1"
    resource_class: gpu.medium
    <<: *smoke_linux_test

  smoke_linux_manywheel_2.7m_cu100:
    environment:
      JOB_BASE_NAME: "manywheel 2.7m cu100"
      DOCKER_IMAGE: "soumith/manylinux-cuda100"
      USE_CUDA_DOCKER_RUNTIME: "1"
    resource_class: gpu.medium
    <<: *smoke_linux_test

  smoke_linux_manywheel_2.7mu_cu100:
    environment:
      JOB_BASE_NAME: "manywheel 2.7mu cu100"
      DOCKER_IMAGE: "soumith/manylinux-cuda100"
      USE_CUDA_DOCKER_RUNTIME: "1"
    resource_class: gpu.medium
    <<: *smoke_linux_test

  smoke_linux_manywheel_3.5m_cu100:
    environment:
      JOB_BASE_NAME: "manywheel 3.5m cu100"
      DOCKER_IMAGE: "soumith/manylinux-cuda100"
      USE_CUDA_DOCKER_RUNTIME: "1"
    resource_class: gpu.medium
    <<: *smoke_linux_test

  smoke_linux_manywheel_3.6m_cu100:
    environment:
      JOB_BASE_NAME: "manywheel 3.6m cu100"
      DOCKER_IMAGE: "soumith/manylinux-cuda100"
      USE_CUDA_DOCKER_RUNTIME: "1"
    resource_class: gpu.medium
    <<: *smoke_linux_test

  smoke_linux_manywheel_3.7m_cu100:
    environment:
      JOB_BASE_NAME: "manywheel 3.7m cu100"
      DOCKER_IMAGE: "soumith/manylinux-cuda100"
      USE_CUDA_DOCKER_RUNTIME: "1"
    resource_class: gpu.medium
    <<: *smoke_linux_test

  smoke_linux_conda_2.7_cpu:
    environment:
      JOB_BASE_NAME: "conda 2.7 cpu"
      DOCKER_IMAGE: "soumith/conda-cuda"
    <<: *smoke_linux_test

  smoke_linux_conda_3.5_cpu:
    environment:
      JOB_BASE_NAME: "conda 3.5 cpu"
      DOCKER_IMAGE: "soumith/conda-cuda"
    <<: *smoke_linux_test

  smoke_linux_conda_3.6_cpu:
    environment:
      JOB_BASE_NAME: "conda 3.6 cpu"
      DOCKER_IMAGE: "soumith/conda-cuda"
    <<: *smoke_linux_test

  smoke_linux_conda_3.7_cpu:
    environment:
      JOB_BASE_NAME: "conda 3.7 cpu"
      DOCKER_IMAGE: "soumith/conda-cuda"
    <<: *smoke_linux_test

  smoke_linux_conda_2.7_cu80:
    environment:
      JOB_BASE_NAME: "conda 2.7 cu80"
      DOCKER_IMAGE: "soumith/conda-cuda"
      USE_CUDA_DOCKER_RUNTIME: "1"
    resource_class: gpu.medium
    <<: *smoke_linux_test

  smoke_linux_conda_3.5_cu80:
    environment:
      JOB_BASE_NAME: "conda 3.5 cu80"
      DOCKER_IMAGE: "soumith/conda-cuda"
      USE_CUDA_DOCKER_RUNTIME: "1"
    resource_class: gpu.medium
    <<: *smoke_linux_test

  smoke_linux_conda_3.6_cu80:
    environment:
      JOB_BASE_NAME: "conda 3.6 cu80"
      DOCKER_IMAGE: "soumith/conda-cuda"
      USE_CUDA_DOCKER_RUNTIME: "1"
    resource_class: gpu.medium
    <<: *smoke_linux_test

  smoke_linux_conda_3.7_cu80:
    environment:
      JOB_BASE_NAME: "conda 3.7 cu80"
      DOCKER_IMAGE: "soumith/conda-cuda"
      USE_CUDA_DOCKER_RUNTIME: "1"
    resource_class: gpu.medium
    <<: *smoke_linux_test

  smoke_linux_conda_2.7_cu90:
    environment:
      JOB_BASE_NAME: "conda 2.7 cu90"
      DOCKER_IMAGE: "soumith/conda-cuda"
      USE_CUDA_DOCKER_RUNTIME: "1"
    resource_class: gpu.medium
    <<: *smoke_linux_test

  smoke_linux_conda_3.5_cu90:
    environment:
      JOB_BASE_NAME: "conda 3.5 cu90"
      DOCKER_IMAGE: "soumith/conda-cuda"
      USE_CUDA_DOCKER_RUNTIME: "1"
    resource_class: gpu.medium
    <<: *smoke_linux_test

  smoke_linux_conda_3.6_cu90:
    environment:
      JOB_BASE_NAME: "conda 3.6 cu90"
      DOCKER_IMAGE: "soumith/conda-cuda"
      USE_CUDA_DOCKER_RUNTIME: "1"
    resource_class: gpu.medium
    <<: *smoke_linux_test

  smoke_linux_conda_3.7_cu90:
    environment:
      JOB_BASE_NAME: "conda 3.7 cu90"
      DOCKER_IMAGE: "soumith/conda-cuda"
      USE_CUDA_DOCKER_RUNTIME: "1"
    resource_class: gpu.medium
    <<: *smoke_linux_test

  smoke_linux_conda_2.7_cu100:
    environment:
      JOB_BASE_NAME: "conda 2.7 cu100"
      DOCKER_IMAGE: "soumith/conda-cuda"
      USE_CUDA_DOCKER_RUNTIME: "1"
    resource_class: gpu.medium
    <<: *smoke_linux_test

  smoke_linux_conda_3.5_cu100:
    environment:
      JOB_BASE_NAME: "conda 3.5 cu100"
      DOCKER_IMAGE: "soumith/conda-cuda"
      USE_CUDA_DOCKER_RUNTIME: "1"
    resource_class: gpu.medium
    <<: *smoke_linux_test

  smoke_linux_conda_3.6_cu100:
    environment:
      JOB_BASE_NAME: "conda 3.6 cu100"
      DOCKER_IMAGE: "soumith/conda-cuda"
      USE_CUDA_DOCKER_RUNTIME: "1"
    resource_class: gpu.medium
    <<: *smoke_linux_test

  smoke_linux_conda_3.7_cu100:
    environment:
      JOB_BASE_NAME: "conda 3.7 cu100"
      DOCKER_IMAGE: "soumith/conda-cuda"
      USE_CUDA_DOCKER_RUNTIME: "1"
    resource_class: gpu.medium
    <<: *smoke_linux_test

  smoke_linux_libtorch_2.7m_cpu_shared-with-deps:
    environment:
      JOB_BASE_NAME: "libtorch 2.7m cpu"
      LIBTORCH_VARIANT: "shared-with-deps"
      DOCKER_IMAGE: "soumith/manylinux-cuda80"
    <<: *smoke_linux_test

  smoke_linux_libtorch_2.7m_cpu_shared-without-deps:
    environment:
      JOB_BASE_NAME: "libtorch 2.7m cpu"
      LIBTORCH_VARIANT: "shared-without-deps"
      DOCKER_IMAGE: "soumith/manylinux-cuda80"
    <<: *smoke_linux_test

  smoke_linux_libtorch_2.7m_cpu_static-with-deps:
    environment:
      JOB_BASE_NAME: "libtorch 2.7m cpu"
      LIBTORCH_VARIANT: "static-with-deps"
      DOCKER_IMAGE: "soumith/manylinux-cuda80"
    <<: *smoke_linux_test

  smoke_linux_libtorch_2.7m_cpu_static-without-deps:
    environment:
      JOB_BASE_NAME: "libtorch 2.7m cpu"
      LIBTORCH_VARIANT: "static-without-deps"
      DOCKER_IMAGE: "soumith/manylinux-cuda80"
    <<: *smoke_linux_test

  smoke_linux_libtorch_2.7m_cu80_shared-with-deps:
    environment:
      JOB_BASE_NAME: "libtorch 2.7m cu80"
      LIBTORCH_VARIANT: "shared-with-deps"
      DOCKER_IMAGE: "soumith/manylinux-cuda80"
      USE_CUDA_DOCKER_RUNTIME: "1"
    resource_class: gpu.medium
    <<: *smoke_linux_test

  smoke_linux_libtorch_2.7m_cu80_shared-without-deps:
    environment:
      JOB_BASE_NAME: "libtorch 2.7m cu80"
      LIBTORCH_VARIANT: "shared-without-deps"
      DOCKER_IMAGE: "soumith/manylinux-cuda80"
      USE_CUDA_DOCKER_RUNTIME: "1"
    resource_class: gpu.medium
    <<: *smoke_linux_test

  smoke_linux_libtorch_2.7m_cu80_static-with-deps:
    environment:
      JOB_BASE_NAME: "libtorch 2.7m cu80"
      LIBTORCH_VARIANT: "static-with-deps"
      DOCKER_IMAGE: "soumith/manylinux-cuda80"
      USE_CUDA_DOCKER_RUNTIME: "1"
    resource_class: gpu.medium
    <<: *smoke_linux_test

  smoke_linux_libtorch_2.7m_cu80_static-without-deps:
    environment:
      JOB_BASE_NAME: "libtorch 2.7m cu80"
      LIBTORCH_VARIANT: "static-without-deps"
      DOCKER_IMAGE: "soumith/manylinux-cuda80"
      USE_CUDA_DOCKER_RUNTIME: "1"
    resource_class: gpu.medium
    <<: *smoke_linux_test

  smoke_linux_libtorch_2.7m_cu90_shared-with-deps:
    environment:
      JOB_BASE_NAME: "libtorch 2.7m cu90"
      LIBTORCH_VARIANT: "shared-with-deps"
      DOCKER_IMAGE: "soumith/manylinux-cuda90"
      USE_CUDA_DOCKER_RUNTIME: "1"
    resource_class: gpu.medium
    <<: *smoke_linux_test

  smoke_linux_libtorch_2.7m_cu90_shared-without-deps:
    environment:
      JOB_BASE_NAME: "libtorch 2.7m cu90"
      LIBTORCH_VARIANT: "shared-without-deps"
      DOCKER_IMAGE: "soumith/manylinux-cuda90"
      USE_CUDA_DOCKER_RUNTIME: "1"
    resource_class: gpu.medium
    <<: *smoke_linux_test

  smoke_linux_libtorch_2.7m_cu90_static-with-deps:
    environment:
      JOB_BASE_NAME: "libtorch 2.7m cu90"
      LIBTORCH_VARIANT: "static-with-deps"
      DOCKER_IMAGE: "soumith/manylinux-cuda90"
      USE_CUDA_DOCKER_RUNTIME: "1"
    resource_class: gpu.medium
    <<: *smoke_linux_test

  smoke_linux_libtorch_2.7m_cu90_static-without-deps:
    environment:
      JOB_BASE_NAME: "libtorch 2.7m cu90"
      LIBTORCH_VARIANT: "static-without-deps"
      DOCKER_IMAGE: "soumith/manylinux-cuda90"
      USE_CUDA_DOCKER_RUNTIME: "1"
    resource_class: gpu.medium
    <<: *smoke_linux_test

  smoke_linux_libtorch_2.7m_cu100_shared-with-deps:
    environment:
      JOB_BASE_NAME: "libtorch 2.7m cu100"
      LIBTORCH_VARIANT: "shared-with-deps"
      DOCKER_IMAGE: "soumith/manylinux-cuda100"
      USE_CUDA_DOCKER_RUNTIME: "1"
    resource_class: gpu.medium
    <<: *smoke_linux_test

  smoke_linux_libtorch_2.7m_cu100_shared-without-deps:
    environment:
      JOB_BASE_NAME: "libtorch 2.7m cu100"
      LIBTORCH_VARIANT: "shared-without-deps"
      DOCKER_IMAGE: "soumith/manylinux-cuda100"
      USE_CUDA_DOCKER_RUNTIME: "1"
    resource_class: gpu.medium
    <<: *smoke_linux_test

  smoke_linux_libtorch_2.7m_cu100_static-with-deps:
    environment:
      JOB_BASE_NAME: "libtorch 2.7m cu100"
      LIBTORCH_VARIANT: "static-with-deps"
      DOCKER_IMAGE: "soumith/manylinux-cuda100"
      USE_CUDA_DOCKER_RUNTIME: "1"
    resource_class: gpu.medium
    <<: *smoke_linux_test

  smoke_linux_libtorch_2.7m_cu100_static-without-deps:
    environment:
      JOB_BASE_NAME: "libtorch 2.7m cu100"
      LIBTORCH_VARIANT: "static-without-deps"
      DOCKER_IMAGE: "soumith/manylinux-cuda100"
      USE_CUDA_DOCKER_RUNTIME: "1"
    resource_class: gpu.medium
    <<: *smoke_linux_test

  smoke_macos_wheel_2.7_cpu:
    environment:
      JOB_BASE_NAME: "wheel 2.7 cpu"
    <<: *smoke_mac_test

  smoke_macos_wheel_3.5_cpu:
    environment:
      JOB_BASE_NAME: "wheel 3.5 cpu"
    <<: *smoke_mac_test

  smoke_macos_wheel_3.6_cpu:
    environment:
      JOB_BASE_NAME: "wheel 3.6 cpu"
    <<: *smoke_mac_test

  smoke_macos_wheel_3.7_cpu:
    environment:
      JOB_BASE_NAME: "wheel 3.7 cpu"
    <<: *smoke_mac_test

  smoke_macos_conda_2.7_cpu:
    environment:
      JOB_BASE_NAME: "conda 2.7 cpu"
    <<: *smoke_mac_test

  smoke_macos_conda_3.5_cpu:
    environment:
      JOB_BASE_NAME: "conda 3.5 cpu"
    <<: *smoke_mac_test

  smoke_macos_conda_3.6_cpu:
    environment:
      JOB_BASE_NAME: "conda 3.6 cpu"
    <<: *smoke_mac_test

  smoke_macos_conda_3.7_cpu:
    environment:
      JOB_BASE_NAME: "conda 3.7 cpu"
    <<: *smoke_mac_test

  smoke_macos_libtorch_2.7_cpu:
    environment:
      JOB_BASE_NAME: "libtorch 2.7m cpu"
    <<: *smoke_mac_test


##############################################################################
##############################################################################
# Workflows
##############################################################################
##############################################################################

# PR jobs pr builds
workflows:
  version: 2
  build:
    jobs:
      # CircleCI config checks
      - please_revert_change_to_PR_CI_COVERAGE_SETTING

      # ----------------------------------------------------------

      # High signal jobs that are always run
      # Pytorch linux builds
      - pytorch_linux_trusty_py2_7_build
      - pytorch_linux_trusty_py2_7_test:
          requires:
            - pytorch_linux_trusty_py2_7_build
      - pytorch_linux_trusty_pynightly_build
      - pytorch_linux_trusty_pynightly_test:
          requires:
            - pytorch_linux_trusty_pynightly_build
      - pytorch_linux_xenial_cuda8_cudnn7_py3_build
      - pytorch_linux_xenial_cuda8_cudnn7_py3_test:
          requires:
            - pytorch_linux_xenial_cuda8_cudnn7_py3_build
      - pytorch_linux_xenial_cuda8_cudnn7_py3_multigpu_test:
          requires:
            - pytorch_linux_xenial_cuda8_cudnn7_py3_build
      - pytorch_linux_xenial_cuda8_cudnn7_py3_NO_AVX2_test:
          requires:
            - pytorch_linux_xenial_cuda8_cudnn7_py3_build
      - pytorch_linux_xenial_cuda8_cudnn7_py3_NO_AVX_NO_AVX2_test:
          requires:
            - pytorch_linux_xenial_cuda8_cudnn7_py3_build
      - pytorch_short_perf_test_gpu:
          requires:
            - pytorch_linux_xenial_cuda8_cudnn7_py3_build
      - pytorch_doc_push:
          requires:
            - pytorch_linux_xenial_cuda8_cudnn7_py3_build

      # Pytorch MacOS builds
      - pytorch_macos_10_13_py3_build
      - pytorch_macos_10_13_py3_test:
          requires:
            - pytorch_macos_10_13_py3_build

      # Caffe2 Linux builds
      - caffe2_cmake_cuda9_0_cudnn7_ubuntu16_04_build
      - caffe2_cmake_cuda9_0_cudnn7_ubuntu16_04_test:
          requires:
            - caffe2_cmake_cuda9_0_cudnn7_ubuntu16_04_build
      - caffe2_py2_mkl_ubuntu16_04_build
      - caffe2_py2_mkl_ubuntu16_04_test:
          requires:
            - caffe2_py2_mkl_ubuntu16_04_build
      - caffe2_py2_cuda9_0_cudnn7_centos7_build
      - caffe2_py2_cuda9_0_cudnn7_centos7_test:
          requires:
            - caffe2_py2_cuda9_0_cudnn7_centos7_build
      - caffe2_onnx_py2_gcc5_ubuntu16_04_build
      - caffe2_onnx_py2_gcc5_ubuntu16_04_test:
          requires:
            - caffe2_onnx_py2_gcc5_ubuntu16_04_build

      # Caffe2 MacOS builds
      - caffe2_py2_system_macos10_13_build

      # Caffe2 mobile builds
      - caffe2_py2_android_ubuntu16_04_build
      - caffe2_py2_ios_macos10_13_build

      # Binary builds (subset, to smoke test that they'll work)
      - binary_linux_manywheel_2.7mu_cpu_build
      - binary_linux_manywheel_3.7m_cu100_build
      - binary_linux_conda_2.7_cpu_build
      - binary_linux_conda_3.6_cu90_build
      - binary_linux_libtorch_2.7m_cu80_build
      - binary_macos_wheel_3.6_cpu_build
      - binary_macos_conda_2.7_cpu_build
      - binary_macos_libtorch_2.7_cpu_build

      - binary_linux_manywheel_2.7mu_cpu_test:
          requires:
            - binary_linux_manywheel_2.7mu_cpu_build
      - binary_linux_manywheel_3.7m_cu100_test:
          requires:
<<<<<<< HEAD
              - binary_linux_conda_3.7_cu100_build
      - binary_macos_conda_3.5_cpu_build

      # ----------------------------------------------------------

      # Lower signal jobs that are only run on master, unless `PR_CI_COVERAGE_SETTING` is set to `run_all_jobs`
      # Pytorch linux builds
      - pytorch_linux_trusty_py2_7_9_build:
          <<: *PR_CI_COVERAGE_SETTING
      - pytorch_linux_trusty_py2_7_9_test:
          <<: *PR_CI_COVERAGE_SETTING
          requires:
            - pytorch_linux_trusty_py2_7_9_build
      - pytorch_linux_trusty_py3_5_build:
          <<: *PR_CI_COVERAGE_SETTING
      - pytorch_linux_trusty_py3_5_test:
          <<: *PR_CI_COVERAGE_SETTING
          requires:
            - pytorch_linux_trusty_py3_5_build
      - pytorch_linux_trusty_py3_6_gcc4_8_build:
          <<: *PR_CI_COVERAGE_SETTING
      - pytorch_linux_trusty_py3_6_gcc4_8_test:
          <<: *PR_CI_COVERAGE_SETTING
          requires:
            - pytorch_linux_trusty_py3_6_gcc4_8_build
      - pytorch_linux_trusty_py3_6_gcc5_4_build:
          <<: *PR_CI_COVERAGE_SETTING
      - pytorch_linux_trusty_py3_6_gcc5_4_test:
          <<: *PR_CI_COVERAGE_SETTING
          requires:
            - pytorch_linux_trusty_py3_6_gcc5_4_build
      - pytorch_linux_trusty_py3_6_gcc7_build:
          <<: *PR_CI_COVERAGE_SETTING
      - pytorch_linux_trusty_py3_6_gcc7_test:
          <<: *PR_CI_COVERAGE_SETTING
          requires:
            - pytorch_linux_trusty_py3_6_gcc7_build
      - pytorch_xla_linux_trusty_py3_6_gcc5_4_build:
          <<: *PR_CI_COVERAGE_SETTING
      - pytorch_xla_linux_trusty_py3_6_gcc5_4_test:
          <<: *PR_CI_COVERAGE_SETTING
          requires:
            - pytorch_xla_linux_trusty_py3_6_gcc5_4_build
      - pytorch_linux_xenial_py3_clang5_asan_build:
          <<: *PR_CI_COVERAGE_SETTING
      - pytorch_linux_xenial_py3_clang5_asan_test:
          <<: *PR_CI_COVERAGE_SETTING
          requires:
            - pytorch_linux_xenial_py3_clang5_asan_build
      - pytorch_linux_xenial_cuda9_cudnn7_py2_build:
          <<: *PR_CI_COVERAGE_SETTING
      - pytorch_linux_xenial_cuda9_cudnn7_py2_test:
          <<: *PR_CI_COVERAGE_SETTING
          requires:
            - pytorch_linux_xenial_cuda9_cudnn7_py2_build
      - pytorch_linux_xenial_cuda9_cudnn7_py3_build:
          <<: *PR_CI_COVERAGE_SETTING
      - pytorch_linux_xenial_cuda9_cudnn7_py3_test:
          <<: *PR_CI_COVERAGE_SETTING
          requires:
            - pytorch_linux_xenial_cuda9_cudnn7_py3_build
      - pytorch_linux_xenial_cuda9_2_cudnn7_py3_gcc7_build:
          <<: *PR_CI_COVERAGE_SETTING
      - pytorch_linux_xenial_cuda9_2_cudnn7_py3_gcc7_test:
          <<: *PR_CI_COVERAGE_SETTING
          requires:
            - pytorch_linux_xenial_cuda9_2_cudnn7_py3_gcc7_build
      - pytorch_linux_xenial_cuda10_cudnn7_py3_gcc7_build:
          <<: *PR_CI_COVERAGE_SETTING

      # Pytorch MacOS builds
      - pytorch_macos_10_13_cuda9_2_cudnn7_py3_build:
          <<: *PR_CI_COVERAGE_SETTING

      # Caffe2 builds
      - caffe2_py2_cuda9_0_cudnn7_ubuntu16_04_build:
          <<: *PR_CI_COVERAGE_SETTING
      - caffe2_py2_cuda9_0_cudnn7_ubuntu16_04_test:
          <<: *PR_CI_COVERAGE_SETTING
          requires:
            - caffe2_py2_cuda9_0_cudnn7_ubuntu16_04_build
      - caffe2_py2_cuda9_1_cudnn7_ubuntu16_04_build:
          <<: *PR_CI_COVERAGE_SETTING
      - caffe2_py2_cuda9_1_cudnn7_ubuntu16_04_test:
          <<: *PR_CI_COVERAGE_SETTING
          requires:
            - caffe2_py2_cuda9_1_cudnn7_ubuntu16_04_build
      - caffe2_py2_gcc4_8_ubuntu14_04_build:
          <<: *PR_CI_COVERAGE_SETTING
      - caffe2_py2_gcc4_8_ubuntu14_04_test:
          <<: *PR_CI_COVERAGE_SETTING
          requires:
            - caffe2_py2_gcc4_8_ubuntu14_04_build
      - caffe2_py2_cuda8_0_cudnn7_ubuntu16_04_build:
          <<: *PR_CI_COVERAGE_SETTING
      - caffe2_py2_cuda8_0_cudnn7_ubuntu16_04_test:
          <<: *PR_CI_COVERAGE_SETTING
          requires:
            - caffe2_py2_cuda8_0_cudnn7_ubuntu16_04_build
      - caffe2_py2_clang3_8_ubuntu16_04_build:
          <<: *PR_CI_COVERAGE_SETTING
      - caffe2_py2_clang3_9_ubuntu16_04_build:
          <<: *PR_CI_COVERAGE_SETTING
      - caffe2_py2_clang7_ubuntu16_04_build:
          <<: *PR_CI_COVERAGE_SETTING

=======
            - binary_linux_manywheel_3.7m_cu100_build
      - binary_linux_conda_2.7_cpu_test:
          requires:
            - binary_linux_conda_2.7_cpu_build
      - binary_linux_conda_3.6_cu90_test:
          requires:
            - binary_linux_conda_3.6_cu90_build
>>>>>>> b2503858

##############################################################################
# Daily smoke test trigger
##############################################################################
  binarysmoketests:
    triggers:
      - schedule:
          cron: "15 16 * * *"
          filters:
            branches:
              only:
                - master
    jobs:
      - smoke_linux_manywheel_2.7m_cpu
      - smoke_linux_manywheel_2.7mu_cpu
      - smoke_linux_manywheel_3.5m_cpu
      - smoke_linux_manywheel_3.6m_cpu
      - smoke_linux_manywheel_3.7m_cpu
      - smoke_linux_manywheel_2.7m_cu80
      - smoke_linux_manywheel_2.7mu_cu80
      - smoke_linux_manywheel_3.5m_cu80
      - smoke_linux_manywheel_3.6m_cu80
      - smoke_linux_manywheel_3.7m_cu80
      - smoke_linux_manywheel_2.7m_cu90
      - smoke_linux_manywheel_2.7mu_cu90
      - smoke_linux_manywheel_3.5m_cu90
      - smoke_linux_manywheel_3.6m_cu90
      - smoke_linux_manywheel_3.7m_cu90
      - smoke_linux_manywheel_2.7m_cu100
      - smoke_linux_manywheel_2.7mu_cu100
      - smoke_linux_manywheel_3.5m_cu100
      - smoke_linux_manywheel_3.6m_cu100
      - smoke_linux_manywheel_3.7m_cu100
      - smoke_linux_conda_2.7_cpu
      - smoke_linux_conda_3.5_cpu
      - smoke_linux_conda_3.6_cpu
      - smoke_linux_conda_3.7_cpu
      - smoke_linux_conda_2.7_cu80
      - smoke_linux_conda_3.5_cu80
      - smoke_linux_conda_3.6_cu80
      - smoke_linux_conda_3.7_cu80
      - smoke_linux_conda_2.7_cu90
      - smoke_linux_conda_3.5_cu90
      - smoke_linux_conda_3.6_cu90
      - smoke_linux_conda_3.7_cu90
      - smoke_linux_conda_2.7_cu100
      - smoke_linux_conda_3.5_cu100
      - smoke_linux_conda_3.6_cu100
      - smoke_linux_conda_3.7_cu100
      - smoke_linux_libtorch_2.7m_cpu_shared-with-deps
      - smoke_linux_libtorch_2.7m_cpu_shared-without-deps
      - smoke_linux_libtorch_2.7m_cpu_static-with-deps
      - smoke_linux_libtorch_2.7m_cpu_static-without-deps
      - smoke_linux_libtorch_2.7m_cu80_shared-with-deps
      - smoke_linux_libtorch_2.7m_cu80_shared-without-deps
      - smoke_linux_libtorch_2.7m_cu80_static-with-deps
      - smoke_linux_libtorch_2.7m_cu80_static-without-deps
      - smoke_linux_libtorch_2.7m_cu90_shared-with-deps
      - smoke_linux_libtorch_2.7m_cu90_shared-without-deps
      - smoke_linux_libtorch_2.7m_cu90_static-with-deps
      - smoke_linux_libtorch_2.7m_cu90_static-without-deps
      - smoke_linux_libtorch_2.7m_cu100_shared-with-deps
      - smoke_linux_libtorch_2.7m_cu100_shared-without-deps
      - smoke_linux_libtorch_2.7m_cu100_static-with-deps
      - smoke_linux_libtorch_2.7m_cu100_static-without-deps
      - smoke_macos_wheel_2.7_cpu
      - smoke_macos_wheel_3.5_cpu
      - smoke_macos_wheel_3.6_cpu
      - smoke_macos_wheel_3.7_cpu
      - smoke_macos_conda_2.7_cpu
      - smoke_macos_conda_3.5_cpu
      - smoke_macos_conda_3.6_cpu
      - smoke_macos_conda_3.7_cpu
      - smoke_macos_libtorch_2.7_cpu


##############################################################################
# Daily binary build trigger
##############################################################################
  binarybuilds:
    triggers:
      - schedule:
          cron: "5 5 * * *"
          filters:
            branches:
              only:
                - master
    jobs:
      - binary_linux_manywheel_2.7m_cpu_build
      - binary_linux_manywheel_2.7mu_cpu_build
      - binary_linux_manywheel_3.5m_cpu_build
      - binary_linux_manywheel_3.6m_cpu_build
      - binary_linux_manywheel_3.7m_cpu_build
      - binary_linux_manywheel_2.7m_cu80_build
      - binary_linux_manywheel_2.7mu_cu80_build
      - binary_linux_manywheel_3.5m_cu80_build
      - binary_linux_manywheel_3.6m_cu80_build
      - binary_linux_manywheel_3.7m_cu80_build
      - binary_linux_manywheel_2.7m_cu90_build
      - binary_linux_manywheel_2.7mu_cu90_build
      - binary_linux_manywheel_3.5m_cu90_build
      - binary_linux_manywheel_3.6m_cu90_build
      - binary_linux_manywheel_3.7m_cu90_build
      - binary_linux_manywheel_2.7m_cu100_build
      - binary_linux_manywheel_2.7mu_cu100_build
      - binary_linux_manywheel_3.5m_cu100_build
      - binary_linux_manywheel_3.6m_cu100_build
      - binary_linux_manywheel_3.7m_cu100_build
      - binary_linux_conda_2.7_cpu_build
      - binary_linux_conda_3.5_cpu_build
      - binary_linux_conda_3.6_cpu_build
      - binary_linux_conda_3.7_cpu_build
      - binary_linux_conda_2.7_cu80_build
      - binary_linux_conda_3.5_cu80_build
      - binary_linux_conda_3.6_cu80_build
      - binary_linux_conda_3.7_cu80_build
      - binary_linux_conda_2.7_cu90_build
      - binary_linux_conda_3.5_cu90_build
      - binary_linux_conda_3.6_cu90_build
      - binary_linux_conda_3.7_cu90_build
      - binary_linux_conda_2.7_cu100_build
      - binary_linux_conda_3.5_cu100_build
      - binary_linux_conda_3.6_cu100_build
      - binary_linux_conda_3.7_cu100_build
      - binary_linux_libtorch_2.7m_cpu_build
      - binary_linux_libtorch_2.7m_cu80_build
      - binary_linux_libtorch_2.7m_cu90_build
      - binary_linux_libtorch_2.7m_cu100_build
      - binary_macos_wheel_2.7_cpu_build
      - binary_macos_wheel_3.5_cpu_build
      - binary_macos_wheel_3.6_cpu_build
      - binary_macos_wheel_3.7_cpu_build
      - binary_macos_conda_2.7_cpu_build
      - binary_macos_conda_3.5_cpu_build
      - binary_macos_conda_3.6_cpu_build
      - binary_macos_conda_3.7_cpu_build
      - binary_macos_libtorch_2.7_cpu_build

      # Nightly tests
      - binary_linux_manywheel_2.7m_cpu_test:
          requires:
            - binary_linux_manywheel_2.7m_cpu_build
      - binary_linux_manywheel_2.7mu_cpu_test:
          requires:
            - binary_linux_manywheel_2.7mu_cpu_build
      - binary_linux_manywheel_3.5m_cpu_test:
          requires:
            - binary_linux_manywheel_3.5m_cpu_build
      - binary_linux_manywheel_3.6m_cpu_test:
          requires:
            - binary_linux_manywheel_3.6m_cpu_build
      - binary_linux_manywheel_3.7m_cpu_test:
          requires:
            - binary_linux_manywheel_3.7m_cpu_build
      - binary_linux_manywheel_2.7m_cu80_test:
          requires:
            - binary_linux_manywheel_2.7m_cu80_build
      - binary_linux_manywheel_2.7mu_cu80_test:
          requires:
            - binary_linux_manywheel_2.7mu_cu80_build
      - binary_linux_manywheel_3.5m_cu80_test:
          requires:
            - binary_linux_manywheel_3.5m_cu80_build
      - binary_linux_manywheel_3.6m_cu80_test:
          requires:
            - binary_linux_manywheel_3.6m_cu80_build
      - binary_linux_manywheel_3.7m_cu80_test:
          requires:
            - binary_linux_manywheel_3.7m_cu80_build
      - binary_linux_manywheel_2.7m_cu90_test:
          requires:
            - binary_linux_manywheel_2.7m_cu90_build
      - binary_linux_manywheel_2.7mu_cu90_test:
          requires:
            - binary_linux_manywheel_2.7mu_cu90_build
      - binary_linux_manywheel_3.5m_cu90_test:
          requires:
            - binary_linux_manywheel_3.5m_cu90_build
      - binary_linux_manywheel_3.6m_cu90_test:
          requires:
            - binary_linux_manywheel_3.6m_cu90_build
      - binary_linux_manywheel_3.7m_cu90_test:
          requires:
            - binary_linux_manywheel_3.7m_cu90_build
      - binary_linux_manywheel_2.7m_cu100_test:
          requires:
            - binary_linux_manywheel_2.7m_cu100_build
      - binary_linux_manywheel_2.7mu_cu100_test:
          requires:
            - binary_linux_manywheel_2.7mu_cu100_build
      - binary_linux_manywheel_3.5m_cu100_test:
          requires:
            - binary_linux_manywheel_3.5m_cu100_build
      - binary_linux_manywheel_3.6m_cu100_test:
          requires:
            - binary_linux_manywheel_3.6m_cu100_build
      - binary_linux_manywheel_3.7m_cu100_test:
          requires:
            - binary_linux_manywheel_3.7m_cu100_build
      - binary_linux_conda_2.7_cpu_test:
          requires:
            - binary_linux_conda_2.7_cpu_build
      - binary_linux_conda_3.5_cpu_test:
          requires:
            - binary_linux_conda_3.5_cpu_build
      - binary_linux_conda_3.6_cpu_test:
          requires:
            - binary_linux_conda_3.6_cpu_build
      - binary_linux_conda_3.7_cpu_test:
          requires:
            - binary_linux_conda_3.7_cpu_build
      - binary_linux_conda_2.7_cu80_test:
          requires:
            - binary_linux_conda_2.7_cu80_build
      - binary_linux_conda_3.5_cu80_test:
          requires:
            - binary_linux_conda_3.5_cu80_build
      - binary_linux_conda_3.6_cu80_test:
          requires:
            - binary_linux_conda_3.6_cu80_build
      - binary_linux_conda_3.7_cu80_test:
          requires:
            - binary_linux_conda_3.7_cu80_build
      - binary_linux_conda_2.7_cu90_test:
          requires:
            - binary_linux_conda_2.7_cu90_build
      - binary_linux_conda_3.5_cu90_test:
          requires:
            - binary_linux_conda_3.5_cu90_build
      - binary_linux_conda_3.6_cu90_test:
          requires:
            - binary_linux_conda_3.6_cu90_build
      - binary_linux_conda_3.7_cu90_test:
          requires:
            - binary_linux_conda_3.7_cu90_build
      - binary_linux_conda_2.7_cu100_test:
          requires:
            - binary_linux_conda_2.7_cu100_build
      - binary_linux_conda_3.5_cu100_test:
          requires:
            - binary_linux_conda_3.5_cu100_build
      - binary_linux_conda_3.6_cu100_test:
          requires:
            - binary_linux_conda_3.6_cu100_build
      - binary_linux_conda_3.7_cu100_test:
          requires:
            - binary_linux_conda_3.7_cu100_build
      #- binary_linux_libtorch_2.7m_cpu_test:
      #    requires:
      #      - binary_linux_libtorch_2.7m_cpu_build
      #- binary_linux_libtorch_2.7m_cu80_test:
      #    requires:
      #      - binary_linux_libtorch_2.7m_cu80_build
      #- binary_linux_libtorch_2.7m_cu90_test:
      #    requires:
      #      - binary_linux_libtorch_2.7m_cu90_build
      #- binary_linux_libtorch_2.7m_cu100_test:
      #    requires:
      #      - binary_linux_libtorch_2.7m_cu100_build

      # Nightly uploads
      - binary_linux_manywheel_2.7m_cpu_upload:
          context: org-member
          requires:
            - binary_linux_manywheel_2.7m_cpu_test
      - binary_linux_manywheel_2.7mu_cpu_upload:
          context: org-member
          requires:
            - binary_linux_manywheel_2.7mu_cpu_test
      - binary_linux_manywheel_3.5m_cpu_upload:
          context: org-member
          requires:
            - binary_linux_manywheel_3.5m_cpu_test
      - binary_linux_manywheel_3.6m_cpu_upload:
          context: org-member
          requires:
            - binary_linux_manywheel_3.6m_cpu_test
      - binary_linux_manywheel_3.7m_cpu_upload:
          context: org-member
          requires:
            - binary_linux_manywheel_3.7m_cpu_test
      - binary_linux_manywheel_2.7m_cu80_upload:
          context: org-member
          requires:
            - binary_linux_manywheel_2.7m_cu80_test
      - binary_linux_manywheel_2.7mu_cu80_upload:
          context: org-member
          requires:
            - binary_linux_manywheel_2.7mu_cu80_test
      - binary_linux_manywheel_3.5m_cu80_upload:
          context: org-member
          requires:
            - binary_linux_manywheel_3.5m_cu80_test
      - binary_linux_manywheel_3.6m_cu80_upload:
          context: org-member
          requires:
            - binary_linux_manywheel_3.6m_cu80_test
      - binary_linux_manywheel_3.7m_cu80_upload:
          context: org-member
          requires:
            - binary_linux_manywheel_3.7m_cu80_test
      - binary_linux_manywheel_2.7m_cu90_upload:
          context: org-member
          requires:
            - binary_linux_manywheel_2.7m_cu90_test
      - binary_linux_manywheel_2.7mu_cu90_upload:
          context: org-member
          requires:
            - binary_linux_manywheel_2.7mu_cu90_test
      - binary_linux_manywheel_3.5m_cu90_upload:
          context: org-member
          requires:
            - binary_linux_manywheel_3.5m_cu90_test
      - binary_linux_manywheel_3.6m_cu90_upload:
          context: org-member
          requires:
            - binary_linux_manywheel_3.6m_cu90_test
      - binary_linux_manywheel_3.7m_cu90_upload:
          context: org-member
          requires:
            - binary_linux_manywheel_3.7m_cu90_test
      - binary_linux_manywheel_2.7m_cu100_upload:
          context: org-member
          requires:
            - binary_linux_manywheel_2.7m_cu100_test
      - binary_linux_manywheel_2.7mu_cu100_upload:
          context: org-member
          requires:
            - binary_linux_manywheel_2.7mu_cu100_test
      - binary_linux_manywheel_3.5m_cu100_upload:
          context: org-member
          requires:
            - binary_linux_manywheel_3.5m_cu100_test
      - binary_linux_manywheel_3.6m_cu100_upload:
          context: org-member
          requires:
            - binary_linux_manywheel_3.6m_cu100_test
      - binary_linux_manywheel_3.7m_cu100_upload:
          context: org-member
          requires:
            - binary_linux_manywheel_3.7m_cu100_test
      - binary_linux_conda_2.7_cpu_upload:
          context: org-member
          requires:
            - binary_linux_conda_2.7_cpu_test
      - binary_linux_conda_3.5_cpu_upload:
          context: org-member
          requires:
            - binary_linux_conda_3.5_cpu_test
      - binary_linux_conda_3.6_cpu_upload:
          context: org-member
          requires:
            - binary_linux_conda_3.6_cpu_test
      - binary_linux_conda_3.7_cpu_upload:
          context: org-member
          requires:
            - binary_linux_conda_3.7_cpu_test
      - binary_linux_conda_2.7_cu80_upload:
          context: org-member
          requires:
            - binary_linux_conda_2.7_cu80_test
      - binary_linux_conda_3.5_cu80_upload:
          context: org-member
          requires:
            - binary_linux_conda_3.5_cu80_test
      - binary_linux_conda_3.6_cu80_upload:
          context: org-member
          requires:
            - binary_linux_conda_3.6_cu80_test
      - binary_linux_conda_3.7_cu80_upload:
          context: org-member
          requires:
            - binary_linux_conda_3.7_cu80_test
      - binary_linux_conda_2.7_cu90_upload:
          context: org-member
          requires:
            - binary_linux_conda_2.7_cu90_test
      - binary_linux_conda_3.5_cu90_upload:
          context: org-member
          requires:
            - binary_linux_conda_3.5_cu90_test
      - binary_linux_conda_3.6_cu90_upload:
          context: org-member
          requires:
            - binary_linux_conda_3.6_cu90_test
      - binary_linux_conda_3.7_cu90_upload:
          context: org-member
          requires:
            - binary_linux_conda_3.7_cu90_test
      - binary_linux_conda_2.7_cu100_upload:
          context: org-member
          requires:
            - binary_linux_conda_2.7_cu100_test
      - binary_linux_conda_3.5_cu100_upload:
          context: org-member
          requires:
            - binary_linux_conda_3.5_cu100_test
      - binary_linux_conda_3.6_cu100_upload:
          context: org-member
          requires:
            - binary_linux_conda_3.6_cu100_test
      - binary_linux_conda_3.7_cu100_upload:
          context: org-member
          requires:
            - binary_linux_conda_3.7_cu100_test
      - binary_linux_libtorch_2.7m_cpu_upload:
          context: org-member
          requires:
            - binary_linux_libtorch_2.7m_cpu_build
      - binary_linux_libtorch_2.7m_cu80_upload:
          context: org-member
          requires:
            - binary_linux_libtorch_2.7m_cu80_build
      - binary_linux_libtorch_2.7m_cu90_upload:
          context: org-member
          requires:
            - binary_linux_libtorch_2.7m_cu90_build
      - binary_linux_libtorch_2.7m_cu100_upload:
          context: org-member
          requires:
            - binary_linux_libtorch_2.7m_cu100_build
      - binary_macos_wheel_2.7_cpu_upload:
          context: org-member
          requires:
            - binary_macos_wheel_2.7_cpu_build
      - binary_macos_wheel_3.5_cpu_upload:
          context: org-member
          requires:
            - binary_macos_wheel_3.5_cpu_build
      - binary_macos_wheel_3.6_cpu_upload:
          context: org-member
          requires:
            - binary_macos_wheel_3.6_cpu_build
      - binary_macos_wheel_3.7_cpu_upload:
          context: org-member
          requires:
            - binary_macos_wheel_3.7_cpu_build
      - binary_macos_conda_2.7_cpu_upload:
          context: org-member
          requires:
            - binary_macos_conda_2.7_cpu_build
      - binary_macos_conda_3.5_cpu_upload:
          context: org-member
          requires:
            - binary_macos_conda_3.5_cpu_build
      - binary_macos_conda_3.6_cpu_upload:
          context: org-member
          requires:
            - binary_macos_conda_3.6_cpu_build
      - binary_macos_conda_3.7_cpu_upload:
          context: org-member
          requires:
            - binary_macos_conda_3.7_cpu_build
      - binary_macos_libtorch_2.7_cpu_upload:
          context: org-member
          requires:
            - binary_macos_libtorch_2.7_cpu_build

  # Scheduled to run 4 hours after the binary jobs start
  update_s3_htmls:
    triggers:
      - schedule:
          cron: "0 9 * * *"
          filters:
            branches:
              only:
                - master
    jobs:
      - update_s3_htmls:
          context: org-member<|MERGE_RESOLUTION|>--- conflicted
+++ resolved
@@ -3069,9 +3069,13 @@
             - binary_linux_manywheel_2.7mu_cpu_build
       - binary_linux_manywheel_3.7m_cu100_test:
           requires:
-<<<<<<< HEAD
-              - binary_linux_conda_3.7_cu100_build
-      - binary_macos_conda_3.5_cpu_build
+            - binary_linux_manywheel_3.7m_cu100_build
+      - binary_linux_conda_2.7_cpu_test:
+          requires:
+            - binary_linux_conda_2.7_cpu_build
+      - binary_linux_conda_3.6_cu90_test:
+          requires:
+            - binary_linux_conda_3.6_cu90_build
 
       # ----------------------------------------------------------
 
@@ -3174,17 +3178,7 @@
       - caffe2_py2_clang3_9_ubuntu16_04_build:
           <<: *PR_CI_COVERAGE_SETTING
       - caffe2_py2_clang7_ubuntu16_04_build:
-          <<: *PR_CI_COVERAGE_SETTING
-
-=======
-            - binary_linux_manywheel_3.7m_cu100_build
-      - binary_linux_conda_2.7_cpu_test:
-          requires:
-            - binary_linux_conda_2.7_cpu_build
-      - binary_linux_conda_3.6_cu90_test:
-          requires:
-            - binary_linux_conda_3.6_cu90_build
->>>>>>> b2503858
+          <<: *PR_CI_COVERAGE_SETTING            
 
 ##############################################################################
 # Daily smoke test trigger
