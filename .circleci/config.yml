<<<<<<< HEAD
# How to test the full CI matrix on the current PR
# ================================================
# Search for `PR_CI_COVERAGE_SETTING` in this file, and change it to
# `run_all_jobs` to test the full CI matrix. Make sure to change it
# back to `run_high_signal_jobs_only` when the full CI matrix passes
# and you are ready to merge the PR, otherwise the
# `please_revert_change_to_PR_CI_COVERAGE_SETTING` job will complain.

# How to update Docker image version
# ==================================
# Please search and update ":{previous_version}" in this file to the new
# version number, and **ALSO** update the version number below:
# PyTorchDockerVersion:282
=======
# IMPORTANT: To update Docker image version, please search and update ":{previous_version}"
# in this file to the new version number, and **ALSO** update the version number below:
# PyTorchDockerVersion:285
>>>>>>> 3ab736b7
# Caffe2DockerVersion:238

run_all_jobs: &run_all_jobs
  filters:
    branches:
      only:
        - master

run_high_signal_jobs_only: &run_on_all_branches
  filters:
    branches:
      ignore:
        - none

PR_CI_COVERAGE_SETTING:
  # Change to `run_all_jobs` if you want to test the full CI matrix.
  # Change back to `run_high_signal_jobs_only` when you are ready to merge the PR.
  <<: *run_high_signal_jobs_only

docker_config_defaults: &docker_config_defaults
  user: jenkins
  aws_auth:
    # This IAM user only allows read-write access to ECR
    aws_access_key_id: ${CIRCLECI_AWS_ACCESS_KEY_FOR_ECR_READ_WRITE_V3}
    aws_secret_access_key: ${CIRCLECI_AWS_SECRET_KEY_FOR_ECR_READ_WRITE_V3}

# NOTE: We only perform the merge in build step and not in test step, because
# all source files will be shared from build to test
install_official_git_client: &install_official_git_client
  name: Install Official Git Client
  no_output_timeout: "1h"
  command: |
    set -e
    sudo apt-get -qq update
    sudo apt-get -qq install openssh-client git

install_doc_push_script: &install_doc_push_script
  name: Install the doc push script
  no_output_timeout: "2m"
  command: |
    cat >/home/circleci/project/doc_push_script.sh <<EOL
    # =================== The following code **should** be executed inside Docker container ===================

    # This is where the local pytorch install in the docker image is located
    pt_checkout="/var/lib/jenkins/workspace"

    # Since we're cat-ing this file, we need to escape all $'s
    echo "doc_push_script.sh: Invoked with \$*"

    git clone https://yf225:${GITHUB_PYTORCHBOT_TOKEN}@github.com/pytorch/pytorch.github.io -b site
    pushd pytorch.github.io

    set -ex

    # Argument 1: Where to copy the built documentation to
    # (pytorch.github.io/$install_path)
    install_path="\$1"
    if [ -z "\$install_path" ]; then
    echo "error: doc_push_script.sh: install_path (arg1) not specified"
      exit 1
    fi

    # Argument 2: What version of the docs we are building.
    version="\$2"
    if [ -z "\$version" ]; then
    echo "error: doc_push_script.sh: version (arg2) not specified"
      exit 1
    fi

    is_master_doc=false
    if [ "\$version" == "master" ]; then
      is_master_doc=true
    fi

    # Argument 3: (optional) If present, we will NOT do any pushing. Used for testing.
    dry_run=false
    if [ "\$3" != "" ]; then
      dry_run=true
    fi

    echo "install_path: \$install_path  version: \$version  dry_run: \$dry_run"

    export LC_ALL=C
    export PATH=/opt/conda/bin:$PATH

    rm -rf pytorch || true

    # Get all the documentation sources, put them in one place
    pushd "\$pt_checkout"
    git clone https://github.com/pytorch/vision
    pushd vision
    conda install -q pillow
    time python setup.py install
    popd
    pushd docs
    rm -rf source/torchvision
    cp -r ../vision/docs/source source/torchvision

    # Build the docs
    pip -q install -r requirements.txt || true
    if [ "\$is_master_doc" = true ]; then
      make html
    else
      make html-stable
    fi

    # Move them into the docs repo
    popd
    popd
    git rm -rf "\$install_path" || true
    mv "\$pt_checkout/docs/build/html" "\$install_path"

    # Add the version handler by search and replace.
    # XXX: Consider moving this to the docs Makefile or site build
    if [ "\$is_master_doc" = true ]; then
      find "\$install_path" -name "*.html" -print0 | xargs -0 perl -pi -w -e "s@master\s+\((\d\.\d\.[A-Fa-f0-9]+\+[A-Fa-f0-9]+)\s+\)@<a href='http://pytorch.org/docs/versions.html'>\1 \&#x25BC</a>@g"
    else
      find "\$install_path" -name "*.html" -print0 | xargs -0 perl -pi -w -e "s@master\s+\((\d\.\d\.[A-Fa-f0-9]+\+[A-Fa-f0-9]+)\s+\)@<a href='http://pytorch.org/docs/versions.html'>\$version \&#x25BC</a>@g"
    fi

    git add "\$install_path" || true
    git status
    git config user.email "soumith+bot@pytorch.org"
    git config user.name "pytorchbot"
    # If there aren't changes, don't make a commit; push is no-op
    git commit -m "auto-generating sphinx docs" || true
    git status

    if [ "\$dry_run" = false ]; then
      echo "Pushing to pytorch.github.io:site"
      git push origin site
    else
      echo "Skipping push due to dry_run"
    fi

    popd
    # =================== The above code **should** be executed inside Docker container ===================
    EOL
    chmod +x /home/circleci/project/doc_push_script.sh

setup_ci_environment: &setup_ci_environment
  name: Set Up CI Environment
  no_output_timeout: "1h"
  command: |
    set -e

    curl -L https://nvidia.github.io/nvidia-docker/gpgkey | sudo apt-key add -
    echo "deb https://nvidia.github.io/libnvidia-container/ubuntu14.04/amd64 /" | sudo tee -a /etc/apt/sources.list.d/nvidia-docker.list
    echo "deb https://nvidia.github.io/nvidia-container-runtime/ubuntu14.04/amd64 /" | sudo tee -a /etc/apt/sources.list.d/nvidia-docker.list
    echo "deb https://nvidia.github.io/nvidia-docker/ubuntu14.04/amd64 /" | sudo tee -a /etc/apt/sources.list.d/nvidia-docker.list

    sudo apt-get -qq update
    sudo apt-get -qq remove linux-image-generic linux-headers-generic linux-generic
    sudo apt-get -qq install \
      linux-headers-$(uname -r) \
      linux-image-generic \
      moreutils \
      nvidia-docker2 \
      expect-dev

    sudo pkill -SIGHUP dockerd

    sudo pip -q install awscli==1.16.35

    if [ -n "${USE_CUDA_DOCKER_RUNTIME}" ]; then
      wget 'https://s3.amazonaws.com/ossci-linux/nvidia_driver/NVIDIA-Linux-x86_64-410.79.run'
      sudo /bin/bash ./NVIDIA-Linux-x86_64-410.79.run -s --no-drm
      nvidia-smi
    fi

    if [[ "${JOB_BASE_NAME}" == *-build ]]; then
      echo "declare -x IN_CIRCLECI=1" > /home/circleci/project/env
      echo "declare -x COMMIT_SOURCE=${CIRCLE_BRANCH}" >> /home/circleci/project/env
      echo "declare -x PYTHON_VERSION=${PYTHON_VERSION}" >> /home/circleci/project/env
      echo "declare -x SCCACHE_BUCKET=ossci-compiler-cache-circleci-v2" >> /home/circleci/project/env
      if [ -n "${USE_CUDA_DOCKER_RUNTIME}" ]; then
        echo "declare -x TORCH_CUDA_ARCH_LIST=5.2" >> /home/circleci/project/env
      fi
      export SCCACHE_MAX_JOBS=`expr $(nproc) - 1`
      export MEMORY_LIMIT_MAX_JOBS=8  # the "large" resource class on CircleCI has 32 CPU cores, if we use all of them we'll OOM
      export MAX_JOBS=$(( ${SCCACHE_MAX_JOBS} > ${MEMORY_LIMIT_MAX_JOBS} ? ${MEMORY_LIMIT_MAX_JOBS} : ${SCCACHE_MAX_JOBS} ))
      echo "declare -x MAX_JOBS=${MAX_JOBS}" >> /home/circleci/project/env

      if [[ "${JOB_BASE_NAME}" == *xla* ]]; then
        # This IAM user allows write access to S3 bucket for sccache & bazels3cache
        echo "declare -x AWS_ACCESS_KEY_ID=${CIRCLECI_AWS_ACCESS_KEY_FOR_SCCACHE_AND_XLA_BAZEL_S3_BUCKET_V1}" >> /home/circleci/project/env
        echo "declare -x AWS_SECRET_ACCESS_KEY=${CIRCLECI_AWS_SECRET_KEY_FOR_SCCACHE_AND_XLA_BAZEL_S3_BUCKET_V1}" >> /home/circleci/project/env
      else
        # This IAM user allows write access to S3 bucket for sccache
        echo "declare -x AWS_ACCESS_KEY_ID=${CIRCLECI_AWS_ACCESS_KEY_FOR_SCCACHE_S3_BUCKET_V3}" >> /home/circleci/project/env
        echo "declare -x AWS_SECRET_ACCESS_KEY=${CIRCLECI_AWS_SECRET_KEY_FOR_SCCACHE_S3_BUCKET_V3}" >> /home/circleci/project/env
      fi
    fi

    # This IAM user only allows read-write access to ECR
    export AWS_ACCESS_KEY_ID=${CIRCLECI_AWS_ACCESS_KEY_FOR_ECR_READ_WRITE_V3}
    export AWS_SECRET_ACCESS_KEY=${CIRCLECI_AWS_SECRET_KEY_FOR_ECR_READ_WRITE_V3}
    eval $(aws ecr get-login --region us-east-1 --no-include-email)

macos_brew_update: &macos_brew_update
  name: Brew update and install moreutils and expect
  no_output_timeout: "1h"
  command: |
    set -ex
    pwd
    ls -lah
    # moreutils installs a `parallel` executable by default, which conflicts
    # with the executable from the GNU `parallel`, so we must unlink GNU
    # `parallel` first, and relink it afterwards
    brew update
    brew unlink parallel
    brew install moreutils --without-parallel
    brew link parallel --overwrite
    brew install expect


##############################################################################
# Linux build defaults
##############################################################################

pytorch_linux_build_defaults: &pytorch_linux_build_defaults
  resource_class: large
  machine:
    image: default
  steps:
  - run:
      <<: *install_official_git_client
  - checkout
  - run:
      <<: *setup_ci_environment
  - run:
      name: Build
      no_output_timeout: "1h"
      command: |
        set -e
        # Pull Docker image and run build
        echo "DOCKER_IMAGE: "${DOCKER_IMAGE}
        docker pull ${DOCKER_IMAGE} >/dev/null
        export id=$(docker run -t -d -w /var/lib/jenkins ${DOCKER_IMAGE})

        git submodule sync && git submodule update -q --init

        docker cp /home/circleci/project/. $id:/var/lib/jenkins/workspace

        export COMMAND='((echo "export JOB_BASE_NAME=${JOB_BASE_NAME}" && echo "source ./workspace/env" && echo "sudo chown -R jenkins workspace && cd workspace && .jenkins/pytorch/build.sh") | docker exec -u jenkins -i "$id" bash) 2>&1'
        echo ${COMMAND} > ./command.sh && unbuffer bash ./command.sh | ts

        # Push intermediate Docker image for next phase to use
        if [ -z "${BUILD_ONLY}" ]; then
          export COMMIT_DOCKER_IMAGE=${DOCKER_IMAGE}-${CIRCLE_SHA1}
          docker commit "$id" ${COMMIT_DOCKER_IMAGE}
          docker push ${COMMIT_DOCKER_IMAGE}
        fi

pytorch_linux_test_defaults: &pytorch_linux_test_defaults
  machine:
    image: default
  steps:
  - run:
      <<: *setup_ci_environment
  - run:
      name: Test
      no_output_timeout: "1h"
      command: |
        set -e
        export COMMIT_DOCKER_IMAGE=${DOCKER_IMAGE}-${CIRCLE_SHA1}
        echo "DOCKER_IMAGE: "${COMMIT_DOCKER_IMAGE}
        docker pull ${COMMIT_DOCKER_IMAGE} >/dev/null
        if [ -n "${USE_CUDA_DOCKER_RUNTIME}" ]; then
          export id=$(docker run --runtime=nvidia -t -d -w /var/lib/jenkins ${COMMIT_DOCKER_IMAGE})
        else
          export id=$(docker run -t -d -w /var/lib/jenkins ${COMMIT_DOCKER_IMAGE})
        fi
        if [ -n "${MULTI_GPU}" ]; then
          export COMMAND='((echo "export JOB_BASE_NAME=${JOB_BASE_NAME}" && echo "source ./workspace/env" && echo "sudo chown -R jenkins workspace && cd workspace && .jenkins/pytorch/multigpu-test.sh") | docker exec -u jenkins -i "$id" bash) 2>&1'
        else
          export COMMAND='((echo "export JOB_BASE_NAME=${JOB_BASE_NAME}" && echo "source ./workspace/env" && echo "sudo chown -R jenkins workspace && cd workspace && .jenkins/pytorch/test.sh") | docker exec -u jenkins -i "$id" bash) 2>&1'
        fi
        echo ${COMMAND} > ./command.sh && unbuffer bash ./command.sh | ts

caffe2_linux_build_defaults: &caffe2_linux_build_defaults
  resource_class: large
  machine:
    image: default
  steps:
  - run:
      <<: *install_official_git_client
  - checkout
  - run:
      <<: *setup_ci_environment
  - run:
      name: Build
      no_output_timeout: "1h"
      command: |
        set -e
        cat >/home/circleci/project/ci_build_script.sh <<EOL
        # =================== The following code will be executed inside Docker container ===================
        set -ex
        export BUILD_ENVIRONMENT="$BUILD_ENVIRONMENT"

        # Reinitialize submodules
        git submodule sync && git submodule update -q --init --recursive

        # conda must be added to the path for Anaconda builds (this location must be
        # the same as that in install_anaconda.sh used to build the docker image)
        if [[ "${BUILD_ENVIRONMENT}" == conda* ]]; then
          export PATH=/opt/conda/bin:$PATH
          sudo chown -R jenkins:jenkins '/opt/conda'
        fi

        # Build
        ./.jenkins/caffe2/build.sh

        # Show sccache stats if it is running
        if pgrep sccache > /dev/null; then
          sccache --show-stats
        fi
        # =================== The above code will be executed inside Docker container ===================
        EOL
        chmod +x /home/circleci/project/ci_build_script.sh

        echo "DOCKER_IMAGE: "${DOCKER_IMAGE}
        docker pull ${DOCKER_IMAGE} >/dev/null
        export id=$(docker run -t -d -w /var/lib/jenkins ${DOCKER_IMAGE})
        docker cp /home/circleci/project/. $id:/var/lib/jenkins/workspace

        export COMMAND='((echo "source ./workspace/env" && echo "sudo chown -R jenkins workspace && cd workspace && ./ci_build_script.sh") | docker exec -u jenkins -i "$id" bash) 2>&1'
        echo ${COMMAND} > ./command.sh && unbuffer bash ./command.sh | ts

        # Push intermediate Docker image for next phase to use
        if [ -z "${BUILD_ONLY}" ]; then
          if [[ "$BUILD_ENVIRONMENT" == *cmake* ]]; then
            export COMMIT_DOCKER_IMAGE=${DOCKER_IMAGE}-cmake-${CIRCLE_SHA1}
          else
            export COMMIT_DOCKER_IMAGE=${DOCKER_IMAGE}-${CIRCLE_SHA1}
          fi
          docker commit "$id" ${COMMIT_DOCKER_IMAGE}
          docker push ${COMMIT_DOCKER_IMAGE}
        fi

caffe2_linux_test_defaults: &caffe2_linux_test_defaults
  machine:
    image: default
  steps:
  - run:
      <<: *setup_ci_environment
  - run:
      name: Test
      no_output_timeout: "1h"
      command: |
        set -e
        # TODO: merge this into Caffe2 test.sh
        cat >/home/circleci/project/ci_test_script.sh <<EOL
        # =================== The following code will be executed inside Docker container ===================
        set -ex

        export BUILD_ENVIRONMENT="$BUILD_ENVIRONMENT"

        # libdc1394 (dependency of OpenCV) expects /dev/raw1394 to exist...
        sudo ln /dev/null /dev/raw1394

        # conda must be added to the path for Anaconda builds (this location must be
        # the same as that in install_anaconda.sh used to build the docker image)
        if [[ "${BUILD_ENVIRONMENT}" == conda* ]]; then
          export PATH=/opt/conda/bin:$PATH
        fi

        # Upgrade SSL module to avoid old SSL warnings
        pip -q install --user --upgrade pyOpenSSL ndg-httpsclient pyasn1

        pip -q install --user -b /tmp/pip_install_onnx "file:///var/lib/jenkins/workspace/third_party/onnx#egg=onnx"

        # Build
        ./.jenkins/caffe2/test.sh

        # Remove benign core dumps.
        # These are tests for signal handling (including SIGABRT).
        rm -f ./crash/core.fatal_signal_as.*
        rm -f ./crash/core.logging_test.*
        # =================== The above code will be executed inside Docker container ===================
        EOL
        chmod +x /home/circleci/project/ci_test_script.sh

        if [[ "$BUILD_ENVIRONMENT" == *cmake* ]]; then
          export COMMIT_DOCKER_IMAGE=${DOCKER_IMAGE}-cmake-${CIRCLE_SHA1}
        else
          export COMMIT_DOCKER_IMAGE=${DOCKER_IMAGE}-${CIRCLE_SHA1}
        fi
        echo "DOCKER_IMAGE: "${COMMIT_DOCKER_IMAGE}
        docker pull ${COMMIT_DOCKER_IMAGE} >/dev/null
        if [ -n "${USE_CUDA_DOCKER_RUNTIME}" ]; then
          export id=$(docker run --runtime=nvidia -t -d -w /var/lib/jenkins ${COMMIT_DOCKER_IMAGE})
        else
          export id=$(docker run -t -d -w /var/lib/jenkins ${COMMIT_DOCKER_IMAGE})
        fi
        docker cp /home/circleci/project/. "$id:/var/lib/jenkins/workspace"

        export COMMAND='((echo "source ./workspace/env" && echo "sudo chown -R jenkins workspace && cd workspace && ./ci_test_script.sh") | docker exec -u jenkins -i "$id" bash) 2>&1'
        echo ${COMMAND} > ./command.sh && unbuffer bash ./command.sh | ts


##############################################################################
# Macos build defaults
##############################################################################

caffe2_macos_build_defaults: &caffe2_macos_build_defaults
  macos:
    xcode: "9.0"
  steps:
    - checkout
    - run:
        <<: *macos_brew_update
    - run:
        name: Build
        no_output_timeout: "1h"
        command: |
          set -e

          export IN_CIRCLECI=1

          brew install cmake

          # Reinitialize submodules
          git submodule sync && git submodule update -q --init --recursive

          # Reinitialize path (see man page for path_helper(8))
          eval `/usr/libexec/path_helper -s`

          # Use Homebrew Python if configured to do so
          if [ "${PYTHON_INSTALLATION}" == "homebrew" ]; then
            export PATH=/usr/local/opt/python/libexec/bin:/usr/local/bin:$PATH
          fi

          pip -q install numpy

          # Install Anaconda if we need to
          if [ -n "${CAFFE2_USE_ANACONDA}" ]; then
            rm -rf ${TMPDIR}/anaconda
            curl -o ${TMPDIR}/conda.sh https://repo.continuum.io/miniconda/Miniconda${ANACONDA_VERSION}-latest-MacOSX-x86_64.sh
            chmod +x ${TMPDIR}/conda.sh
            /bin/bash ${TMPDIR}/conda.sh -b -p ${TMPDIR}/anaconda
            rm -f ${TMPDIR}/conda.sh
            export PATH="${TMPDIR}/anaconda/bin:${PATH}"
            source ${TMPDIR}/anaconda/bin/activate
          fi

          # Install sccache
          sudo curl https://s3.amazonaws.com/ossci-macos/sccache --output /usr/local/bin/sccache
          sudo chmod +x /usr/local/bin/sccache
          export SCCACHE_BUCKET=ossci-compiler-cache-circleci-v2

          # This IAM user allows write access to S3 bucket for sccache
          export AWS_ACCESS_KEY_ID=${CIRCLECI_AWS_ACCESS_KEY_FOR_SCCACHE_S3_BUCKET_V3}
          export AWS_SECRET_ACCESS_KEY=${CIRCLECI_AWS_SECRET_KEY_FOR_SCCACHE_S3_BUCKET_V3}

          export SCCACHE_BIN=${PWD}/sccache_bin
          mkdir -p ${SCCACHE_BIN}
          if which sccache > /dev/null; then
            printf "#!/bin/sh\nexec sccache $(which clang++) \$*" > "${SCCACHE_BIN}/clang++"
            chmod a+x "${SCCACHE_BIN}/clang++"

            printf "#!/bin/sh\nexec sccache $(which clang) \$*" > "${SCCACHE_BIN}/clang"
            chmod a+x "${SCCACHE_BIN}/clang"

            export PATH="${SCCACHE_BIN}:$PATH"
          fi

          # Build
          if [ "${BUILD_IOS:-0}" -eq 1 ]; then
            unbuffer scripts/build_ios.sh 2>&1 | ts
          elif [ -n "${CAFFE2_USE_ANACONDA}" ]; then
            # All conda build logic should be in scripts/build_anaconda.sh
            unbuffer scripts/build_anaconda.sh 2>&1 | ts
          else
            unbuffer scripts/build_local.sh 2>&1 | ts
          fi

          # Show sccache stats if it is running
          if which sccache > /dev/null; then
            sccache --show-stats
          fi



##############################################################################
# Nighlty build smoke tests defaults
##############################################################################

binary_populate_env: &binary_populate_env
  name: Set up env
  command: |
    set -ex

    # Set package_type, py_ver, and cu_ver, and maybe libtorch_type
    if [[ "$PACKAGE_TYPE" == conda ]]; then
      docker_image="soumith/conda-cuda"
    elif [[ "$DESIRED_CUDA" == cpu ]]; then
      docker_image="soumith/manylinux-cuda80"
    else
      docker_image="soumith/manylinux-cuda${DESIRED_CUDA:2}"
    fi

    cat >/home/circleci/project/env <<EOL
    # =================== The following code will be executed inside Docker container ===================
    export DATE=today
    export NIGHTLIES_DATE_PREAMBLE=1.0.0.dev
    export PIP_UPLOAD_FOLDER='nightly/'
    export CIRCLE_TAG="$CIRCLE_TAG"
    export CIRCLE_SHA1="$CIRCLE_SHA1"
    export CIRCLE_PR_NUMBER="$CIRCLE_PR_NUMBER"
    export CIRCLE_BRANCH="$CIRCLE_BRANCH"
    export PACKAGE_TYPE="$PACKAGE_TYPE"
    export DESIRED_PYTHON="$DESIRED_PYTHON"
    export DESIRED_CUDA="$DESIRED_CUDA"
    export LIBTORCH_VARIANT="$LIBTORCH_VARIANT"
    export DOCKER_IMAGE="$docker_image"
    # =================== The above code will be executed inside Docker container ===================
    EOL

    echo 'retry () {' >> /home/circleci/project/env
    echo '    $*  || (sleep 1 && $*) || (sleep 2 && $*) || (sleep 4 && $*) || (sleep 8 && $*)' >> /home/circleci/project/env
    echo '}' >> /home/circleci/project/env
    echo 'export -f retry' >> /home/circleci/project/env

# This section is used in the binary_test and smoke_test jobs. It expects
# 'binary_populate_env' to have populated /home/circleci/project/env and it
# expects another section to populate /home/circleci/project/ci_test_script.sh
# with the code to run in the docker
binary_run_in_docker: &binary_run_in_docker
  name: Run in docker
  command: |
    # Expect all needed environment variables to be written to this file
    source /home/circleci/project/env
    set -ex

    # Expect actual code to be written to this file
    chmod +x /home/circleci/project/ci_test_script.sh

    # Run the docker and copy pkgs/env/script into it
    if [ -n "${USE_CUDA_DOCKER_RUNTIME}" ]; then
      export id=$(docker run --runtime=nvidia -t -d "${DOCKER_IMAGE}")
    else
      export id=$(docker run -t -d "${DOCKER_IMAGE}")
    fi
    docker cp /home/circleci/project/. "$id:/circleci_stuff"
    if [[ -d "/home/circleci/project/final_pkgs" ]]; then
      docker cp /home/circleci/project/final_pkgs "$id:/final_pkgs"
    fi

    # Execute the test script that was populated by an earlier section
    export COMMAND='((echo "source /circleci_stuff/env && /circleci_stuff/ci_test_script.sh") | docker exec -i "$id" bash) 2>&1'
    echo ${COMMAND} > ./command.sh && unbuffer bash ./command.sh | ts

# These are the second-round smoke tests. These make sure that the binaries are
# correct from a user perspective, testing that they exist from the cloud are
# are runnable. Note that the pytorch repo is never cloned into these jobs
smoke_linux_build: &smoke_linux_build
  machine:
    image: default
  steps:
  - run:
      <<: *install_official_git_client
  - run:
      <<: *setup_ci_environment
  - run:
      <<: *binary_populate_env
  - run:
      name: Test
      no_output_timeout: "1h"
      command: |
        set -ex
        cat >/home/circleci/project/ci_test_script.sh <<EOL
        # The following code will be executed inside Docker container
        set -ex
        git clone https://github.com/pytorch/builder.git /builder
        /builder/smoke_test.sh
        # The above code will be executed inside Docker container
        EOL
  - run:
      <<: *binary_run_in_docker


smoke_mac_build: &smoke_mac_build
  macos:
    xcode: "9.0"
  steps:
    - run:
        <<: *macos_brew_update
    - run:
        name: Build
        no_output_timeout: "1h"
        command: |
          set -ex
          export DATE=today
          export NIGHTLIES_DATE_PREAMBLE=1.0.0.dev
          git clone https://github.com/pytorch/builder.git
          unbuffer ./builder/smoke_test.sh | ts

##############################################################################
# Binary build (nightlies nightly build) defaults
# The binary builds use the docker executor b/c at time of writing the machine
# executor is limited to only two cores and is painfully slow (4.5+ hours per
# GPU build). But the docker executor cannot be run with --runtime=nvidia, and
# so the binary test/upload jobs must run on a machine executor. The package
# built in the build job is persisted to the workspace, which the test jobs
# expect. The test jobs just run a few quick smoke tests (very similar to the
# second-round-user-facing smoke tests above) and then upload the binaries to
# their final locations. The upload part requires credentials that should only
# be available to org-members.
##############################################################################
binary_linux_build: &binary_linux_build
  resource_class: 2xlarge+
  steps:
  - run:
      name: Checkout
      no_output_timeout: "1h"
      command: |
        set -ex
        cd /

        # Clone the Pytorch branch
        git clone https://github.com/pytorch/pytorch.git /pytorch
        pushd /pytorch
        if [[ -n "$CIRCLE_PR_NUMBER" ]]; then
          # "smoke" binary build on PRs
          git fetch --force origin "pull/${CIRCLE_PR_NUMBER}/head:remotes/origin/pull/${CIRCLE_PR_NUMBER}"
          git reset --hard "$CIRCLE_SHA1"
          git checkout -q -B "$CIRCLE_BRANCH"
          git reset --hard "$CIRCLE_SHA1"
        fi
        git submodule update --init --recursive
        popd

        # Clone the Builder master repo
        git clone -q https://github.com/pytorch/builder.git /builder
  - run:
      name: Build
      no_output_timeout: "1h"
      command: |
        set -ex
        # Defaults here so they can be changed in one place
        export TORCH_PACKAGE_NAME='torch-nightly'
        export TORCH_CONDA_BUILD_FOLDER='pytorch-nightly'
        export PIP_UPLOAD_FOLDER='nightly/'
        export NO_FBGEMM=1
        export PYTORCH_FINAL_PACKAGE_DIR="/final_pkgs"
        export PYTORCH_BUILD_VERSION="1.0.0.dev$(date +%Y%m%d)"
        export PYTORCH_BUILD_NUMBER=1
        export OVERRIDE_PACKAGE_VERSION="$PYTORCH_BUILD_VERSION"
        export MAX_JOBS=12

        echo "RUNNING ON $(uname -a) WITH $(nproc) CPUS AND $(free -m)"

        # Parse the parameters
        if [[ "$PACKAGE_TYPE" == libtorch ]]; then
          export BUILD_PYTHONLESS=1
        fi
        if [[ "$PACKAGE_TYPE" == 'conda' ]]; then
          build_script='conda/build_pytorch.sh'
        elif [[ "$DESIRED_CUDA" == cpu ]]; then
          build_script='manywheel/build_cpu.sh'
        else
          build_script='manywheel/build.sh'
        fi

        # Build the package
        SKIP_ALL_TESTS=1 "/builder/$build_script"
  - persist_to_workspace:
      root: /
      paths: final_pkgs

binary_linux_test_and_upload: &binary_linux_test_and_upload
  machine:
    image: default
  steps:
  - run:
      <<: *setup_ci_environment
  - attach_workspace:
      at: /home/circleci/project
  - run:
      <<: *binary_populate_env
  - run:
      name: Test
      no_output_timeout: "1h"
      command: |
        source /home/circleci/project/env
        echo "declare -x \"AWS_ACCESS_KEY_ID=${PYTORCH_BINARY_AWS_ACCESS_KEY_ID}\"" >> /home/circleci/project/env
        echo "declare -x \"AWS_SECRET_ACCESS_KEY=${PYTORCH_BINARY_AWS_SECRET_ACCESS_KEY}\"" >> /home/circleci/project/env
        echo "declare -x \"CONDA_USERNAME=${PYTORCH_BINARY_PJH5_CONDA_USERNAME}\"" >> /home/circleci/project/env
        echo "declare -x \"CONDA_PASSWORD=${PYTORCH_BINARY_PJH5_CONDA_PASSWORD}\"" >> /home/circleci/project/env
        set -ex

        # Expects pkg to be in /final_pkgs in the docker

        # The variables in the code block below are evaluated at time of `cat`,
        # so we must declare all new variables now
        python_nodot="$(echo $DESIRED_PYTHON | tr -d m.u)"
        pkg="/final_pkgs/$(ls /home/circleci/project/final_pkgs)"
        CONDA_USERNAME='$CONDA_USERNAME'
        CONDA_PASSWORD='$CONDA_PASSWORD'
        if [[ "$PACKAGE_TYPE" == libtorch ]]; then
          s3_dir="s3://pytorch/libtorch/${PIP_UPLOAD_FOLDER}${DESIRED_CUDA}/"
        else
          s3_dir="s3://pytorch/whl/${PIP_UPLOAD_FOLDER}${DESIRED_CUDA}/"
        fi

        cat >/home/circleci/project/ci_test_script.sh <<EOL
        # =================== The following code will be executed inside Docker container ===================
        set -ex

        # Clone the Pytorch branch
        git clone https://github.com/pytorch/pytorch.git /pytorch
        pushd /pytorch
        if [[ -n "$CIRCLE_PR_NUMBER" ]]; then
          # "smoke" binary build on PRs
          git fetch --force origin "pull/${CIRCLE_PR_NUMBER}/head:remotes/origin/pull/${CIRCLE_PR_NUMBER}"
          git reset --hard "$CIRCLE_SHA1"
          git checkout -q -B "$CIRCLE_BRANCH"
          git reset --hard "$CIRCLE_SHA1"
        fi
        git submodule update --init --recursive
        popd

        # Clone the Builder master repo
        git clone -q https://github.com/pytorch/builder.git /builder

        # Set up Python
        if [[ "$PACKAGE_TYPE" == manywheel ]]; then
          if [[ "$DESIRED_PYTHON" == '2.7mu' ]]; then
            export PATH="/opt/python/cp27-cp27mu/bin:$PATH"
          else
            export PATH="/opt/python/cp${python_nodot}-cp${python_nodot}m/bin:$PATH"
          fi
        else
          retry conda create -qyn testenv python=$DESIRED_PYTHON
          source activate testenv
        fi

        # Install the package
        if [[ "$PACKAGE_TYPE" == conda ]]; then
          conda install -y "$pkg" --offline --no-update-dependencies
        else
          pip install "$pkg"
        fi

        # Test the package
        pushd /pytorch
        /builder/run_tests.sh "$PACKAGE_TYPE" "$DESIRED_PYTHON" "$DESIRED_CUDA"

        # Upload the package to the final location
        if [[ -z "$DO_NOT_UPLOAD" ]]; then
          if [[ "$PACKAGE_TYPE" == conda ]]; then
            retry conda install -yq anaconda-client
            set +x
            echo 'If there is no more output then logging into Anaconda failed'
            timeout 30 \
                yes | anaconda login \
                    --username '"$CONDA_USERNAME"' \
                    --password '"$CONDA_PASSWORD"' \
                    >/dev/null 2>&1
            set -x
            anaconda upload "$pkg" -u pytorch --label main --no-progress
          elif [[ "$PACKAGE_TYPE" == libtorch ]]; then
            retry pip install -q awscli
            retry aws s3 cp "$pkg" "$s3_dir" --acl public-read
          else
            retry pip install -q awscli
            retry aws s3 cp "$pkg" "$s3_dir" --acl public-read
          fi
        fi
        # =================== The above code will be executed inside Docker container ===================
        EOL
  - run:
      <<: *binary_run_in_docker


##############################################################################
# Macos binary build defaults
# The root of everything is /Users/distiller/pytorch-ci-env/workspace
##############################################################################
binary_mac_install_miniconda: &binary_mac_install_miniconda
  name: Install miniconda
  no_output_timeout: "1h"
  command: |
    set -ex
    workdir='/Users/distiller/project'
    conda_sh="$workdir/install_miniconda.sh"
    curl -o "$conda_sh" https://repo.continuum.io/miniconda/Miniconda3-latest-MacOSX-x86_64.sh
    chmod +x "$conda_sh"
    "$conda_sh" -b -p "$workdir/miniconda"
    rm -f "$conda_sh"
    export PATH="$workdir/miniconda/bin:$PATH"
    source "$workdir/miniconda/bin/activate"

binary_mac_build: &binary_mac_build
  macos:
    xcode: "9.0"
  steps:
  - run:
      <<: *macos_brew_update
  - run:
      <<: *binary_mac_install_miniconda

  - run:
      name: Checkout from Github
      no_output_timeout: "1h"
      command: |
        set -ex
        workdir='/Users/distiller/project'
        git clone https://github.com/pytorch/pytorch.git "$workdir/pytorch"
        pushd "$workdir/pytorch"
        if [[ -n "$CIRCLE_PR_NUMBER" ]]; then
          # "smoke" binary build on PRs
          git fetch --force origin "pull/${CIRCLE_PR_NUMBER}/head:remotes/origin/pull/${CIRCLE_PR_NUMBER}"
          git reset --hard "$CIRCLE_SHA1"
          git checkout -q -B "$CIRCLE_BRANCH"
          git reset --hard "$CIRCLE_SHA1"
        fi
        git submodule update --init --recursive
        popd
        git clone https://github.com/pytorch/builder.git "$workdir/builder"

  - run:
      name: Build
      no_output_timeout: "1h"
      command: |
        set -ex
        workdir='/Users/distiller/project'
        export PYTORCH_REPO='pytorch'
        export PYTORCH_BRANCH='master'
        export TORCH_PACKAGE_NAME='torch-nightly'
        export PYTORCH_FINAL_PACKAGE_DIR="$workdir/final_pkgs"
        export PYTORCH_BUILD_VERSION="1.0.0.dev$(date +%Y%m%d)"
        export PYTORCH_BUILD_NUMBER=1
        export TORCH_CONDA_BUILD_FOLDER="pytorch-nightly"
        export MAC_PACKAGE_WORK_DIR="$workdir"
        #export OVERRIDE_PACKAGE_VERSION="some_version.123"
        if [[ "$PACKAGE_TYPE" == 'libtorch' ]]; then
          export BUILD_PYTHONLESS=1
        fi
        mkdir -p "$PYTORCH_FINAL_PACKAGE_DIR"

        # For some reason `unbuffer` breaks if we change the PATH here, so we
        # write a script with the PATH change in it and unbuffer the whole
        # thing
        build_script="$workdir/build_script.sh"
        touch "$build_script"
        chmod +x "$build_script"

        # Build
        cat >"$build_script" <<EOL
        export PATH="$workdir/miniconda/bin:$PATH"
        if [[ "$PACKAGE_TYPE" == conda ]]; then
          "$workdir/builder/conda/build_pytorch.sh"
        else
          export TORCH_PACKAGE_NAME="$(echo $TORCH_PACKAGE_NAME | tr '-' '_')"
          "$workdir/builder/wheel/build_wheel.sh"
        fi
        EOL
        unbuffer "$build_script" | ts

  - run:
      name: Test
      no_output_timeout: "1h"
      command: |
        set -ex
        workdir='/Users/distiller/project'
        export "PATH=$workdir/miniconda/bin:$PATH"
        pkg="$workdir/final_pkgs/$(ls $workdir/final_pkgs)"

        # Create a new test env TODO cut all this out into a separate test
        # job and have an entirely different miniconda
        source deactivate || true
        conda create -qyn test python="$DESIRED_PYTHON"
        source activate test

        # Install the package
        if [[ "$PACKAGE_TYPE" == conda ]]; then
          conda install -y "$pkg" --offline --no-update-dependencies
        else
          pip install "$pkg" --no-index --no-dependencies -v
        fi

        # Test
        pushd "$workdir/pytorch"
        $workdir/builder/run_tests.sh "$PACKAGE_TYPE" "$DESIRED_PYTHON" "$DESIRED_CUDA"
        popd

  - persist_to_workspace:
      root: /Users/distiller/project
      paths: final_pkgs

binary_mac_upload: &binary_mac_upload
  macos:
    xcode: "9.0"
  steps:
  - run:
      <<: *macos_brew_update
  - run:
      <<: *binary_mac_install_miniconda
  - attach_workspace:
      at: /Users/distiller/project
  - run:
      name: Upload
      no_output_timeout: "1h"
      command: |
        export AWS_ACCESS_KEY_ID="${PYTORCH_BINARY_AWS_ACCESS_KEY_ID}"
        export AWS_SECRET_ACCESS_KEY="${PYTORCH_BINARY_AWS_SECRET_ACCESS_KEY}"
        export CONDA_USERNAME="${PYTORCH_BINARY_PJH5_CONDA_USERNAME}"
        export CONDA_PASSWORD="${PYTORCH_BINARY_PJH5_CONDA_PASSWORD}"
        set -ex
        workdir='/Users/distiller/project'
        export "PATH=$workdir/miniconda/bin:$PATH"

        # We need timeout to guard against anaconda login hanging on bad
        # username/password
        brew install coreutils

        pkg="$workdir/final_pkgs/$(ls $workdir/final_pkgs)"
        if [[ "$PACKAGE_TYPE" == conda ]]; then
          conda install -yq anaconda-client
          set +x
          echo 'If there is no more output then logging into Anaconda failed'
          /usr/local/bin/gtimeout 30 \
              yes | anaconda login \
                  --username '"$CONDA_USERNAME"' \
                  --password '"$CONDA_PASSWORD"' \
                  >/dev/null 2>&1
          set -x
          anaconda upload "$pkg" -u pytorch --label main --no-progress
        elif [[ "$PACKAGE_TYPE" == libtorch ]]; then
          pip install -q awscli
          s3_dir="s3://pytorch/libtorch/${PIP_UPLOAD_FOLDER}${DESIRED_CUDA}/"
          aws s3 cp "$pkg" "$s3_dir" --acl public-read
        else
          pip install -q awscli
          s3_dir="s3://pytorch/whl/${PIP_UPLOAD_FOLDER}${DESIRED_CUDA}/"
          aws s3 cp "$pkg" "$s3_dir" --acl public-read
        fi



##############################################################################
##############################################################################
# Job specifications job specs
##############################################################################
##############################################################################
version: 2
jobs:
  # CircleCI config checks:
  please_revert_change_to_PR_CI_COVERAGE_SETTING:
    resource_class: medium
    machine:
      image: default
    steps:
    - checkout
    - run:
        name: Check PR_CI_COVERAGE_SETTING
        no_output_timeout: "1h"
        command: |
          set -e
          if grep -Fxq "<<: *run_all_jobs" .circleci/config.yml
          then
            exit 1
          fi

  pytorch_linux_trusty_py2_7_9_build:
    environment:
      JOB_BASE_NAME: pytorch-linux-trusty-py2.7.9-build
      DOCKER_IMAGE: "308535385114.dkr.ecr.us-east-1.amazonaws.com/pytorch/pytorch-linux-trusty-py2.7.9:285"
    <<: *pytorch_linux_build_defaults

  pytorch_linux_trusty_py2_7_9_test:
    environment:
      JOB_BASE_NAME: pytorch-linux-trusty-py2.7.9-test
      DOCKER_IMAGE: "308535385114.dkr.ecr.us-east-1.amazonaws.com/pytorch/pytorch-linux-trusty-py2.7.9:285"
    resource_class: large
    <<: *pytorch_linux_test_defaults

  pytorch_linux_trusty_py2_7_build:
    environment:
      JOB_BASE_NAME: pytorch-linux-trusty-py2.7-build
      DOCKER_IMAGE: "308535385114.dkr.ecr.us-east-1.amazonaws.com/pytorch/pytorch-linux-trusty-py2.7:285"
    <<: *pytorch_linux_build_defaults

  pytorch_linux_trusty_py2_7_test:
    environment:
      JOB_BASE_NAME: pytorch-linux-trusty-py2.7-test
      DOCKER_IMAGE: "308535385114.dkr.ecr.us-east-1.amazonaws.com/pytorch/pytorch-linux-trusty-py2.7:285"
    resource_class: large
    <<: *pytorch_linux_test_defaults

  pytorch_linux_trusty_py3_5_build:
    environment:
      JOB_BASE_NAME: pytorch-linux-trusty-py3.5-build
      DOCKER_IMAGE: "308535385114.dkr.ecr.us-east-1.amazonaws.com/pytorch/pytorch-linux-trusty-py3.5:285"
    <<: *pytorch_linux_build_defaults

  pytorch_linux_trusty_py3_5_test:
    environment:
      JOB_BASE_NAME: pytorch-linux-trusty-py3.5-test
      DOCKER_IMAGE: "308535385114.dkr.ecr.us-east-1.amazonaws.com/pytorch/pytorch-linux-trusty-py3.5:285"
    resource_class: large
    <<: *pytorch_linux_test_defaults

  pytorch_linux_trusty_py3_6_gcc4_8_build:
    environment:
      JOB_BASE_NAME: pytorch-linux-trusty-py3.6-gcc4.8-build
      DOCKER_IMAGE: "308535385114.dkr.ecr.us-east-1.amazonaws.com/pytorch/pytorch-linux-trusty-py3.6-gcc4.8:285"
    <<: *pytorch_linux_build_defaults

  pytorch_linux_trusty_py3_6_gcc4_8_test:
    environment:
      JOB_BASE_NAME: pytorch-linux-trusty-py3.6-gcc4.8-test
      DOCKER_IMAGE: "308535385114.dkr.ecr.us-east-1.amazonaws.com/pytorch/pytorch-linux-trusty-py3.6-gcc4.8:285"
    resource_class: large
    <<: *pytorch_linux_test_defaults

  pytorch_linux_trusty_py3_6_gcc5_4_build:
    environment:
      JOB_BASE_NAME: pytorch-linux-trusty-py3.6-gcc5.4-build
      DOCKER_IMAGE: "308535385114.dkr.ecr.us-east-1.amazonaws.com/pytorch/pytorch-linux-trusty-py3.6-gcc5.4:285"
    <<: *pytorch_linux_build_defaults

  pytorch_linux_trusty_py3_6_gcc5_4_test:
    environment:
      JOB_BASE_NAME: pytorch-linux-trusty-py3.6-gcc5.4-test
      DOCKER_IMAGE: "308535385114.dkr.ecr.us-east-1.amazonaws.com/pytorch/pytorch-linux-trusty-py3.6-gcc5.4:285"
    resource_class: large
    <<: *pytorch_linux_test_defaults

  pytorch_xla_linux_trusty_py3_6_gcc5_4_build:
    environment:
      JOB_BASE_NAME: pytorch-xla-linux-trusty-py3.6-gcc5.4-build
      DOCKER_IMAGE: "308535385114.dkr.ecr.us-east-1.amazonaws.com/pytorch/pytorch-linux-trusty-py3.6-gcc5.4:278"
    <<: *pytorch_linux_build_defaults

  pytorch_xla_linux_trusty_py3_6_gcc5_4_test:
    environment:
      JOB_BASE_NAME: pytorch-xla-linux-trusty-py3.6-gcc5.4-test
      DOCKER_IMAGE: "308535385114.dkr.ecr.us-east-1.amazonaws.com/pytorch/pytorch-linux-trusty-py3.6-gcc5.4:278"
    resource_class: large
    <<: *pytorch_linux_test_defaults

  pytorch_linux_trusty_py3_6_gcc7_build:
    environment:
      JOB_BASE_NAME: pytorch-linux-trusty-py3.6-gcc7-build
      DOCKER_IMAGE: "308535385114.dkr.ecr.us-east-1.amazonaws.com/pytorch/pytorch-linux-trusty-py3.6-gcc7:285"
    <<: *pytorch_linux_build_defaults

  pytorch_linux_trusty_py3_6_gcc7_test:
    environment:
      JOB_BASE_NAME: pytorch-linux-trusty-py3.6-gcc7-test
      DOCKER_IMAGE: "308535385114.dkr.ecr.us-east-1.amazonaws.com/pytorch/pytorch-linux-trusty-py3.6-gcc7:285"
    resource_class: large
    <<: *pytorch_linux_test_defaults

  pytorch_linux_trusty_pynightly_build:
    environment:
      JOB_BASE_NAME: pytorch-linux-trusty-pynightly-build
      DOCKER_IMAGE: "308535385114.dkr.ecr.us-east-1.amazonaws.com/pytorch/pytorch-linux-trusty-pynightly:285"
    <<: *pytorch_linux_build_defaults

  pytorch_linux_trusty_pynightly_test:
    environment:
      JOB_BASE_NAME: pytorch-linux-trusty-pynightly-test
      DOCKER_IMAGE: "308535385114.dkr.ecr.us-east-1.amazonaws.com/pytorch/pytorch-linux-trusty-pynightly:285"
    resource_class: large
    <<: *pytorch_linux_test_defaults

  pytorch_linux_xenial_py3_clang5_asan_build:
    environment:
      JOB_BASE_NAME: pytorch-linux-xenial-py3-clang5-asan-build
      DOCKER_IMAGE: "308535385114.dkr.ecr.us-east-1.amazonaws.com/pytorch/pytorch-linux-xenial-py3-clang5-asan:285"
      PYTHON_VERSION: "3.6"
    <<: *pytorch_linux_build_defaults

  pytorch_linux_xenial_py3_clang5_asan_test:
    environment:
      JOB_BASE_NAME: pytorch-linux-xenial-py3-clang5-asan-test
      DOCKER_IMAGE: "308535385114.dkr.ecr.us-east-1.amazonaws.com/pytorch/pytorch-linux-xenial-py3-clang5-asan:285"
      PYTHON_VERSION: "3.6"
    resource_class: large
    <<: *pytorch_linux_test_defaults

  pytorch_linux_xenial_cuda8_cudnn7_py3_build:
    environment:
      JOB_BASE_NAME: pytorch-linux-xenial-cuda8-cudnn7-py3-build
      DOCKER_IMAGE: "308535385114.dkr.ecr.us-east-1.amazonaws.com/pytorch/pytorch-linux-xenial-cuda8-cudnn7-py3:285"
      PYTHON_VERSION: "3.6"
      BUILD_ENVIRONMENT: "pytorch-linux-xenial-cuda8-cudnn7-py3"
    <<: *pytorch_linux_build_defaults

  pytorch_linux_xenial_cuda8_cudnn7_py3_test:
    environment:
      JOB_BASE_NAME: pytorch-linux-xenial-cuda8-cudnn7-py3-test
      DOCKER_IMAGE: "308535385114.dkr.ecr.us-east-1.amazonaws.com/pytorch/pytorch-linux-xenial-cuda8-cudnn7-py3:285"
      PYTHON_VERSION: "3.6"
      USE_CUDA_DOCKER_RUNTIME: "1"
    resource_class: gpu.medium
    <<: *pytorch_linux_test_defaults

  pytorch_linux_xenial_cuda8_cudnn7_py3_multigpu_test:
    environment:
      JOB_BASE_NAME: pytorch-linux-xenial-cuda8-cudnn7-py3-multigpu-test
      DOCKER_IMAGE: "308535385114.dkr.ecr.us-east-1.amazonaws.com/pytorch/pytorch-linux-xenial-cuda8-cudnn7-py3:285"
      PYTHON_VERSION: "3.6"
      USE_CUDA_DOCKER_RUNTIME: "1"
      MULTI_GPU: "1"
    resource_class: gpu.large
    <<: *pytorch_linux_test_defaults

  pytorch_linux_xenial_cuda8_cudnn7_py3_NO_AVX2_test:
    environment:
      JOB_BASE_NAME: pytorch-linux-xenial-cuda8-cudnn7-py3-NO_AVX2-test
      DOCKER_IMAGE: "308535385114.dkr.ecr.us-east-1.amazonaws.com/pytorch/pytorch-linux-xenial-cuda8-cudnn7-py3:285"
      PYTHON_VERSION: "3.6"
      USE_CUDA_DOCKER_RUNTIME: "1"
    resource_class: gpu.medium
    <<: *pytorch_linux_test_defaults

  pytorch_linux_xenial_cuda8_cudnn7_py3_NO_AVX_NO_AVX2_test:
    environment:
      JOB_BASE_NAME: pytorch-linux-xenial-cuda8-cudnn7-py3-NO_AVX-NO_AVX2-test
      DOCKER_IMAGE: "308535385114.dkr.ecr.us-east-1.amazonaws.com/pytorch/pytorch-linux-xenial-cuda8-cudnn7-py3:285"
      PYTHON_VERSION: "3.6"
      USE_CUDA_DOCKER_RUNTIME: "1"
    resource_class: gpu.medium
    <<: *pytorch_linux_test_defaults

  pytorch_linux_xenial_cuda9_cudnn7_py2_build:
    environment:
      JOB_BASE_NAME: pytorch-linux-xenial-cuda9-cudnn7-py2-build
      DOCKER_IMAGE: "308535385114.dkr.ecr.us-east-1.amazonaws.com/pytorch/pytorch-linux-xenial-cuda9-cudnn7-py2:285"
      PYTHON_VERSION: "2.7"
    <<: *pytorch_linux_build_defaults

  pytorch_linux_xenial_cuda9_cudnn7_py2_test:
    environment:
      JOB_BASE_NAME: pytorch-linux-xenial-cuda9-cudnn7-py2-test
      DOCKER_IMAGE: "308535385114.dkr.ecr.us-east-1.amazonaws.com/pytorch/pytorch-linux-xenial-cuda9-cudnn7-py2:285"
      PYTHON_VERSION: "2.7"
      USE_CUDA_DOCKER_RUNTIME: "1"
    resource_class: gpu.medium
    <<: *pytorch_linux_test_defaults

  pytorch_linux_xenial_cuda9_cudnn7_py3_build:
    environment:
      JOB_BASE_NAME: pytorch-linux-xenial-cuda9-cudnn7-py3-build
      DOCKER_IMAGE: "308535385114.dkr.ecr.us-east-1.amazonaws.com/pytorch/pytorch-linux-xenial-cuda9-cudnn7-py3:285"
      PYTHON_VERSION: "3.6"
    <<: *pytorch_linux_build_defaults

  pytorch_linux_xenial_cuda9_cudnn7_py3_test:
    environment:
      JOB_BASE_NAME: pytorch-linux-xenial-cuda9-cudnn7-py3-test
      DOCKER_IMAGE: "308535385114.dkr.ecr.us-east-1.amazonaws.com/pytorch/pytorch-linux-xenial-cuda9-cudnn7-py3:285"
      PYTHON_VERSION: "3.6"
      USE_CUDA_DOCKER_RUNTIME: "1"
    resource_class: gpu.medium
    <<: *pytorch_linux_test_defaults

  pytorch_linux_xenial_cuda9_2_cudnn7_py3_gcc7_build:
    environment:
      JOB_BASE_NAME: pytorch-linux-xenial-cuda9.2-cudnn7-py3-gcc7-build
      DOCKER_IMAGE: "308535385114.dkr.ecr.us-east-1.amazonaws.com/pytorch/pytorch-linux-xenial-cuda9.2-cudnn7-py3-gcc7:285"
      PYTHON_VERSION: "3.6"
    <<: *pytorch_linux_build_defaults

  pytorch_linux_xenial_cuda9_2_cudnn7_py3_gcc7_test:
    environment:
      JOB_BASE_NAME: pytorch-linux-xenial-cuda9.2-cudnn7-py3-gcc7-test
      DOCKER_IMAGE: "308535385114.dkr.ecr.us-east-1.amazonaws.com/pytorch/pytorch-linux-xenial-cuda9.2-cudnn7-py3-gcc7:285"
      PYTHON_VERSION: "3.6"
      USE_CUDA_DOCKER_RUNTIME: "1"
    resource_class: gpu.medium
    <<: *pytorch_linux_test_defaults

  pytorch_linux_xenial_cuda10_cudnn7_py3_gcc7_build:
    environment:
      JOB_BASE_NAME: pytorch-linux-xenial-cuda10-cudnn7-py3-gcc7-build
      DOCKER_IMAGE: "308535385114.dkr.ecr.us-east-1.amazonaws.com/pytorch/pytorch-linux-xenial-cuda10-cudnn7-py3-gcc7:285"
      PYTHON_VERSION: "3.6"
    <<: *pytorch_linux_build_defaults

  pytorch_short_perf_test_gpu:
    environment:
      JOB_BASE_NAME: pytorch-short-perf-test-gpu
      DOCKER_IMAGE: "308535385114.dkr.ecr.us-east-1.amazonaws.com/pytorch/pytorch-linux-xenial-cuda8-cudnn7-py3:285"
      PYTHON_VERSION: "3.6"
      USE_CUDA_DOCKER_RUNTIME: "1"
    resource_class: gpu.medium
    machine:
      image: default
    steps:
    - run:
        <<: *setup_ci_environment
    - run:
        name: Perf Test
        no_output_timeout: "1h"
        command: |
          set -e
          export COMMIT_DOCKER_IMAGE=${DOCKER_IMAGE}-${CIRCLE_SHA1}
          echo "DOCKER_IMAGE: "${COMMIT_DOCKER_IMAGE}
          docker pull ${COMMIT_DOCKER_IMAGE} >/dev/null
          export id=$(docker run --runtime=nvidia -t -d -w /var/lib/jenkins ${COMMIT_DOCKER_IMAGE})

          docker cp $id:/var/lib/jenkins/workspace/env /home/circleci/project/env
          # This IAM user allows write access to S3 bucket for perf test numbers
          echo "declare -x AWS_ACCESS_KEY_ID=${CIRCLECI_AWS_ACCESS_KEY_FOR_PERF_TEST_S3_BUCKET_V3}" >> /home/circleci/project/env
          echo "declare -x AWS_SECRET_ACCESS_KEY=${CIRCLECI_AWS_SECRET_KEY_FOR_PERF_TEST_S3_BUCKET_V3}" >> /home/circleci/project/env
          docker cp /home/circleci/project/env $id:/var/lib/jenkins/workspace/env

          export COMMAND='((echo "export JOB_BASE_NAME=${JOB_BASE_NAME}" && echo "source ./workspace/env" && echo "sudo chown -R jenkins workspace && cd workspace && .jenkins/pytorch/short-perf-test-gpu.sh") | docker exec -u jenkins -i "$id" bash) 2>&1'
          echo ${COMMAND} > ./command.sh && unbuffer bash ./command.sh | ts

  pytorch_doc_push:
    environment:
      JOB_BASE_NAME: pytorch-doc-push
      DOCKER_IMAGE: "308535385114.dkr.ecr.us-east-1.amazonaws.com/pytorch/pytorch-linux-xenial-cuda8-cudnn7-py3:285"
    resource_class: large
    machine:
      image: default
    steps:
    - run:
        <<: *setup_ci_environment
    - run:
        <<: *install_doc_push_script
    - run:
        name: Doc Build and Push
        no_output_timeout: "1h"
        command: |
          set -e
          export COMMIT_DOCKER_IMAGE=${DOCKER_IMAGE}-${CIRCLE_SHA1}
          echo "DOCKER_IMAGE: "${COMMIT_DOCKER_IMAGE}
          docker pull ${COMMIT_DOCKER_IMAGE} >/dev/null
          export id=$(docker run -t -d -w /var/lib/jenkins ${COMMIT_DOCKER_IMAGE})

          docker cp /home/circleci/project/doc_push_script.sh $id:/var/lib/jenkins/workspace/doc_push_script.sh

          if [[ "${CIRCLE_BRANCH}" != "master" ]]; then
            # Do a dry_run of the docs build. This will build the docs but not push them.
            export COMMAND='((echo "export JOB_BASE_NAME=${JOB_BASE_NAME}" && echo "source ./workspace/env" && echo "sudo chown -R jenkins workspace && cd workspace && ./doc_push_script.sh docs/master master dry_run") | docker exec -u jenkins -i "$id" bash) 2>&1'
          else
            export COMMAND='((echo "export JOB_BASE_NAME=${JOB_BASE_NAME}" && echo "source ./workspace/env" && echo "sudo chown -R jenkins workspace && cd workspace && ./doc_push_script.sh docs/master master") | docker exec -u jenkins -i "$id" bash) 2>&1'
          fi
          echo ${COMMAND} > ./command.sh && unbuffer bash ./command.sh | ts

  pytorch_macos_10_13_py3_build:
    macos:
      xcode: "9.0"
    steps:
      - checkout
      - run:
          <<: *macos_brew_update
      - run:
          name: Build
          environment:
            JOB_BASE_NAME: pytorch-macos-10.13-py3-build
            BUILD_ENVIRONMENT: pytorch-macos-10.13-py3
          no_output_timeout: "1h"
          command: |
            set -e

            export IN_CIRCLECI=1

            # Install sccache
            sudo curl https://s3.amazonaws.com/ossci-macos/sccache --output /usr/local/bin/sccache
            sudo chmod +x /usr/local/bin/sccache

            export SCCACHE_BUCKET=ossci-compiler-cache-circleci-v2
            # This IAM user allows write access to S3 bucket for sccache
            export AWS_ACCESS_KEY_ID=${CIRCLECI_AWS_ACCESS_KEY_FOR_SCCACHE_S3_BUCKET_V3}
            export AWS_SECRET_ACCESS_KEY=${CIRCLECI_AWS_SECRET_KEY_FOR_SCCACHE_S3_BUCKET_V3}

            git submodule sync && git submodule update -q --init
            chmod a+x .jenkins/pytorch/macos-build.sh
            unbuffer .jenkins/pytorch/macos-build.sh 2>&1 | ts

            mkdir -p /Users/distiller/pytorch-ci-env/workspace
            cp -r /Users/distiller/project/. /Users/distiller/pytorch-ci-env/workspace
      - persist_to_workspace:
          root: /Users/distiller/pytorch-ci-env
          paths:
            - "*"

  pytorch_macos_10_13_py3_test:
    macos:
      xcode: "9.0"
    steps:
      - run:
          name: Prepare workspace
          command: |
            sudo mkdir -p /Users/distiller/pytorch-ci-env
            sudo chmod -R 777 /Users/distiller/pytorch-ci-env
      - attach_workspace:
          at: /Users/distiller/pytorch-ci-env
      - run:
          <<: *macos_brew_update
      - run:
          name: Test
          environment:
            JOB_BASE_NAME: pytorch-macos-10.13-py3-test
            BUILD_ENVIRONMENT: pytorch-macos-10.13-py3
          no_output_timeout: "1h"
          command: |
            set -e
            export IN_CIRCLECI=1

            cp -r /Users/distiller/pytorch-ci-env/workspace/. /Users/distiller/project

            chmod a+x .jenkins/pytorch/macos-test.sh
            unbuffer .jenkins/pytorch/macos-test.sh 2>&1 | ts

  pytorch_macos_10_13_cuda9_2_cudnn7_py3_build:
    macos:
      xcode: "9.0"
    steps:
      - checkout
      - run:
          <<: *macos_brew_update
      - run:
          name: Build
          environment:
            JOB_BASE_NAME: pytorch-macos-10.13-cuda9.2-cudnn7-py3-build
            BUILD_ENVIRONMENT: pytorch-macos-10.13-cuda9.2-cudnn7-py3
          no_output_timeout: "1h"
          command: |
            set -e

            export IN_CIRCLECI=1

            # Install CUDA 9.2
            sudo rm -rf ~/cuda_9.2.64_mac_installer.app || true
            curl https://s3.amazonaws.com/ossci-macos/cuda_9.2.64_mac_installer.zip -o ~/cuda_9.2.64_mac_installer.zip
            unzip ~/cuda_9.2.64_mac_installer.zip -d ~/
            sudo ~/cuda_9.2.64_mac_installer.app/Contents/MacOS/CUDAMacOSXInstaller --accept-eula --no-window
            sudo cp /usr/local/cuda/lib/libcuda.dylib /Developer/NVIDIA/CUDA-9.2/lib/libcuda.dylib
            sudo rm -rf /usr/local/cuda || true

            # Install cuDNN 7.1 for CUDA 9.2
            curl https://s3.amazonaws.com/ossci-macos/cudnn-9.2-osx-x64-v7.1.tgz -o ~/cudnn-9.2-osx-x64-v7.1.tgz
            rm -rf ~/cudnn-9.2-osx-x64-v7.1 && mkdir ~/cudnn-9.2-osx-x64-v7.1
            tar -xzvf ~/cudnn-9.2-osx-x64-v7.1.tgz -C ~/cudnn-9.2-osx-x64-v7.1
            sudo cp ~/cudnn-9.2-osx-x64-v7.1/cuda/include/cudnn.h /Developer/NVIDIA/CUDA-9.2/include/
            sudo cp ~/cudnn-9.2-osx-x64-v7.1/cuda/lib/libcudnn* /Developer/NVIDIA/CUDA-9.2/lib/
            sudo chmod a+r /Developer/NVIDIA/CUDA-9.2/include/cudnn.h /Developer/NVIDIA/CUDA-9.2/lib/libcudnn*

            # Install sccache
            sudo curl https://s3.amazonaws.com/ossci-macos/sccache --output /usr/local/bin/sccache
            sudo chmod +x /usr/local/bin/sccache
            export SCCACHE_BUCKET=ossci-compiler-cache-circleci-v2
            # This IAM user allows write access to S3 bucket for sccache
            export AWS_ACCESS_KEY_ID=${CIRCLECI_AWS_ACCESS_KEY_FOR_SCCACHE_S3_BUCKET_V3}
            export AWS_SECRET_ACCESS_KEY=${CIRCLECI_AWS_SECRET_KEY_FOR_SCCACHE_S3_BUCKET_V3}

            git submodule sync && git submodule update -q --init
            chmod a+x .jenkins/pytorch/macos-build.sh
            unbuffer .jenkins/pytorch/macos-build.sh 2>&1 | ts

  caffe2_py2_cuda9_0_cudnn7_ubuntu16_04_build:
    environment:
      JOB_BASE_NAME: caffe2-py2-cuda9.0-cudnn7-ubuntu16.04-build
      DOCKER_IMAGE: "308535385114.dkr.ecr.us-east-1.amazonaws.com/caffe2/py2-cuda9.0-cudnn7-ubuntu16.04:238"
      BUILD_ENVIRONMENT: "py2-cuda9.0-cudnn7-ubuntu16.04"
    <<: *caffe2_linux_build_defaults

  caffe2_py2_cuda9_0_cudnn7_ubuntu16_04_test:
    environment:
      JOB_BASE_NAME: caffe2-py2-cuda9.0-cudnn7-ubuntu16.04-test
      DOCKER_IMAGE: "308535385114.dkr.ecr.us-east-1.amazonaws.com/caffe2/py2-cuda9.0-cudnn7-ubuntu16.04:238"
      USE_CUDA_DOCKER_RUNTIME: "1"
      BUILD_ENVIRONMENT: "py2-cuda9.0-cudnn7-ubuntu16.04"
    resource_class: gpu.medium
    <<: *caffe2_linux_test_defaults

  caffe2_cmake_cuda9_0_cudnn7_ubuntu16_04_build:
    environment:
      JOB_BASE_NAME: caffe2-cmake-cuda9.0-cudnn7-ubuntu16.04-build
      DOCKER_IMAGE: "308535385114.dkr.ecr.us-east-1.amazonaws.com/caffe2/py2-cuda9.0-cudnn7-ubuntu16.04:238"
      BUILD_ENVIRONMENT: "cmake-cuda9.0-cudnn7-ubuntu16.04"
    <<: *caffe2_linux_build_defaults

  caffe2_cmake_cuda9_0_cudnn7_ubuntu16_04_test:
    environment:
      JOB_BASE_NAME: caffe2-cmake-cuda9.0-cudnn7-ubuntu16.04-test
      DOCKER_IMAGE: "308535385114.dkr.ecr.us-east-1.amazonaws.com/caffe2/py2-cuda9.0-cudnn7-ubuntu16.04:238"
      USE_CUDA_DOCKER_RUNTIME: "1"
      BUILD_ENVIRONMENT: "cmake-cuda9.0-cudnn7-ubuntu16.04"
    resource_class: gpu.medium
    <<: *caffe2_linux_test_defaults

  caffe2_py2_cuda9_1_cudnn7_ubuntu16_04_build:
    environment:
      JOB_BASE_NAME: caffe2-py2-cuda9.1-cudnn7-ubuntu16.04-build
      DOCKER_IMAGE: "308535385114.dkr.ecr.us-east-1.amazonaws.com/caffe2/py2-cuda9.1-cudnn7-ubuntu16.04:238"
      BUILD_ENVIRONMENT: "py2-cuda9.1-cudnn7-ubuntu16.04"
    <<: *caffe2_linux_build_defaults

  caffe2_py2_cuda9_1_cudnn7_ubuntu16_04_test:
    environment:
      JOB_BASE_NAME: caffe2-py2-cuda9.1-cudnn7-ubuntu16.04-test
      DOCKER_IMAGE: "308535385114.dkr.ecr.us-east-1.amazonaws.com/caffe2/py2-cuda9.1-cudnn7-ubuntu16.04:238"
      USE_CUDA_DOCKER_RUNTIME: "1"
      BUILD_ENVIRONMENT: "py2-cuda9.1-cudnn7-ubuntu16.04"
    resource_class: gpu.medium
    <<: *caffe2_linux_test_defaults

  caffe2_py2_mkl_ubuntu16_04_build:
    environment:
      JOB_BASE_NAME: caffe2-py2-mkl-ubuntu16.04-build
      DOCKER_IMAGE: "308535385114.dkr.ecr.us-east-1.amazonaws.com/caffe2/py2-mkl-ubuntu16.04:238"
      BUILD_ENVIRONMENT: "py2-mkl-ubuntu16.04"
    <<: *caffe2_linux_build_defaults

  caffe2_py2_mkl_ubuntu16_04_test:
    environment:
      JOB_BASE_NAME: caffe2-py2-mkl-ubuntu16.04-test
      DOCKER_IMAGE: "308535385114.dkr.ecr.us-east-1.amazonaws.com/caffe2/py2-mkl-ubuntu16.04:238"
      BUILD_ENVIRONMENT: "py2-mkl-ubuntu16.04"
    resource_class: large
    <<: *caffe2_linux_test_defaults

  caffe2_py2_gcc4_8_ubuntu14_04_build:
    environment:
      JOB_BASE_NAME: caffe2-py2-gcc4.8-ubuntu14.04-build
      DOCKER_IMAGE: "308535385114.dkr.ecr.us-east-1.amazonaws.com/caffe2/py2-gcc4.8-ubuntu14.04:238"
      BUILD_ENVIRONMENT: "py2-gcc4.8-ubuntu14.04"
    <<: *caffe2_linux_build_defaults

  caffe2_py2_gcc4_8_ubuntu14_04_test:
    environment:
      JOB_BASE_NAME: caffe2-py2-gcc4.8-ubuntu14.04-test
      DOCKER_IMAGE: "308535385114.dkr.ecr.us-east-1.amazonaws.com/caffe2/py2-gcc4.8-ubuntu14.04:238"
      BUILD_ENVIRONMENT: "py2-gcc4.8-ubuntu14.04"
    resource_class: large
    <<: *caffe2_linux_test_defaults

  caffe2_onnx_py2_gcc5_ubuntu16_04_build:
    environment:
      JOB_BASE_NAME: caffe2-onnx-py2-gcc5-ubuntu16.04-build
      DOCKER_IMAGE: "308535385114.dkr.ecr.us-east-1.amazonaws.com/caffe2/py2-gcc5-ubuntu16.04:238"
      BUILD_ENVIRONMENT: "onnx-py2-gcc5-ubuntu16.04"
    <<: *caffe2_linux_build_defaults

  caffe2_onnx_py2_gcc5_ubuntu16_04_test:
    environment:
      JOB_BASE_NAME: caffe2-onnx-py2-gcc5-ubuntu16.04-test
      DOCKER_IMAGE: "308535385114.dkr.ecr.us-east-1.amazonaws.com/caffe2/py2-gcc5-ubuntu16.04:238"
      BUILD_ENVIRONMENT: "onnx-py2-gcc5-ubuntu16.04"
    resource_class: large
    <<: *caffe2_linux_test_defaults

  caffe2_py2_cuda8_0_cudnn7_ubuntu16_04_build:
    environment:
      JOB_BASE_NAME: caffe2-py2-cuda8.0-cudnn7-ubuntu16.04-build
      DOCKER_IMAGE: "308535385114.dkr.ecr.us-east-1.amazonaws.com/caffe2/py2-cuda8.0-cudnn7-ubuntu16.04:238"
      BUILD_ENVIRONMENT: "py2-cuda8.0-cudnn7-ubuntu16.04"
    <<: *caffe2_linux_build_defaults

  caffe2_py2_cuda8_0_cudnn7_ubuntu16_04_test:
    environment:
      JOB_BASE_NAME: caffe2-py2-cuda8.0-cudnn7-ubuntu16.04-test
      DOCKER_IMAGE: "308535385114.dkr.ecr.us-east-1.amazonaws.com/caffe2/py2-cuda8.0-cudnn7-ubuntu16.04:238"
      USE_CUDA_DOCKER_RUNTIME: "1"
      BUILD_ENVIRONMENT: "py2-cuda8.0-cudnn7-ubuntu16.04"
    resource_class: gpu.medium
    <<: *caffe2_linux_test_defaults

  caffe2_py2_gcc4_9_ubuntu14_04_build:
    environment:
      JOB_BASE_NAME: caffe2-py2-gcc4.9-ubuntu14.04-build
      DOCKER_IMAGE: "308535385114.dkr.ecr.us-east-1.amazonaws.com/caffe2/py2-gcc4.9-ubuntu14.04:238"
      BUILD_ENVIRONMENT: "py2-gcc4.9-ubuntu14.04"
      BUILD_ONLY: "1"
    <<: *caffe2_linux_build_defaults

  caffe2_py2_clang3_8_ubuntu16_04_build:
    environment:
      JOB_BASE_NAME: caffe2-py2-clang3.8-ubuntu16.04-build
      DOCKER_IMAGE: "308535385114.dkr.ecr.us-east-1.amazonaws.com/caffe2/py2-clang3.8-ubuntu16.04:238"
      BUILD_ENVIRONMENT: "py2-clang3.8-ubuntu16.04"
      BUILD_ONLY: "1"
    <<: *caffe2_linux_build_defaults

  caffe2_py2_clang3_9_ubuntu16_04_build:
    environment:
      JOB_BASE_NAME: caffe2-py2-clang3.9-ubuntu16.04-build
      DOCKER_IMAGE: "308535385114.dkr.ecr.us-east-1.amazonaws.com/caffe2/py2-clang3.9-ubuntu16.04:238"
      BUILD_ENVIRONMENT: "py2-clang3.9-ubuntu16.04"
      BUILD_ONLY: "1"
    <<: *caffe2_linux_build_defaults

  caffe2_py2_clang7_ubuntu16_04_build:
    environment:
      JOB_BASE_NAME: caffe2-py2-clang7-ubuntu16.04-build
      DOCKER_IMAGE: "308535385114.dkr.ecr.us-east-1.amazonaws.com/caffe2/py2-clang7-ubuntu16.04:238"
      BUILD_ENVIRONMENT: "py2-clang7-ubuntu16.04"
      BUILD_ONLY: "1"
    <<: *caffe2_linux_build_defaults

  caffe2_py2_android_ubuntu16_04_build:
    environment:
      JOB_BASE_NAME: caffe2-py2-android-ubuntu16.04-build
      DOCKER_IMAGE: "308535385114.dkr.ecr.us-east-1.amazonaws.com/caffe2/py2-android-ubuntu16.04:238"
      BUILD_ENVIRONMENT: "py2-android-ubuntu16.04"
      BUILD_ONLY: "1"
    <<: *caffe2_linux_build_defaults

  caffe2_py2_cuda9_0_cudnn7_centos7_build:
    environment:
      JOB_BASE_NAME: caffe2-py2-cuda9.0-cudnn7-centos7-build
      DOCKER_IMAGE: "308535385114.dkr.ecr.us-east-1.amazonaws.com/caffe2/py2-cuda9.0-cudnn7-centos7:238"
      BUILD_ENVIRONMENT: "py2-cuda9.0-cudnn7-centos7"
    <<: *caffe2_linux_build_defaults

  caffe2_py2_cuda9_0_cudnn7_centos7_test:
    environment:
      JOB_BASE_NAME: caffe2-py2-cuda9.0-cudnn7-centos7-test
      DOCKER_IMAGE: "308535385114.dkr.ecr.us-east-1.amazonaws.com/caffe2/py2-cuda9.0-cudnn7-centos7:238"
      USE_CUDA_DOCKER_RUNTIME: "1"
      BUILD_ENVIRONMENT: "py2-cuda9.0-cudnn7-centos7"
    resource_class: gpu.medium
    <<: *caffe2_linux_test_defaults

  caffe2_py2_ios_macos10_13_build:
    environment:
      JOB_BASE_NAME: caffe2-py2-ios-macos10.13-build
      BUILD_IOS: "1"
      PYTHON_INSTALLATION: "system"
      PYTHON_VERSION: "2"
    <<: *caffe2_macos_build_defaults

  caffe2_py2_system_macos10_13_build:
    environment:
      JOB_BASE_NAME: caffe2-py2-system-macos10.13-build
      PYTHON_INSTALLATION: "system"
      PYTHON_VERSION: "2"
    <<: *caffe2_macos_build_defaults



##############################################################################
# Binary build specs individual job specifications
##############################################################################
  binary_linux_manywheel_2.7m_cpu_build:
    environment:
      PACKAGE_TYPE: "manywheel"
      DESIRED_PYTHON: "2.7m"
      DESIRED_CUDA: "cpu"
    docker:
      - image: "soumith/manylinux-cuda80"
    <<: *binary_linux_build

  binary_linux_manywheel_2.7mu_cpu_build:
    environment:
      PACKAGE_TYPE: "manywheel"
      DESIRED_PYTHON: "2.7mu"
      DESIRED_CUDA: "cpu"
    docker:
      - image: "soumith/manylinux-cuda80"
    <<: *binary_linux_build

  binary_linux_manywheel_3.5m_cpu_build:
    environment:
      PACKAGE_TYPE: "manywheel"
      DESIRED_PYTHON: "3.5m"
      DESIRED_CUDA: "cpu"
    docker:
      - image: "soumith/manylinux-cuda80"
    <<: *binary_linux_build

  binary_linux_manywheel_3.6m_cpu_build:
    environment:
      PACKAGE_TYPE: "manywheel"
      DESIRED_PYTHON: "3.6m"
      DESIRED_CUDA: "cpu"
    docker:
      - image: "soumith/manylinux-cuda80"
    <<: *binary_linux_build

  binary_linux_manywheel_3.7m_cpu_build:
    environment:
      PACKAGE_TYPE: "manywheel"
      DESIRED_PYTHON: "3.7m"
      DESIRED_CUDA: "cpu"
    docker:
      - image: "soumith/manylinux-cuda80"
    <<: *binary_linux_build

  binary_linux_manywheel_2.7m_cu80_build:
    environment:
      PACKAGE_TYPE: "manywheel"
      DESIRED_PYTHON: "2.7m"
      DESIRED_CUDA: "cu80"
    docker:
      - image: "soumith/manylinux-cuda80"
    <<: *binary_linux_build

  binary_linux_manywheel_2.7mu_cu80_build:
    environment:
      PACKAGE_TYPE: "manywheel"
      DESIRED_PYTHON: "2.7mu"
      DESIRED_CUDA: "cu80"
    docker:
      - image: "soumith/manylinux-cuda80"
    <<: *binary_linux_build

  binary_linux_manywheel_3.5m_cu80_build:
    environment:
      PACKAGE_TYPE: "manywheel"
      DESIRED_PYTHON: "3.5m"
      DESIRED_CUDA: "cu80"
    docker:
      - image: "soumith/manylinux-cuda80"
    <<: *binary_linux_build

  binary_linux_manywheel_3.6m_cu80_build:
    environment:
      PACKAGE_TYPE: "manywheel"
      DESIRED_PYTHON: "3.6m"
      DESIRED_CUDA: "cu80"
    docker:
      - image: "soumith/manylinux-cuda80"
    <<: *binary_linux_build

  binary_linux_manywheel_3.7m_cu80_build:
    environment:
      PACKAGE_TYPE: "manywheel"
      DESIRED_PYTHON: "3.7m"
      DESIRED_CUDA: "cu80"
    docker:
      - image: "soumith/manylinux-cuda80"
    <<: *binary_linux_build

  binary_linux_manywheel_2.7m_cu90_build:
    environment:
      PACKAGE_TYPE: "manywheel"
      DESIRED_PYTHON: "2.7m"
      DESIRED_CUDA: "cu90"
    docker:
      - image: "soumith/manylinux-cuda90"
    <<: *binary_linux_build

  binary_linux_manywheel_2.7mu_cu90_build:
    environment:
      PACKAGE_TYPE: "manywheel"
      DESIRED_PYTHON: "2.7mu"
      DESIRED_CUDA: "cu90"
    docker:
      - image: "soumith/manylinux-cuda90"
    <<: *binary_linux_build

  binary_linux_manywheel_3.5m_cu90_build:
    environment:
      PACKAGE_TYPE: "manywheel"
      DESIRED_PYTHON: "3.5m"
      DESIRED_CUDA: "cu90"
    docker:
      - image: "soumith/manylinux-cuda90"
    <<: *binary_linux_build

  binary_linux_manywheel_3.6m_cu90_build:
    environment:
      PACKAGE_TYPE: "manywheel"
      DESIRED_PYTHON: "3.6m"
      DESIRED_CUDA: "cu90"
    docker:
      - image: "soumith/manylinux-cuda90"
    <<: *binary_linux_build

  binary_linux_manywheel_3.7m_cu90_build:
    environment:
      PACKAGE_TYPE: "manywheel"
      DESIRED_PYTHON: "3.7m"
      DESIRED_CUDA: "cu90"
    docker:
      - image: "soumith/manylinux-cuda90"
    <<: *binary_linux_build

  binary_linux_manywheel_2.7m_cu100_build:
    environment:
      PACKAGE_TYPE: "manywheel"
      DESIRED_PYTHON: "2.7m"
      DESIRED_CUDA: "cu100"
    docker:
      - image: "soumith/manylinux-cuda100"
    <<: *binary_linux_build

  binary_linux_manywheel_2.7mu_cu100_build:
    environment:
      PACKAGE_TYPE: "manywheel"
      DESIRED_PYTHON: "2.7mu"
      DESIRED_CUDA: "cu100"
    docker:
      - image: "soumith/manylinux-cuda100"
    <<: *binary_linux_build

  binary_linux_manywheel_3.5m_cu100_build:
    environment:
      PACKAGE_TYPE: "manywheel"
      DESIRED_PYTHON: "3.5m"
      DESIRED_CUDA: "cu100"
    docker:
      - image: "soumith/manylinux-cuda100"
    <<: *binary_linux_build

  binary_linux_manywheel_3.6m_cu100_build:
    environment:
      PACKAGE_TYPE: "manywheel"
      DESIRED_PYTHON: "3.6m"
      DESIRED_CUDA: "cu100"
    docker:
      - image: "soumith/manylinux-cuda100"
    <<: *binary_linux_build

  binary_linux_manywheel_3.7m_cu100_build:
    environment:
      PACKAGE_TYPE: "manywheel"
      DESIRED_PYTHON: "3.7m"
      DESIRED_CUDA: "cu100"
    docker:
      - image: "soumith/manylinux-cuda100"
    <<: *binary_linux_build

  binary_linux_conda_2.7_cpu_build:
    environment:
      PACKAGE_TYPE: "conda"
      DESIRED_PYTHON: "2.7"
      DESIRED_CUDA: "cpu"
    docker:
      - image: "soumith/conda-cuda"
    <<: *binary_linux_build

  binary_linux_conda_3.5_cpu_build:
    environment:
      PACKAGE_TYPE: "conda"
      DESIRED_PYTHON: "3.5"
      DESIRED_CUDA: "cpu"
    docker:
      - image: "soumith/conda-cuda"
    <<: *binary_linux_build

  binary_linux_conda_3.6_cpu_build:
    environment:
      PACKAGE_TYPE: "conda"
      DESIRED_PYTHON: "3.6"
      DESIRED_CUDA: "cpu"
    docker:
      - image: "soumith/conda-cuda"
    <<: *binary_linux_build

  binary_linux_conda_3.7_cpu_build:
    environment:
      PACKAGE_TYPE: "conda"
      DESIRED_PYTHON: "3.7"
      DESIRED_CUDA: "cpu"
    docker:
      - image: "soumith/conda-cuda"
    <<: *binary_linux_build

  binary_linux_conda_2.7_cu80_build:
    environment:
      PACKAGE_TYPE: "conda"
      DESIRED_PYTHON: "2.7"
      DESIRED_CUDA: "cu80"
    docker:
      - image: "soumith/conda-cuda"
    <<: *binary_linux_build

  binary_linux_conda_3.5_cu80_build:
    environment:
      PACKAGE_TYPE: "conda"
      DESIRED_PYTHON: "3.5"
      DESIRED_CUDA: "cu80"
    docker:
      - image: "soumith/conda-cuda"
    <<: *binary_linux_build

  binary_linux_conda_3.6_cu80_build:
    environment:
      PACKAGE_TYPE: "conda"
      DESIRED_PYTHON: "3.6"
      DESIRED_CUDA: "cu80"
    docker:
      - image: "soumith/conda-cuda"
    <<: *binary_linux_build

  binary_linux_conda_3.7_cu80_build:
    environment:
      PACKAGE_TYPE: "conda"
      DESIRED_PYTHON: "3.7"
      DESIRED_CUDA: "cu80"
    docker:
      - image: "soumith/conda-cuda"
    <<: *binary_linux_build

  binary_linux_conda_2.7_cu90_build:
    environment:
      PACKAGE_TYPE: "conda"
      DESIRED_PYTHON: "2.7"
      DESIRED_CUDA: "cu90"
    docker:
      - image: "soumith/conda-cuda"
    <<: *binary_linux_build

  binary_linux_conda_3.5_cu90_build:
    environment:
      PACKAGE_TYPE: "conda"
      DESIRED_PYTHON: "3.5"
      DESIRED_CUDA: "cu90"
    docker:
      - image: "soumith/conda-cuda"
    <<: *binary_linux_build

  binary_linux_conda_3.6_cu90_build:
    environment:
      PACKAGE_TYPE: "conda"
      DESIRED_PYTHON: "3.6"
      DESIRED_CUDA: "cu90"
    docker:
      - image: "soumith/conda-cuda"
    <<: *binary_linux_build

  binary_linux_conda_3.7_cu90_build:
    environment:
      PACKAGE_TYPE: "conda"
      DESIRED_PYTHON: "3.7"
      DESIRED_CUDA: "cu90"
    docker:
      - image: "soumith/conda-cuda"
    <<: *binary_linux_build

  binary_linux_conda_2.7_cu100_build:
    environment:
      PACKAGE_TYPE: "conda"
      DESIRED_PYTHON: "2.7"
      DESIRED_CUDA: "cu100"
    docker:
      - image: "soumith/conda-cuda"
    <<: *binary_linux_build

  binary_linux_conda_3.5_cu100_build:
    environment:
      PACKAGE_TYPE: "conda"
      DESIRED_PYTHON: "3.5"
      DESIRED_CUDA: "cu100"
    docker:
      - image: "soumith/conda-cuda"
    <<: *binary_linux_build

  binary_linux_conda_3.6_cu100_build:
    environment:
      PACKAGE_TYPE: "conda"
      DESIRED_PYTHON: "3.6"
      DESIRED_CUDA: "cu100"
    docker:
      - image: "soumith/conda-cuda"
    <<: *binary_linux_build

  binary_linux_conda_3.7_cu100_build:
    environment:
      PACKAGE_TYPE: "conda"
      DESIRED_PYTHON: "3.7"
      DESIRED_CUDA: "cu100"
    docker:
      - image: "soumith/conda-cuda"
    <<: *binary_linux_build

  binary_linux_libtorch_2.7m_cpu_build:
    environment:
      PACKAGE_TYPE: "libtorch"
      DESIRED_PYTHON: "2.7m"
      DESIRED_CUDA: "cpu"
    docker:
      - image: "soumith/manylinux-cuda80"
    <<: *binary_linux_build

  binary_linux_libtorch_2.7m_cu80_build:
    environment:
      PACKAGE_TYPE: "libtorch"
      DESIRED_PYTHON: "2.7m"
      DESIRED_CUDA: "cu80"
    docker:
      - image: "soumith/manylinux-cuda80"
    <<: *binary_linux_build

  binary_linux_libtorch_2.7m_cu90_build:
    environment:
      PACKAGE_TYPE: "libtorch"
      DESIRED_PYTHON: "2.7m"
      DESIRED_CUDA: "cu90"
    docker:
      - image: "soumith/manylinux-cuda90"
    <<: *binary_linux_build

  binary_linux_libtorch_2.7m_cu100_build:
    environment:
      PACKAGE_TYPE: "libtorch"
      DESIRED_PYTHON: "2.7m"
      DESIRED_CUDA: "cu100"
    docker:
      - image: "soumith/manylinux-cuda100"
    <<: *binary_linux_build

  binary_macos_wheel_2.7_cpu_build:
    environment:
      PACKAGE_TYPE: "wheel"
      DESIRED_PYTHON: "2.7"
      DESIRED_CUDA: "cpu"
    <<: *binary_mac_build

  binary_macos_wheel_3.5_cpu_build:
    environment:
      PACKAGE_TYPE: "wheel"
      DESIRED_PYTHON: "3.5"
      DESIRED_CUDA: "cpu"
    <<: *binary_mac_build

  binary_macos_wheel_3.6_cpu_build:
    environment:
      PACKAGE_TYPE: "wheel"
      DESIRED_PYTHON: "3.6"
      DESIRED_CUDA: "cpu"
    <<: *binary_mac_build

  binary_macos_wheel_3.7_cpu_build:
    environment:
      PACKAGE_TYPE: "wheel"
      DESIRED_PYTHON: "3.7"
      DESIRED_CUDA: "cpu"
    <<: *binary_mac_build

  binary_macos_conda_2.7_cpu_build:
    environment:
      PACKAGE_TYPE: "conda"
      DESIRED_PYTHON: "2.7"
      DESIRED_CUDA: "cpu"
    <<: *binary_mac_build

  binary_macos_conda_3.5_cpu_build:
    environment:
      PACKAGE_TYPE: "conda"
      DESIRED_PYTHON: "3.5"
      DESIRED_CUDA: "cpu"
    <<: *binary_mac_build

  binary_macos_conda_3.6_cpu_build:
    environment:
      PACKAGE_TYPE: "conda"
      DESIRED_PYTHON: "3.6"
      DESIRED_CUDA: "cpu"
    <<: *binary_mac_build

  binary_macos_conda_3.7_cpu_build:
    environment:
      PACKAGE_TYPE: "conda"
      DESIRED_PYTHON: "3.7"
      DESIRED_CUDA: "cpu"
    <<: *binary_mac_build

  binary_macos_libtorch_2.7_cpu_build:
    environment:
      PACKAGE_TYPE: "libtorch"
      DESIRED_PYTHON: "2.7"
      DESIRED_CUDA: "cpu"
    <<: *binary_mac_build

  # Binary build tests
  # These are the smoke tests run right after the build, before the upload. If
  # these fail, the upload doesn't happen
  #############################################################################
  binary_linux_manywheel_2.7m_cpu_test_and_upload:
    environment:
      PACKAGE_TYPE: "manywheel"
      DESIRED_PYTHON: "2.7m"
      DESIRED_CUDA: "cpu"
      DOCKER_IMAGE: "soumith/manylinux-cuda80"
    <<: *binary_linux_test_and_upload

  binary_linux_manywheel_2.7mu_cpu_test_and_upload:
    environment:
      PACKAGE_TYPE: "manywheel"
      DESIRED_PYTHON: "2.7mu"
      DESIRED_CUDA: "cpu"
      DOCKER_IMAGE: "soumith/manylinux-cuda80"
    <<: *binary_linux_test_and_upload

  binary_linux_manywheel_3.5m_cpu_test_and_upload:
    environment:
      PACKAGE_TYPE: "manywheel"
      DESIRED_PYTHON: "3.5m"
      DESIRED_CUDA: "cpu"
      DOCKER_IMAGE: "soumith/manylinux-cuda80"
    <<: *binary_linux_test_and_upload

  binary_linux_manywheel_3.6m_cpu_test_and_upload:
    environment:
      PACKAGE_TYPE: "manywheel"
      DESIRED_PYTHON: "3.6m"
      DESIRED_CUDA: "cpu"
      DOCKER_IMAGE: "soumith/manylinux-cuda80"
    <<: *binary_linux_test_and_upload

  binary_linux_manywheel_3.7m_cpu_test_and_upload:
    environment:
      PACKAGE_TYPE: "manywheel"
      DESIRED_PYTHON: "3.7m"
      DESIRED_CUDA: "cpu"
      DOCKER_IMAGE: "soumith/manylinux-cuda80"
    <<: *binary_linux_test_and_upload

  binary_linux_manywheel_2.7m_cu80_test_and_upload:
    resource_class: gpu.medium
    environment:
      PACKAGE_TYPE: "manywheel"
      DESIRED_PYTHON: "2.7m"
      DESIRED_CUDA: "cu80"
      USE_CUDA_DOCKER_RUNTIME: "1"
      DOCKER_IMAGE: "soumith/manylinux-cuda80"
    <<: *binary_linux_test_and_upload

  binary_linux_manywheel_2.7mu_cu80_test_and_upload:
    resource_class: gpu.medium
    environment:
      PACKAGE_TYPE: "manywheel"
      DESIRED_PYTHON: "2.7mu"
      DESIRED_CUDA: "cu80"
      USE_CUDA_DOCKER_RUNTIME: "1"
      DOCKER_IMAGE: "soumith/manylinux-cuda80"
    <<: *binary_linux_test_and_upload

  binary_linux_manywheel_3.5m_cu80_test_and_upload:
    resource_class: gpu.medium
    environment:
      PACKAGE_TYPE: "manywheel"
      DESIRED_PYTHON: "3.5m"
      DESIRED_CUDA: "cu80"
      USE_CUDA_DOCKER_RUNTIME: "1"
      DOCKER_IMAGE: "soumith/manylinux-cuda80"
    <<: *binary_linux_test_and_upload

  binary_linux_manywheel_3.6m_cu80_test_and_upload:
    resource_class: gpu.medium
    environment:
      PACKAGE_TYPE: "manywheel"
      DESIRED_PYTHON: "3.6m"
      DESIRED_CUDA: "cu80"
      USE_CUDA_DOCKER_RUNTIME: "1"
      DOCKER_IMAGE: "soumith/manylinux-cuda80"
    <<: *binary_linux_test_and_upload

  binary_linux_manywheel_3.7m_cu80_test_and_upload:
    resource_class: gpu.medium
    environment:
      PACKAGE_TYPE: "manywheel"
      DESIRED_PYTHON: "3.7m"
      DESIRED_CUDA: "cu80"
      USE_CUDA_DOCKER_RUNTIME: "1"
      DOCKER_IMAGE: "soumith/manylinux-cuda80"
    <<: *binary_linux_test_and_upload

  binary_linux_manywheel_2.7m_cu90_test_and_upload:
    resource_class: gpu.medium
    environment:
      PACKAGE_TYPE: "manywheel"
      DESIRED_PYTHON: "2.7m"
      DESIRED_CUDA: "cu90"
      USE_CUDA_DOCKER_RUNTIME: "1"
      DOCKER_IMAGE: "soumith/manylinux-cuda90"
    <<: *binary_linux_test_and_upload

  binary_linux_manywheel_2.7mu_cu90_test_and_upload:
    resource_class: gpu.medium
    environment:
      PACKAGE_TYPE: "manywheel"
      DESIRED_PYTHON: "2.7mu"
      DESIRED_CUDA: "cu90"
      USE_CUDA_DOCKER_RUNTIME: "1"
      DOCKER_IMAGE: "soumith/manylinux-cuda90"
    <<: *binary_linux_test_and_upload

  binary_linux_manywheel_3.5m_cu90_test_and_upload:
    resource_class: gpu.medium
    environment:
      PACKAGE_TYPE: "manywheel"
      DESIRED_PYTHON: "3.5m"
      DESIRED_CUDA: "cu90"
      USE_CUDA_DOCKER_RUNTIME: "1"
      DOCKER_IMAGE: "soumith/manylinux-cuda90"
    <<: *binary_linux_test_and_upload

  binary_linux_manywheel_3.6m_cu90_test_and_upload:
    resource_class: gpu.medium
    environment:
      PACKAGE_TYPE: "manywheel"
      DESIRED_PYTHON: "3.6m"
      DESIRED_CUDA: "cu90"
      USE_CUDA_DOCKER_RUNTIME: "1"
      DOCKER_IMAGE: "soumith/manylinux-cuda90"
    <<: *binary_linux_test_and_upload

  binary_linux_manywheel_3.7m_cu90_test_and_upload:
    resource_class: gpu.medium
    environment:
      PACKAGE_TYPE: "manywheel"
      DESIRED_PYTHON: "3.7m"
      DESIRED_CUDA: "cu90"
      USE_CUDA_DOCKER_RUNTIME: "1"
      DOCKER_IMAGE: "soumith/manylinux-cuda90"
    <<: *binary_linux_test_and_upload

  binary_linux_manywheel_2.7m_cu100_test_and_upload:
    resource_class: gpu.medium
    environment:
      PACKAGE_TYPE: "manywheel"
      DESIRED_PYTHON: "2.7m"
      DESIRED_CUDA: "cu100"
      USE_CUDA_DOCKER_RUNTIME: "1"
      DOCKER_IMAGE: "soumith/manylinux-cuda100"
    <<: *binary_linux_test_and_upload

  binary_linux_manywheel_2.7mu_cu100_test_and_upload:
    resource_class: gpu.medium
    environment:
      PACKAGE_TYPE: "manywheel"
      DESIRED_PYTHON: "2.7mu"
      DESIRED_CUDA: "cu100"
      USE_CUDA_DOCKER_RUNTIME: "1"
      DOCKER_IMAGE: "soumith/manylinux-cuda100"
    <<: *binary_linux_test_and_upload

  binary_linux_manywheel_3.5m_cu100_test_and_upload:
    resource_class: gpu.medium
    environment:
      PACKAGE_TYPE: "manywheel"
      DESIRED_PYTHON: "3.5m"
      DESIRED_CUDA: "cu100"
      USE_CUDA_DOCKER_RUNTIME: "1"
      DOCKER_IMAGE: "soumith/manylinux-cuda100"
    <<: *binary_linux_test_and_upload

  binary_linux_manywheel_3.6m_cu100_test_and_upload:
    resource_class: gpu.medium
    environment:
      PACKAGE_TYPE: "manywheel"
      DESIRED_PYTHON: "3.6m"
      DESIRED_CUDA: "cu100"
      USE_CUDA_DOCKER_RUNTIME: "1"
      DOCKER_IMAGE: "soumith/manylinux-cuda100"
    <<: *binary_linux_test_and_upload

  binary_linux_manywheel_3.7m_cu100_test_and_upload:
    resource_class: gpu.medium
    environment:
      PACKAGE_TYPE: "manywheel"
      DESIRED_PYTHON: "3.7m"
      DESIRED_CUDA: "cu100"
      USE_CUDA_DOCKER_RUNTIME: "1"
      DOCKER_IMAGE: "soumith/manylinux-cuda100"
    <<: *binary_linux_test_and_upload

  binary_linux_conda_2.7_cpu_test_and_upload:
    environment:
      PACKAGE_TYPE: "conda"
      DESIRED_PYTHON: "2.7"
      DESIRED_CUDA: "cpu"
      DOCKER_IMAGE: "soumith/conda-cuda"
    <<: *binary_linux_test_and_upload

  binary_linux_conda_3.5_cpu_test_and_upload:
    environment:
      PACKAGE_TYPE: "conda"
      DESIRED_PYTHON: "3.5"
      DESIRED_CUDA: "cpu"
      DOCKER_IMAGE: "soumith/conda-cuda"
    <<: *binary_linux_test_and_upload

  binary_linux_conda_3.6_cpu_test_and_upload:
    environment:
      PACKAGE_TYPE: "conda"
      DESIRED_PYTHON: "3.6"
      DESIRED_CUDA: "cpu"
      DOCKER_IMAGE: "soumith/conda-cuda"
    <<: *binary_linux_test_and_upload

  binary_linux_conda_3.7_cpu_test_and_upload:
    environment:
      PACKAGE_TYPE: "conda"
      DESIRED_PYTHON: "3.7"
      DESIRED_CUDA: "cpu"
      DOCKER_IMAGE: "soumith/conda-cuda"
    <<: *binary_linux_test_and_upload

  binary_linux_conda_2.7_cu80_test_and_upload:
    resource_class: gpu.medium
    environment:
      PACKAGE_TYPE: "conda"
      DESIRED_PYTHON: "2.7"
      DESIRED_CUDA: "cu80"
      USE_CUDA_DOCKER_RUNTIME: "1"
      DOCKER_IMAGE: "soumith/conda-cuda"
    <<: *binary_linux_test_and_upload

  binary_linux_conda_3.5_cu80_test_and_upload:
    resource_class: gpu.medium
    environment:
      PACKAGE_TYPE: "conda"
      DESIRED_PYTHON: "3.5"
      DESIRED_CUDA: "cu80"
      USE_CUDA_DOCKER_RUNTIME: "1"
      DOCKER_IMAGE: "soumith/conda-cuda"
    <<: *binary_linux_test_and_upload

  binary_linux_conda_3.6_cu80_test_and_upload:
    resource_class: gpu.medium
    environment:
      PACKAGE_TYPE: "conda"
      DESIRED_PYTHON: "3.6"
      DESIRED_CUDA: "cu80"
      USE_CUDA_DOCKER_RUNTIME: "1"
      DOCKER_IMAGE: "soumith/conda-cuda"
    <<: *binary_linux_test_and_upload

  binary_linux_conda_3.7_cu80_test_and_upload:
    resource_class: gpu.medium
    environment:
      PACKAGE_TYPE: "conda"
      DESIRED_PYTHON: "3.7"
      DESIRED_CUDA: "cu80"
      USE_CUDA_DOCKER_RUNTIME: "1"
      DOCKER_IMAGE: "soumith/conda-cuda"
    <<: *binary_linux_test_and_upload

  binary_linux_conda_2.7_cu90_test_and_upload:
    resource_class: gpu.medium
    environment:
      PACKAGE_TYPE: "conda"
      DESIRED_PYTHON: "2.7"
      DESIRED_CUDA: "cu90"
      USE_CUDA_DOCKER_RUNTIME: "1"
      DOCKER_IMAGE: "soumith/conda-cuda"
    <<: *binary_linux_test_and_upload

  binary_linux_conda_3.5_cu90_test_and_upload:
    resource_class: gpu.medium
    environment:
      PACKAGE_TYPE: "conda"
      DESIRED_PYTHON: "3.5"
      DESIRED_CUDA: "cu90"
      USE_CUDA_DOCKER_RUNTIME: "1"
      DOCKER_IMAGE: "soumith/conda-cuda"
    <<: *binary_linux_test_and_upload

  binary_linux_conda_3.6_cu90_test_and_upload:
    resource_class: gpu.medium
    environment:
      PACKAGE_TYPE: "conda"
      DESIRED_PYTHON: "3.6"
      DESIRED_CUDA: "cu90"
      USE_CUDA_DOCKER_RUNTIME: "1"
      DOCKER_IMAGE: "soumith/conda-cuda"
    <<: *binary_linux_test_and_upload

  binary_linux_conda_3.7_cu90_test_and_upload:
    resource_class: gpu.medium
    environment:
      PACKAGE_TYPE: "conda"
      DESIRED_PYTHON: "3.7"
      DESIRED_CUDA: "cu90"
      USE_CUDA_DOCKER_RUNTIME: "1"
      DOCKER_IMAGE: "soumith/conda-cuda"
    <<: *binary_linux_test_and_upload

  binary_linux_conda_2.7_cu100_test_and_upload:
    resource_class: gpu.medium
    environment:
      PACKAGE_TYPE: "conda"
      DESIRED_PYTHON: "2.7"
      DESIRED_CUDA: "cu100"
      USE_CUDA_DOCKER_RUNTIME: "1"
      DOCKER_IMAGE: "soumith/conda-cuda"
    <<: *binary_linux_test_and_upload

  binary_linux_conda_3.5_cu100_test_and_upload:
    resource_class: gpu.medium
    environment:
      PACKAGE_TYPE: "conda"
      DESIRED_PYTHON: "3.5"
      DESIRED_CUDA: "cu100"
      USE_CUDA_DOCKER_RUNTIME: "1"
      DOCKER_IMAGE: "soumith/conda-cuda"
    <<: *binary_linux_test_and_upload

  binary_linux_conda_3.6_cu100_test_and_upload:
    resource_class: gpu.medium
    environment:
      PACKAGE_TYPE: "conda"
      DESIRED_PYTHON: "3.6"
      DESIRED_CUDA: "cu100"
      USE_CUDA_DOCKER_RUNTIME: "1"
      DOCKER_IMAGE: "soumith/conda-cuda"
    <<: *binary_linux_test_and_upload

  binary_linux_conda_3.7_cu100_test_and_upload:
    resource_class: gpu.medium
    environment:
      PACKAGE_TYPE: "conda"
      DESIRED_PYTHON: "3.7"
      DESIRED_CUDA: "cu100"
      USE_CUDA_DOCKER_RUNTIME: "1"
      DOCKER_IMAGE: "soumith/conda-cuda"
    <<: *binary_linux_test_and_upload

  binary_macos_wheel_2.7_cpu_upload:
    environment:
      PACKAGE_TYPE: "wheel"
      DESIRED_PYTHON: "2.7"
      DESIRED_CUDA: "cpu"
    <<: *binary_mac_upload

  binary_macos_wheel_3.5_cpu_upload:
    environment:
      PACKAGE_TYPE: "wheel"
      DESIRED_PYTHON: "3.5"
      DESIRED_CUDA: "cpu"
    <<: *binary_mac_upload

  binary_macos_wheel_3.6_cpu_upload:
    environment:
      PACKAGE_TYPE: "wheel"
      DESIRED_PYTHON: "3.6"
      DESIRED_CUDA: "cpu"
    <<: *binary_mac_upload

  binary_macos_wheel_3.7_cpu_upload:
    environment:
      PACKAGE_TYPE: "wheel"
      DESIRED_PYTHON: "3.7"
      DESIRED_CUDA: "cpu"
    <<: *binary_mac_upload

  binary_macos_conda_2.7_cpu_upload:
    environment:
      PACKAGE_TYPE: "conda"
      DESIRED_PYTHON: "2.7"
      DESIRED_CUDA: "cpu"
    <<: *binary_mac_upload

  binary_macos_conda_3.5_cpu_upload:
    environment:
      PACKAGE_TYPE: "conda"
      DESIRED_PYTHON: "3.5"
      DESIRED_CUDA: "cpu"
    <<: *binary_mac_upload

  binary_macos_conda_3.6_cpu_upload:
    environment:
      PACKAGE_TYPE: "conda"
      DESIRED_PYTHON: "3.6"
      DESIRED_CUDA: "cpu"
    <<: *binary_mac_upload

  binary_macos_conda_3.7_cpu_upload:
    environment:
      PACKAGE_TYPE: "conda"
      DESIRED_PYTHON: "3.7"
      DESIRED_CUDA: "cpu"
    <<: *binary_mac_upload

  binary_macos_libtorch_2.7_cpu_upload:
    environment:
      PACKAGE_TYPE: "libtorch"
      DESIRED_PYTHON: "2.7"
      DESIRED_CUDA: "cpu"
    <<: *binary_mac_upload


# Non-upload binary jobs for PRs:
# Keywords: binary tests first round smoke tests binary pr test pr binary test


  binary_linux_manywheel_2.7mu_cpu_test:
    environment:
      PACKAGE_TYPE: "manywheel"
      DESIRED_PYTHON: "2.7mu"
      DESIRED_CUDA: "cpu"
      DO_NOT_UPLOAD: "DO_NOT_DELETE_THIS"
      DOCKER_IMAGE: "soumith/manylinux-cuda80"
    <<: *binary_linux_test_and_upload

  binary_linux_manywheel_3.5m_cu80_test:
    resource_class: gpu.medium
    environment:
      PACKAGE_TYPE: "manywheel"
      DESIRED_PYTHON: "3.5m"
      DESIRED_CUDA: "cu80"
      USE_CUDA_DOCKER_RUNTIME: "1"
      DO_NOT_UPLOAD: "DO_NOT_DELETE_THIS"
      DOCKER_IMAGE: "soumith/manylinux-cuda80"
    <<: *binary_linux_test_and_upload

  binary_linux_conda_3.6_cpu_test:
    resource_class: gpu.medium
    environment:
      PACKAGE_TYPE: "conda"
      DESIRED_PYTHON: "3.6"
      DESIRED_CUDA: "cpu"
      DO_NOT_UPLOAD: "DO_NOT_DELETE_THIS"
      DOCKER_IMAGE: "soumith/conda-cuda"
    <<: *binary_linux_test_and_upload

  binary_linux_conda_3.7_cu100_test:
    resource_class: gpu.medium
    environment:
      PACKAGE_TYPE: "conda"
      DESIRED_PYTHON: "3.7"
      DESIRED_CUDA: "cu100"
      USE_CUDA_DOCKER_RUNTIME: "1"
      DO_NOT_UPLOAD: "DO_NOT_DELETE_THIS"
      DOCKER_IMAGE: "soumith/conda-cuda"
    <<: *binary_linux_test_and_upload


##############################################################################
# Smoke test specs individual job specifications
##############################################################################
  smoke_linux_manywheel_2.7m_cpu:
    environment:
      PACKAGE_TYPE: "manywheel"
      DESIRED_PYTHON: "2.7m"
      DESIRED_CUDA: "cpu"
      DOCKER_IMAGE: "soumith/manylinux-cuda80"
    <<: *smoke_linux_build

  smoke_linux_manywheel_2.7mu_cpu:
    environment:
      PACKAGE_TYPE: "manywheel"
      DESIRED_PYTHON: "2.7mu"
      DESIRED_CUDA: "cpu"
      DOCKER_IMAGE: "soumith/manylinux-cuda80"
    <<: *smoke_linux_build

  smoke_linux_manywheel_3.5m_cpu:
    environment:
      PACKAGE_TYPE: "manywheel"
      DESIRED_PYTHON: "3.5m"
      DESIRED_CUDA: "cpu"
      DOCKER_IMAGE: "soumith/manylinux-cuda80"
    <<: *smoke_linux_build

  smoke_linux_manywheel_3.6m_cpu:
    environment:
      PACKAGE_TYPE: "manywheel"
      DESIRED_PYTHON: "3.6m"
      DESIRED_CUDA: "cpu"
      DOCKER_IMAGE: "soumith/manylinux-cuda80"
    <<: *smoke_linux_build

  smoke_linux_manywheel_3.7m_cpu:
    environment:
      PACKAGE_TYPE: "manywheel"
      DESIRED_PYTHON: "3.7m"
      DESIRED_CUDA: "cpu"
      DOCKER_IMAGE: "soumith/manylinux-cuda80"
    <<: *smoke_linux_build

  smoke_linux_manywheel_2.7m_cu80:
    environment:
      PACKAGE_TYPE: "manywheel"
      DESIRED_PYTHON: "2.7m"
      DESIRED_CUDA: "cu80"
      DOCKER_IMAGE: "soumith/manylinux-cuda80"
      USE_CUDA_DOCKER_RUNTIME: "1"
    resource_class: gpu.medium
    <<: *smoke_linux_build

  smoke_linux_manywheel_2.7mu_cu80:
    environment:
      PACKAGE_TYPE: "manywheel"
      DESIRED_PYTHON: "2.7mu"
      DESIRED_CUDA: "cu80"
      DOCKER_IMAGE: "soumith/manylinux-cuda80"
      USE_CUDA_DOCKER_RUNTIME: "1"
    resource_class: gpu.medium
    <<: *smoke_linux_build

  smoke_linux_manywheel_3.5m_cu80:
    environment:
      PACKAGE_TYPE: "manywheel"
      DESIRED_PYTHON: "3.5m"
      DESIRED_CUDA: "cu80"
      DOCKER_IMAGE: "soumith/manylinux-cuda80"
      USE_CUDA_DOCKER_RUNTIME: "1"
    resource_class: gpu.medium
    <<: *smoke_linux_build

  smoke_linux_manywheel_3.6m_cu80:
    environment:
      PACKAGE_TYPE: "manywheel"
      DESIRED_PYTHON: "3.6m"
      DESIRED_CUDA: "cu80"
      DOCKER_IMAGE: "soumith/manylinux-cuda80"
      USE_CUDA_DOCKER_RUNTIME: "1"
    resource_class: gpu.medium
    <<: *smoke_linux_build

  smoke_linux_manywheel_3.7m_cu80:
    environment:
      PACKAGE_TYPE: "manywheel"
      DESIRED_PYTHON: "3.7m"
      DESIRED_CUDA: "cu80"
      DOCKER_IMAGE: "soumith/manylinux-cuda80"
      USE_CUDA_DOCKER_RUNTIME: "1"
    resource_class: gpu.medium
    <<: *smoke_linux_build

  smoke_linux_manywheel_2.7m_cu90:
    environment:
      PACKAGE_TYPE: "manywheel"
      DESIRED_PYTHON: "2.7m"
      DESIRED_CUDA: "cu90"
      DOCKER_IMAGE: "soumith/manylinux-cuda90"
      USE_CUDA_DOCKER_RUNTIME: "1"
    resource_class: gpu.medium
    <<: *smoke_linux_build

  smoke_linux_manywheel_2.7mu_cu90:
    environment:
      PACKAGE_TYPE: "manywheel"
      DESIRED_PYTHON: "2.7mu"
      DESIRED_CUDA: "cu90"
      DOCKER_IMAGE: "soumith/manylinux-cuda90"
      USE_CUDA_DOCKER_RUNTIME: "1"
    resource_class: gpu.medium
    <<: *smoke_linux_build

  smoke_linux_manywheel_3.5m_cu90:
    environment:
      PACKAGE_TYPE: "manywheel"
      DESIRED_PYTHON: "3.5m"
      DESIRED_CUDA: "cu90"
      DOCKER_IMAGE: "soumith/manylinux-cuda90"
      USE_CUDA_DOCKER_RUNTIME: "1"
    resource_class: gpu.medium
    <<: *smoke_linux_build

  smoke_linux_manywheel_3.6m_cu90:
    environment:
      PACKAGE_TYPE: "manywheel"
      DESIRED_PYTHON: "3.6m"
      DESIRED_CUDA: "cu90"
      DOCKER_IMAGE: "soumith/manylinux-cuda90"
      USE_CUDA_DOCKER_RUNTIME: "1"
    resource_class: gpu.medium
    <<: *smoke_linux_build

  smoke_linux_manywheel_3.7m_cu90:
    environment:
      PACKAGE_TYPE: "manywheel"
      DESIRED_PYTHON: "3.7m"
      DESIRED_CUDA: "cu90"
      DOCKER_IMAGE: "soumith/manylinux-cuda90"
      USE_CUDA_DOCKER_RUNTIME: "1"
    resource_class: gpu.medium
    <<: *smoke_linux_build

  smoke_linux_manywheel_2.7m_cu100:
    environment:
      PACKAGE_TYPE: "manywheel"
      DESIRED_PYTHON: "2.7m"
      DESIRED_CUDA: "cu100"
      DOCKER_IMAGE: "soumith/manylinux-cuda100"
      USE_CUDA_DOCKER_RUNTIME: "1"
    resource_class: gpu.medium
    <<: *smoke_linux_build

  smoke_linux_manywheel_2.7mu_cu100:
    environment:
      PACKAGE_TYPE: "manywheel"
      DESIRED_PYTHON: "2.7mu"
      DESIRED_CUDA: "cu100"
      DOCKER_IMAGE: "soumith/manylinux-cuda100"
      USE_CUDA_DOCKER_RUNTIME: "1"
    resource_class: gpu.medium
    <<: *smoke_linux_build

  smoke_linux_manywheel_3.5m_cu100:
    environment:
      PACKAGE_TYPE: "manywheel"
      DESIRED_PYTHON: "3.5m"
      DESIRED_CUDA: "cu100"
      DOCKER_IMAGE: "soumith/manylinux-cuda100"
      USE_CUDA_DOCKER_RUNTIME: "1"
    resource_class: gpu.medium
    <<: *smoke_linux_build

  smoke_linux_manywheel_3.6m_cu100:
    environment:
      PACKAGE_TYPE: "manywheel"
      DESIRED_PYTHON: "3.6m"
      DESIRED_CUDA: "cu100"
      DOCKER_IMAGE: "soumith/manylinux-cuda100"
      USE_CUDA_DOCKER_RUNTIME: "1"
    resource_class: gpu.medium
    <<: *smoke_linux_build

  smoke_linux_manywheel_3.7m_cu100:
    environment:
      PACKAGE_TYPE: "manywheel"
      DESIRED_PYTHON: "3.7m"
      DESIRED_CUDA: "cu100"
      DOCKER_IMAGE: "soumith/manylinux-cuda100"
      USE_CUDA_DOCKER_RUNTIME: "1"
    resource_class: gpu.medium
    <<: *smoke_linux_build

  smoke_linux_conda_2.7_cpu:
    environment:
      PACKAGE_TYPE: "conda"
      DESIRED_PYTHON: "2.7"
      DESIRED_CUDA: "cpu"
      DOCKER_IMAGE: "soumith/conda-cuda"
    <<: *smoke_linux_build

  smoke_linux_conda_3.5_cpu:
    environment:
      PACKAGE_TYPE: "conda"
      DESIRED_PYTHON: "3.5"
      DESIRED_CUDA: "cpu"
      DOCKER_IMAGE: "soumith/conda-cuda"
    <<: *smoke_linux_build

  smoke_linux_conda_3.6_cpu:
    environment:
      PACKAGE_TYPE: "conda"
      DESIRED_PYTHON: "3.6"
      DESIRED_CUDA: "cpu"
      DOCKER_IMAGE: "soumith/conda-cuda"
    <<: *smoke_linux_build

  smoke_linux_conda_3.7_cpu:
    environment:
      PACKAGE_TYPE: "conda"
      DESIRED_PYTHON: "3.7"
      DESIRED_CUDA: "cpu"
      DOCKER_IMAGE: "soumith/conda-cuda"
    <<: *smoke_linux_build

  smoke_linux_conda_2.7_cu80:
    environment:
      PACKAGE_TYPE: "conda"
      DESIRED_PYTHON: "2.7"
      DESIRED_CUDA: "cu80"
      DOCKER_IMAGE: "soumith/conda-cuda"
      USE_CUDA_DOCKER_RUNTIME: "1"
    resource_class: gpu.medium
    <<: *smoke_linux_build

  smoke_linux_conda_3.5_cu80:
    environment:
      PACKAGE_TYPE: "conda"
      DESIRED_PYTHON: "3.5"
      DESIRED_CUDA: "cu80"
      DOCKER_IMAGE: "soumith/conda-cuda"
      USE_CUDA_DOCKER_RUNTIME: "1"
    resource_class: gpu.medium
    <<: *smoke_linux_build

  smoke_linux_conda_3.6_cu80:
    environment:
      PACKAGE_TYPE: "conda"
      DESIRED_PYTHON: "3.6"
      DESIRED_CUDA: "cu80"
      DOCKER_IMAGE: "soumith/conda-cuda"
      USE_CUDA_DOCKER_RUNTIME: "1"
    resource_class: gpu.medium
    <<: *smoke_linux_build

  smoke_linux_conda_3.7_cu80:
    environment:
      PACKAGE_TYPE: "conda"
      DESIRED_PYTHON: "3.7"
      DESIRED_CUDA: "cu80"
      DOCKER_IMAGE: "soumith/conda-cuda"
      USE_CUDA_DOCKER_RUNTIME: "1"
    resource_class: gpu.medium
    <<: *smoke_linux_build

  smoke_linux_conda_2.7_cu90:
    environment:
      PACKAGE_TYPE: "conda"
      DESIRED_PYTHON: "2.7"
      DESIRED_CUDA: "cu90"
      DOCKER_IMAGE: "soumith/conda-cuda"
      USE_CUDA_DOCKER_RUNTIME: "1"
    resource_class: gpu.medium
    <<: *smoke_linux_build

  smoke_linux_conda_3.5_cu90:
    environment:
      PACKAGE_TYPE: "conda"
      DESIRED_PYTHON: "3.5"
      DESIRED_CUDA: "cu90"
      DOCKER_IMAGE: "soumith/conda-cuda"
      USE_CUDA_DOCKER_RUNTIME: "1"
    resource_class: gpu.medium
    <<: *smoke_linux_build

  smoke_linux_conda_3.6_cu90:
    environment:
      PACKAGE_TYPE: "conda"
      DESIRED_PYTHON: "3.6"
      DESIRED_CUDA: "cu90"
      DOCKER_IMAGE: "soumith/conda-cuda"
      USE_CUDA_DOCKER_RUNTIME: "1"
    resource_class: gpu.medium
    <<: *smoke_linux_build

  smoke_linux_conda_3.7_cu90:
    environment:
      PACKAGE_TYPE: "conda"
      DESIRED_PYTHON: "3.7"
      DESIRED_CUDA: "cu90"
      DOCKER_IMAGE: "soumith/conda-cuda"
      USE_CUDA_DOCKER_RUNTIME: "1"
    resource_class: gpu.medium
    <<: *smoke_linux_build

  smoke_linux_conda_2.7_cu100:
    environment:
      PACKAGE_TYPE: "conda"
      DESIRED_PYTHON: "2.7"
      DESIRED_CUDA: "cu100"
      DOCKER_IMAGE: "soumith/conda-cuda"
      USE_CUDA_DOCKER_RUNTIME: "1"
    resource_class: gpu.medium
    <<: *smoke_linux_build

  smoke_linux_conda_3.5_cu100:
    environment:
      PACKAGE_TYPE: "conda"
      DESIRED_PYTHON: "3.5"
      DESIRED_CUDA: "cu100"
      DOCKER_IMAGE: "soumith/conda-cuda"
      USE_CUDA_DOCKER_RUNTIME: "1"
    resource_class: gpu.medium
    <<: *smoke_linux_build

  smoke_linux_conda_3.6_cu100:
    environment:
      PACKAGE_TYPE: "conda"
      DESIRED_PYTHON: "3.6"
      DESIRED_CUDA: "cu100"
      DOCKER_IMAGE: "soumith/conda-cuda"
      USE_CUDA_DOCKER_RUNTIME: "1"
    resource_class: gpu.medium
    <<: *smoke_linux_build

  smoke_linux_conda_3.7_cu100:
    environment:
      PACKAGE_TYPE: "conda"
      DESIRED_PYTHON: "3.7"
      DESIRED_CUDA: "cu100"
      DOCKER_IMAGE: "soumith/conda-cuda"
      USE_CUDA_DOCKER_RUNTIME: "1"
    resource_class: gpu.medium
    <<: *smoke_linux_build

  smoke_linux_libtorch_2.7m_cpu_shared-with-deps:
    environment:
      PACKAGE_TYPE: "libtorch"
      DESIRED_PYTHON: "2.7m"
      DESIRED_CUDA: "cpu"
      LIBTORCH_VARIANT: "shared-with-deps"
      DOCKER_IMAGE: "soumith/manylinux-cuda80"
    <<: *smoke_linux_build

  smoke_linux_libtorch_2.7m_cpu_shared-without-deps:
    environment:
      PACKAGE_TYPE: "libtorch"
      DESIRED_PYTHON: "2.7m"
      DESIRED_CUDA: "cpu"
      LIBTORCH_VARIANT: "shared-without-deps"
      DOCKER_IMAGE: "soumith/manylinux-cuda80"
    <<: *smoke_linux_build

  smoke_linux_libtorch_2.7m_cpu_static-with-deps:
    environment:
      PACKAGE_TYPE: "libtorch"
      DESIRED_PYTHON: "2.7m"
      DESIRED_CUDA: "cpu"
      LIBTORCH_VARIANT: "static-with-deps"
      DOCKER_IMAGE: "soumith/manylinux-cuda80"
    <<: *smoke_linux_build

  smoke_linux_libtorch_2.7m_cpu_static-without-deps:
    environment:
      PACKAGE_TYPE: "libtorch"
      DESIRED_PYTHON: "2.7m"
      DESIRED_CUDA: "cpu"
      LIBTORCH_VARIANT: "static-without-deps"
      DOCKER_IMAGE: "soumith/manylinux-cuda80"
    <<: *smoke_linux_build

  smoke_linux_libtorch_2.7m_cu80_shared-with-deps:
    environment:
      PACKAGE_TYPE: "libtorch"
      DESIRED_PYTHON: "2.7m"
      DESIRED_CUDA: "cu80"
      LIBTORCH_VARIANT: "shared-with-deps"
      DOCKER_IMAGE: "soumith/manylinux-cuda80"
      USE_CUDA_DOCKER_RUNTIME: "1"
    resource_class: gpu.medium
    <<: *smoke_linux_build

  smoke_linux_libtorch_2.7m_cu80_shared-without-deps:
    environment:
      PACKAGE_TYPE: "libtorch"
      DESIRED_PYTHON: "2.7m"
      DESIRED_CUDA: "cu80"
      LIBTORCH_VARIANT: "shared-without-deps"
      DOCKER_IMAGE: "soumith/manylinux-cuda80"
      USE_CUDA_DOCKER_RUNTIME: "1"
    resource_class: gpu.medium
    <<: *smoke_linux_build

  smoke_linux_libtorch_2.7m_cu80_static-with-deps:
    environment:
      PACKAGE_TYPE: "libtorch"
      DESIRED_PYTHON: "2.7m"
      DESIRED_CUDA: "cu80"
      LIBTORCH_VARIANT: "static-with-deps"
      DOCKER_IMAGE: "soumith/manylinux-cuda80"
      USE_CUDA_DOCKER_RUNTIME: "1"
    resource_class: gpu.medium
    <<: *smoke_linux_build

  smoke_linux_libtorch_2.7m_cu80_static-without-deps:
    environment:
      PACKAGE_TYPE: "libtorch"
      DESIRED_PYTHON: "2.7m"
      DESIRED_CUDA: "cu80"
      LIBTORCH_VARIANT: "static-without-deps"
      DOCKER_IMAGE: "soumith/manylinux-cuda80"
      USE_CUDA_DOCKER_RUNTIME: "1"
    resource_class: gpu.medium
    <<: *smoke_linux_build

  smoke_linux_libtorch_2.7m_cu90_shared-with-deps:
    environment:
      PACKAGE_TYPE: "libtorch"
      DESIRED_PYTHON: "2.7m"
      DESIRED_CUDA: "cu90"
      LIBTORCH_VARIANT: "shared-with-deps"
      DOCKER_IMAGE: "soumith/manylinux-cuda90"
      USE_CUDA_DOCKER_RUNTIME: "1"
    resource_class: gpu.medium
    <<: *smoke_linux_build

  smoke_linux_libtorch_2.7m_cu90_shared-without-deps:
    environment:
      PACKAGE_TYPE: "libtorch"
      DESIRED_PYTHON: "2.7m"
      DESIRED_CUDA: "cu90"
      LIBTORCH_VARIANT: "shared-without-deps"
      DOCKER_IMAGE: "soumith/manylinux-cuda90"
      USE_CUDA_DOCKER_RUNTIME: "1"
    resource_class: gpu.medium
    <<: *smoke_linux_build

  smoke_linux_libtorch_2.7m_cu90_static-with-deps:
    environment:
      PACKAGE_TYPE: "libtorch"
      DESIRED_PYTHON: "2.7m"
      DESIRED_CUDA: "cu90"
      LIBTORCH_VARIANT: "static-with-deps"
      DOCKER_IMAGE: "soumith/manylinux-cuda90"
      USE_CUDA_DOCKER_RUNTIME: "1"
    resource_class: gpu.medium
    <<: *smoke_linux_build

  smoke_linux_libtorch_2.7m_cu90_static-without-deps:
    environment:
      PACKAGE_TYPE: "libtorch"
      DESIRED_PYTHON: "2.7m"
      DESIRED_CUDA: "cu90"
      LIBTORCH_VARIANT: "static-without-deps"
      DOCKER_IMAGE: "soumith/manylinux-cuda90"
      USE_CUDA_DOCKER_RUNTIME: "1"
    resource_class: gpu.medium
    <<: *smoke_linux_build

  smoke_linux_libtorch_2.7m_cu100_shared-with-deps:
    environment:
      PACKAGE_TYPE: "libtorch"
      DESIRED_PYTHON: "2.7m"
      DESIRED_CUDA: "cu100"
      LIBTORCH_VARIANT: "shared-with-deps"
      DOCKER_IMAGE: "soumith/manylinux-cuda100"
      USE_CUDA_DOCKER_RUNTIME: "1"
    resource_class: gpu.medium
    <<: *smoke_linux_build

  smoke_linux_libtorch_2.7m_cu100_shared-without-deps:
    environment:
      PACKAGE_TYPE: "libtorch"
      DESIRED_PYTHON: "2.7m"
      DESIRED_CUDA: "cu100"
      LIBTORCH_VARIANT: "shared-without-deps"
      DOCKER_IMAGE: "soumith/manylinux-cuda100"
      USE_CUDA_DOCKER_RUNTIME: "1"
    resource_class: gpu.medium
    <<: *smoke_linux_build

  smoke_linux_libtorch_2.7m_cu100_static-with-deps:
    environment:
      PACKAGE_TYPE: "libtorch"
      DESIRED_PYTHON: "2.7m"
      DESIRED_CUDA: "cu100"
      LIBTORCH_VARIANT: "static-with-deps"
      DOCKER_IMAGE: "soumith/manylinux-cuda100"
      USE_CUDA_DOCKER_RUNTIME: "1"
    resource_class: gpu.medium
    <<: *smoke_linux_build

  smoke_linux_libtorch_2.7m_cu100_static-without-deps:
    environment:
      PACKAGE_TYPE: "libtorch"
      DESIRED_PYTHON: "2.7m"
      DESIRED_CUDA: "cu100"
      LIBTORCH_VARIANT: "static-without-deps"
      DOCKER_IMAGE: "soumith/manylinux-cuda100"
      USE_CUDA_DOCKER_RUNTIME: "1"
    resource_class: gpu.medium
    <<: *smoke_linux_build

  smoke_macos_wheel_2.7_cpu:
    environment:
      PACKAGE_TYPE: "wheel"
      DESIRED_PYTHON: "2.7"
      DESIRED_CUDA: "cpu"
    <<: *smoke_mac_build

  smoke_macos_wheel_3.5_cpu:
    environment:
      PACKAGE_TYPE: "wheel"
      DESIRED_PYTHON: "3.5"
      DESIRED_CUDA: "cpu"
    <<: *smoke_mac_build

  smoke_macos_wheel_3.6_cpu:
    environment:
      PACKAGE_TYPE: "wheel"
      DESIRED_PYTHON: "3.6"
      DESIRED_CUDA: "cpu"
    <<: *smoke_mac_build

  smoke_macos_wheel_3.7_cpu:
    environment:
      PACKAGE_TYPE: "wheel"
      DESIRED_PYTHON: "3.7"
      DESIRED_CUDA: "cpu"
    <<: *smoke_mac_build

  smoke_macos_conda_2.7_cpu:
    environment:
      PACKAGE_TYPE: "conda"
      DESIRED_PYTHON: "2.7"
      DESIRED_CUDA: "cpu"
    <<: *smoke_mac_build

  smoke_macos_conda_3.5_cpu:
    environment:
      PACKAGE_TYPE: "conda"
      DESIRED_PYTHON: "3.5"
      DESIRED_CUDA: "cpu"
    <<: *smoke_mac_build

  smoke_macos_conda_3.6_cpu:
    environment:
      PACKAGE_TYPE: "conda"
      DESIRED_PYTHON: "3.6"
      DESIRED_CUDA: "cpu"
    <<: *smoke_mac_build

  smoke_macos_conda_3.7_cpu:
    environment:
      PACKAGE_TYPE: "conda"
      DESIRED_PYTHON: "3.7"
      DESIRED_CUDA: "cpu"
    <<: *smoke_mac_build

  smoke_macos_libtorch_2.7m_cpu:
    environment:
      PACKAGE_TYPE: "libtorch"
      DESIRED_PYTHON: "2.7m"
      DESIRED_CUDA: "cpu"
    <<: *smoke_mac_build


##############################################################################
##############################################################################
# Workflows
##############################################################################
##############################################################################

# PR jobs pr builds
workflows:
  version: 2
  build:
    jobs:
      # CircleCI config checks
      - please_revert_change_to_PR_CI_COVERAGE_SETTING

      # ----------------------------------------------------------

      # High signal jobs that are always run
      # Pytorch linux builds
      - pytorch_linux_trusty_py2_7_build
      - pytorch_linux_trusty_py2_7_test:
          requires:
            - pytorch_linux_trusty_py2_7_build
      - pytorch_linux_trusty_pynightly_build
      - pytorch_linux_trusty_pynightly_test:
          requires:
            - pytorch_linux_trusty_pynightly_build
      - pytorch_linux_xenial_cuda8_cudnn7_py3_build
      - pytorch_linux_xenial_cuda8_cudnn7_py3_test:
          requires:
            - pytorch_linux_xenial_cuda8_cudnn7_py3_build
      - pytorch_linux_xenial_cuda8_cudnn7_py3_multigpu_test:
          requires:
            - pytorch_linux_xenial_cuda8_cudnn7_py3_build
      - pytorch_linux_xenial_cuda8_cudnn7_py3_NO_AVX2_test:
          requires:
            - pytorch_linux_xenial_cuda8_cudnn7_py3_build
      - pytorch_linux_xenial_cuda8_cudnn7_py3_NO_AVX_NO_AVX2_test:
          requires:
            - pytorch_linux_xenial_cuda8_cudnn7_py3_build
      - pytorch_short_perf_test_gpu:
          requires:
            - pytorch_linux_xenial_cuda8_cudnn7_py3_build
      - pytorch_doc_push:
          requires:
            - pytorch_linux_xenial_cuda8_cudnn7_py3_build

      # Pytorch MacOS builds
      - pytorch_macos_10_13_py3_build
      - pytorch_macos_10_13_py3_test:
          requires:
            - pytorch_macos_10_13_py3_build

      # Caffe2 Linux builds
      - caffe2_cmake_cuda9_0_cudnn7_ubuntu16_04_build
      - caffe2_cmake_cuda9_0_cudnn7_ubuntu16_04_test:
          requires:
            - caffe2_cmake_cuda9_0_cudnn7_ubuntu16_04_build
      - caffe2_py2_mkl_ubuntu16_04_build
      - caffe2_py2_mkl_ubuntu16_04_test:
          requires:
            - caffe2_py2_mkl_ubuntu16_04_build
      - caffe2_py2_cuda9_0_cudnn7_centos7_build
      - caffe2_py2_cuda9_0_cudnn7_centos7_test:
          requires:
            - caffe2_py2_cuda9_0_cudnn7_centos7_build
      - caffe2_onnx_py2_gcc5_ubuntu16_04_build
      - caffe2_onnx_py2_gcc5_ubuntu16_04_test:
          requires:
            - caffe2_onnx_py2_gcc5_ubuntu16_04_build

      # Caffe2 MacOS builds
      - caffe2_py2_system_macos10_13_build

      # Caffe2 mobile builds
      - caffe2_py2_android_ubuntu16_04_build
      - caffe2_py2_ios_macos10_13_build

      # Binary builds (subset, to smoke test that they'll work)
      - binary_linux_manywheel_2.7mu_cpu_build
      - binary_linux_manywheel_2.7mu_cpu_test:
          requires:
              - binary_linux_manywheel_2.7mu_cpu_build
      - binary_linux_conda_3.7_cu100_build
      - binary_linux_conda_3.7_cu100_test:
          requires:
              - binary_linux_conda_3.7_cu100_build
      - binary_macos_conda_3.5_cpu_build

      # ----------------------------------------------------------

      # Lower signal jobs that are only run on master, unless `PR_CI_COVERAGE_SETTING` is set to `run_all_jobs`
      # Pytorch linux builds
      - pytorch_linux_trusty_py2_7_9_build:
          <<: *PR_CI_COVERAGE_SETTING
      - pytorch_linux_trusty_py2_7_9_test:
          <<: *PR_CI_COVERAGE_SETTING
          requires:
            - pytorch_linux_trusty_py2_7_9_build
      - pytorch_linux_trusty_py3_5_build:
          <<: *PR_CI_COVERAGE_SETTING
      - pytorch_linux_trusty_py3_5_test:
          <<: *PR_CI_COVERAGE_SETTING
          requires:
            - pytorch_linux_trusty_py3_5_build
      - pytorch_linux_trusty_py3_6_gcc4_8_build:
          <<: *PR_CI_COVERAGE_SETTING
      - pytorch_linux_trusty_py3_6_gcc4_8_test:
          <<: *PR_CI_COVERAGE_SETTING
          requires:
            - pytorch_linux_trusty_py3_6_gcc4_8_build
      - pytorch_linux_trusty_py3_6_gcc5_4_build:
          <<: *PR_CI_COVERAGE_SETTING
      - pytorch_linux_trusty_py3_6_gcc5_4_test:
          <<: *PR_CI_COVERAGE_SETTING
          requires:
            - pytorch_linux_trusty_py3_6_gcc5_4_build
      - pytorch_linux_trusty_py3_6_gcc7_build:
          <<: *PR_CI_COVERAGE_SETTING
      - pytorch_linux_trusty_py3_6_gcc7_test:
          <<: *PR_CI_COVERAGE_SETTING
          requires:
            - pytorch_linux_trusty_py3_6_gcc7_build
      - pytorch_xla_linux_trusty_py3_6_gcc5_4_build:
          <<: *PR_CI_COVERAGE_SETTING
      - pytorch_xla_linux_trusty_py3_6_gcc5_4_test:
          <<: *PR_CI_COVERAGE_SETTING
          requires:
            - pytorch_xla_linux_trusty_py3_6_gcc5_4_build
      - pytorch_linux_xenial_py3_clang5_asan_build:
          <<: *PR_CI_COVERAGE_SETTING
      - pytorch_linux_xenial_py3_clang5_asan_test:
          <<: *PR_CI_COVERAGE_SETTING
          requires:
            - pytorch_linux_xenial_py3_clang5_asan_build
      - pytorch_linux_xenial_cuda9_cudnn7_py2_build:
          <<: *PR_CI_COVERAGE_SETTING
      - pytorch_linux_xenial_cuda9_cudnn7_py2_test:
          <<: *PR_CI_COVERAGE_SETTING
          requires:
            - pytorch_linux_xenial_cuda9_cudnn7_py2_build
      - pytorch_linux_xenial_cuda9_cudnn7_py3_build:
          <<: *PR_CI_COVERAGE_SETTING
      - pytorch_linux_xenial_cuda9_cudnn7_py3_test:
          <<: *PR_CI_COVERAGE_SETTING
          requires:
            - pytorch_linux_xenial_cuda9_cudnn7_py3_build
      - pytorch_linux_xenial_cuda9_2_cudnn7_py3_gcc7_build:
          <<: *PR_CI_COVERAGE_SETTING
      - pytorch_linux_xenial_cuda9_2_cudnn7_py3_gcc7_test:
          <<: *PR_CI_COVERAGE_SETTING
          requires:
            - pytorch_linux_xenial_cuda9_2_cudnn7_py3_gcc7_build
      - pytorch_linux_xenial_cuda10_cudnn7_py3_gcc7_build:
          <<: *PR_CI_COVERAGE_SETTING

      # Pytorch MacOS builds
      - pytorch_macos_10_13_cuda9_2_cudnn7_py3_build:
          <<: *PR_CI_COVERAGE_SETTING

      # Caffe2 builds
      - caffe2_py2_cuda9_0_cudnn7_ubuntu16_04_build:
          <<: *PR_CI_COVERAGE_SETTING
      - caffe2_py2_cuda9_0_cudnn7_ubuntu16_04_test:
          <<: *PR_CI_COVERAGE_SETTING
          requires:
            - caffe2_py2_cuda9_0_cudnn7_ubuntu16_04_build
      - caffe2_py2_cuda9_1_cudnn7_ubuntu16_04_build:
          <<: *PR_CI_COVERAGE_SETTING
      - caffe2_py2_cuda9_1_cudnn7_ubuntu16_04_test:
          <<: *PR_CI_COVERAGE_SETTING
          requires:
            - caffe2_py2_cuda9_1_cudnn7_ubuntu16_04_build
      - caffe2_py2_gcc4_8_ubuntu14_04_build:
          <<: *PR_CI_COVERAGE_SETTING
      - caffe2_py2_gcc4_8_ubuntu14_04_test:
          <<: *PR_CI_COVERAGE_SETTING
          requires:
            - caffe2_py2_gcc4_8_ubuntu14_04_build
      - caffe2_py2_cuda8_0_cudnn7_ubuntu16_04_build:
          <<: *PR_CI_COVERAGE_SETTING
      - caffe2_py2_cuda8_0_cudnn7_ubuntu16_04_test:
          <<: *PR_CI_COVERAGE_SETTING
          requires:
            - caffe2_py2_cuda8_0_cudnn7_ubuntu16_04_build
      - caffe2_py2_clang3_8_ubuntu16_04_build:
          <<: *PR_CI_COVERAGE_SETTING
      - caffe2_py2_clang3_9_ubuntu16_04_build:
          <<: *PR_CI_COVERAGE_SETTING
      - caffe2_py2_clang7_ubuntu16_04_build:
          <<: *PR_CI_COVERAGE_SETTING


##############################################################################
# Daily smoke test trigger
##############################################################################
  binarysmoketests:
    triggers:
      - schedule:
          cron: "15 16 * * *"
          filters:
            branches:
              only:
                - master
    jobs:
      - smoke_linux_manywheel_2.7m_cpu
      - smoke_linux_manywheel_2.7mu_cpu
      - smoke_linux_manywheel_3.5m_cpu
      - smoke_linux_manywheel_3.6m_cpu
      - smoke_linux_manywheel_3.7m_cpu
      - smoke_linux_manywheel_2.7m_cu80
      - smoke_linux_manywheel_2.7mu_cu80
      - smoke_linux_manywheel_3.5m_cu80
      - smoke_linux_manywheel_3.6m_cu80
      - smoke_linux_manywheel_3.7m_cu80
      - smoke_linux_manywheel_2.7m_cu90
      - smoke_linux_manywheel_2.7mu_cu90
      - smoke_linux_manywheel_3.5m_cu90
      - smoke_linux_manywheel_3.6m_cu90
      - smoke_linux_manywheel_3.7m_cu90
      - smoke_linux_manywheel_2.7m_cu100
      - smoke_linux_manywheel_2.7mu_cu100
      - smoke_linux_manywheel_3.5m_cu100
      - smoke_linux_manywheel_3.6m_cu100
      - smoke_linux_manywheel_3.7m_cu100
      - smoke_linux_conda_2.7_cpu
      - smoke_linux_conda_3.5_cpu
      - smoke_linux_conda_3.6_cpu
      - smoke_linux_conda_3.7_cpu
      - smoke_linux_conda_2.7_cu80
      - smoke_linux_conda_3.5_cu80
      - smoke_linux_conda_3.6_cu80
      - smoke_linux_conda_3.7_cu80
      - smoke_linux_conda_2.7_cu90
      - smoke_linux_conda_3.5_cu90
      - smoke_linux_conda_3.6_cu90
      - smoke_linux_conda_3.7_cu90
      - smoke_linux_conda_2.7_cu100
      - smoke_linux_conda_3.5_cu100
      - smoke_linux_conda_3.6_cu100
      - smoke_linux_conda_3.7_cu100
      - smoke_linux_libtorch_2.7m_cpu_shared-with-deps
      - smoke_linux_libtorch_2.7m_cpu_shared-without-deps
      - smoke_linux_libtorch_2.7m_cpu_static-with-deps
      - smoke_linux_libtorch_2.7m_cpu_static-without-deps
      - smoke_linux_libtorch_2.7m_cu80_shared-with-deps
      - smoke_linux_libtorch_2.7m_cu80_shared-without-deps
      - smoke_linux_libtorch_2.7m_cu80_static-with-deps
      - smoke_linux_libtorch_2.7m_cu80_static-without-deps
      - smoke_linux_libtorch_2.7m_cu90_shared-with-deps
      - smoke_linux_libtorch_2.7m_cu90_shared-without-deps
      - smoke_linux_libtorch_2.7m_cu90_static-with-deps
      - smoke_linux_libtorch_2.7m_cu90_static-without-deps
      - smoke_linux_libtorch_2.7m_cu100_shared-with-deps
      - smoke_linux_libtorch_2.7m_cu100_shared-without-deps
      - smoke_linux_libtorch_2.7m_cu100_static-with-deps
      - smoke_linux_libtorch_2.7m_cu100_static-without-deps
      - smoke_macos_wheel_2.7_cpu
      - smoke_macos_wheel_3.5_cpu
      - smoke_macos_wheel_3.6_cpu
      - smoke_macos_wheel_3.7_cpu
      - smoke_macos_conda_2.7_cpu
      - smoke_macos_conda_3.5_cpu
      - smoke_macos_conda_3.6_cpu
      - smoke_macos_conda_3.7_cpu
      - smoke_macos_libtorch_2.7_cpu


##############################################################################
# Daily binary build trigger
##############################################################################
  binarybuilds:
    triggers:
      - schedule:
          cron: "5 5 * * *"
          filters:
            branches:
              only:
                - master
    jobs:
      - binary_linux_manywheel_2.7m_cpu_build
      - binary_linux_manywheel_2.7mu_cpu_build
      - binary_linux_manywheel_3.5m_cpu_build
      - binary_linux_manywheel_3.6m_cpu_build
      - binary_linux_manywheel_3.7m_cpu_build
      - binary_linux_manywheel_2.7m_cu80_build
      - binary_linux_manywheel_2.7mu_cu80_build
      - binary_linux_manywheel_3.5m_cu80_build
      - binary_linux_manywheel_3.6m_cu80_build
      - binary_linux_manywheel_3.7m_cu80_build
      - binary_linux_manywheel_2.7m_cu90_build
      - binary_linux_manywheel_2.7mu_cu90_build
      - binary_linux_manywheel_3.5m_cu90_build
      - binary_linux_manywheel_3.6m_cu90_build
      - binary_linux_manywheel_3.7m_cu90_build
      - binary_linux_manywheel_2.7m_cu100_build
      - binary_linux_manywheel_2.7mu_cu100_build
      - binary_linux_manywheel_3.5m_cu100_build
      - binary_linux_manywheel_3.6m_cu100_build
      - binary_linux_manywheel_3.7m_cu100_build
      - binary_linux_conda_2.7_cpu_build
      - binary_linux_conda_3.5_cpu_build
      - binary_linux_conda_3.6_cpu_build
      - binary_linux_conda_3.7_cpu_build
      - binary_linux_conda_2.7_cu80_build
      - binary_linux_conda_3.5_cu80_build
      - binary_linux_conda_3.6_cu80_build
      - binary_linux_conda_3.7_cu80_build
      - binary_linux_conda_2.7_cu90_build
      - binary_linux_conda_3.5_cu90_build
      - binary_linux_conda_3.6_cu90_build
      - binary_linux_conda_3.7_cu90_build
      - binary_linux_conda_2.7_cu100_build
      - binary_linux_conda_3.5_cu100_build
      - binary_linux_conda_3.6_cu100_build
      - binary_linux_conda_3.7_cu100_build
      - binary_linux_libtorch_2.7m_cpu_build
      - binary_linux_libtorch_2.7m_cu80_build
      - binary_linux_libtorch_2.7m_cu90_build
      - binary_linux_libtorch_2.7m_cu100_build
      - binary_macos_wheel_2.7_cpu_build
      - binary_macos_wheel_3.5_cpu_build
      - binary_macos_wheel_3.6_cpu_build
      - binary_macos_wheel_3.7_cpu_build
      - binary_macos_conda_2.7_cpu_build
      - binary_macos_conda_3.5_cpu_build
      - binary_macos_conda_3.6_cpu_build
      - binary_macos_conda_3.7_cpu_build
      - binary_macos_libtorch_2.7_cpu_build

      - binary_linux_manywheel_2.7m_cpu_test_and_upload:
          context: org-member
          requires:
            - binary_linux_manywheel_2.7m_cpu_build
      - binary_linux_manywheel_2.7mu_cpu_test_and_upload:
          context: org-member
          requires:
            - binary_linux_manywheel_2.7mu_cpu_build
      - binary_linux_manywheel_3.5m_cpu_test_and_upload:
          context: org-member
          requires:
            - binary_linux_manywheel_3.5m_cpu_build
      - binary_linux_manywheel_3.6m_cpu_test_and_upload:
          context: org-member
          requires:
            - binary_linux_manywheel_3.6m_cpu_build
      - binary_linux_manywheel_3.7m_cpu_test_and_upload:
          context: org-member
          requires:
            - binary_linux_manywheel_3.7m_cpu_build
      - binary_linux_manywheel_2.7m_cu80_test_and_upload:
          context: org-member
          requires:
            - binary_linux_manywheel_2.7m_cu80_build
      - binary_linux_manywheel_2.7mu_cu80_test_and_upload:
          context: org-member
          requires:
            - binary_linux_manywheel_2.7mu_cu80_build
      - binary_linux_manywheel_3.5m_cu80_test_and_upload:
          context: org-member
          requires:
            - binary_linux_manywheel_3.5m_cu80_build
      - binary_linux_manywheel_3.6m_cu80_test_and_upload:
          context: org-member
          requires:
            - binary_linux_manywheel_3.6m_cu80_build
      - binary_linux_manywheel_3.7m_cu80_test_and_upload:
          context: org-member
          requires:
            - binary_linux_manywheel_3.7m_cu80_build
      - binary_linux_manywheel_2.7m_cu90_test_and_upload:
          context: org-member
          requires:
            - binary_linux_manywheel_2.7m_cu90_build
      - binary_linux_manywheel_2.7mu_cu90_test_and_upload:
          context: org-member
          requires:
            - binary_linux_manywheel_2.7mu_cu90_build
      - binary_linux_manywheel_3.5m_cu90_test_and_upload:
          context: org-member
          requires:
            - binary_linux_manywheel_3.5m_cu90_build
      - binary_linux_manywheel_3.6m_cu90_test_and_upload:
          context: org-member
          requires:
            - binary_linux_manywheel_3.6m_cu90_build
      - binary_linux_manywheel_3.7m_cu90_test_and_upload:
          context: org-member
          requires:
            - binary_linux_manywheel_3.7m_cu90_build
      - binary_linux_manywheel_2.7m_cu100_test_and_upload:
          context: org-member
          requires:
            - binary_linux_manywheel_2.7m_cu100_build
      - binary_linux_manywheel_2.7mu_cu100_test_and_upload:
          context: org-member
          requires:
            - binary_linux_manywheel_2.7mu_cu100_build
      - binary_linux_manywheel_3.5m_cu100_test_and_upload:
          context: org-member
          requires:
            - binary_linux_manywheel_3.5m_cu100_build
      - binary_linux_manywheel_3.6m_cu100_test_and_upload:
          context: org-member
          requires:
            - binary_linux_manywheel_3.6m_cu100_build
      - binary_linux_manywheel_3.7m_cu100_test_and_upload:
          context: org-member
          requires:
            - binary_linux_manywheel_3.7m_cu100_build
      - binary_linux_conda_2.7_cpu_test_and_upload:
          context: org-member
          requires:
            - binary_linux_conda_2.7_cpu_build
      - binary_linux_conda_3.5_cpu_test_and_upload:
          context: org-member
          requires:
            - binary_linux_conda_3.5_cpu_build
      - binary_linux_conda_3.6_cpu_test_and_upload:
          context: org-member
          requires:
            - binary_linux_conda_3.6_cpu_build
      - binary_linux_conda_3.7_cpu_test_and_upload:
          context: org-member
          requires:
            - binary_linux_conda_3.7_cpu_build
      - binary_linux_conda_2.7_cu80_test_and_upload:
          context: org-member
          requires:
            - binary_linux_conda_2.7_cu80_build
      - binary_linux_conda_3.5_cu80_test_and_upload:
          context: org-member
          requires:
            - binary_linux_conda_3.5_cu80_build
      - binary_linux_conda_3.6_cu80_test_and_upload:
          context: org-member
          requires:
            - binary_linux_conda_3.6_cu80_build
      - binary_linux_conda_3.7_cu80_test_and_upload:
          context: org-member
          requires:
            - binary_linux_conda_3.7_cu80_build
      - binary_linux_conda_2.7_cu90_test_and_upload:
          context: org-member
          requires:
            - binary_linux_conda_2.7_cu90_build
      - binary_linux_conda_3.5_cu90_test_and_upload:
          context: org-member
          requires:
            - binary_linux_conda_3.5_cu90_build
      - binary_linux_conda_3.6_cu90_test_and_upload:
          context: org-member
          requires:
            - binary_linux_conda_3.6_cu90_build
      - binary_linux_conda_3.7_cu90_test_and_upload:
          context: org-member
          requires:
            - binary_linux_conda_3.7_cu90_build
      - binary_linux_conda_2.7_cu100_test_and_upload:
          context: org-member
          requires:
            - binary_linux_conda_2.7_cu100_build
      - binary_linux_conda_3.5_cu100_test_and_upload:
          context: org-member
          requires:
            - binary_linux_conda_3.5_cu100_build
      - binary_linux_conda_3.6_cu100_test_and_upload:
          context: org-member
          requires:
            - binary_linux_conda_3.6_cu100_build
      - binary_linux_conda_3.7_cu100_test_and_upload:
          context: org-member
          requires:
            - binary_linux_conda_3.7_cu100_build
      - binary_macos_wheel_2.7_cpu_upload:
          context: org-member
          requires:
            - binary_macos_wheel_2.7_cpu_build
      - binary_macos_wheel_3.5_cpu_upload:
          context: org-member
          requires:
            - binary_macos_wheel_3.5_cpu_build
      - binary_macos_wheel_3.6_cpu_upload:
          context: org-member
          requires:
            - binary_macos_wheel_3.6_cpu_build
      - binary_macos_wheel_3.7_cpu_upload:
          context: org-member
          requires:
            - binary_macos_wheel_3.7_cpu_build
      - binary_macos_conda_2.7_cpu_upload:
          context: org-member
          requires:
            - binary_macos_conda_2.7_cpu_build
      - binary_macos_conda_3.5_cpu_upload:
          context: org-member
          requires:
            - binary_macos_conda_3.5_cpu_build
      - binary_macos_conda_3.6_cpu_upload:
          context: org-member
          requires:
            - binary_macos_conda_3.6_cpu_build
      - binary_macos_conda_3.7_cpu_upload:
          context: org-member
          requires:
            - binary_macos_conda_3.7_cpu_build
      - binary_macos_libtorch_2.7_cpu_upload:
          context: org-member
          requires:
            - binary_macos_libtorch_2.7_cpu_build<|MERGE_RESOLUTION|>--- conflicted
+++ resolved
@@ -1,4 +1,3 @@
-<<<<<<< HEAD
 # How to test the full CI matrix on the current PR
 # ================================================
 # Search for `PR_CI_COVERAGE_SETTING` in this file, and change it to
@@ -11,12 +10,7 @@
 # ==================================
 # Please search and update ":{previous_version}" in this file to the new
 # version number, and **ALSO** update the version number below:
-# PyTorchDockerVersion:282
-=======
-# IMPORTANT: To update Docker image version, please search and update ":{previous_version}"
-# in this file to the new version number, and **ALSO** update the version number below:
 # PyTorchDockerVersion:285
->>>>>>> 3ab736b7
 # Caffe2DockerVersion:238
 
 run_all_jobs: &run_all_jobs
