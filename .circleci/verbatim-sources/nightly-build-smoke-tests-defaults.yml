--- conflicted
+++ resolved
@@ -10,12 +10,8 @@
   - run:
       <<: *setup_linux_system_environment
   - run:
-<<<<<<< HEAD
-      <<: *install_official_git_client
   - checkout
   - run:
-=======
->>>>>>> 862aff64
       <<: *setup_ci_environment
   - run:
       <<: *binary_populate_env
