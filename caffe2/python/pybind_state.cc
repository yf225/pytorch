#include "pybind_state.h"

#include <chrono>
#include <future>

#include <pybind11/pybind11.h>
#include <pybind11/stl.h>

#include "caffe2/core/asan.h"
#include "caffe2/core/blob_stats.h"
#include "caffe2/core/db.h"
#include "caffe2/core/numa.h"
#include "caffe2/core/operator.h"
#include "caffe2/core/stats.h"
#include "caffe2/core/transform.h"
#include "caffe2/observers/profile_observer.h"
#include "caffe2/observers/runcnt_observer.h"
#include "caffe2/observers/time_observer.h"
#include "caffe2/onnx/backend.h"
#include "caffe2/onnx/helper.h"
#include "caffe2/onnx/onnx_exporter.h"
#include "caffe2/opt/converter.h"
#include "caffe2/opt/fusion.h"
#include "caffe2/opt/mobile.h"
#include "caffe2/opt/onnxifi_transformer.h"
#include "caffe2/opt/optimize_ideep.h"
#include "caffe2/opt/passes.h"
#include "caffe2/predictor/emulator/data_filler.h"
#include "caffe2/predictor/predictor.h"
#include "caffe2/python/pybind_state_registry.h"
#include "caffe2/utils/cpuid.h"
#include "caffe2/utils/proto_convert.h"
#include "caffe2/utils/string_utils.h"
#include "torch/csrc/autograd/variable.h"
#include "torch/csrc/jit/script/module_python.h"


// Because of CMake setup, we can't depend on script module here just yet -
// it pulls in generated files from a different directory and it
// probabilistically breaks the build.
// TODO: enable if once shared libraries are unified in CMake
#ifdef FBCODE_CAFFE2
#include "torch/script.h"
#endif

namespace caffe2 {
namespace python {

// A dummy variable to overcome the pybind11 py::arg::operator= ambiguity
// for some earlier versions of pybind11.
constexpr bool kPyBindFalse = false;

namespace py = pybind11;

// gWorkspaces allows us to define and switch between multiple workspaces in
// Python.
static std::map<std::string, std::unique_ptr<Workspace>> gWorkspaces;
// gWorkspace is the pointer to the current workspace. The ownership is kept
// by the gWorkspaces map.
static Workspace* gWorkspace = nullptr;
static std::string gCurrentWorkspaceName;

BlobFetcherBase::~BlobFetcherBase() {}
BlobFeederBase::~BlobFeederBase() {}

C10_DEFINE_TYPED_REGISTRY(
    BlobFetcherRegistry,
    TypeIdentifier,
    BlobFetcherBase,
    std::unique_ptr);
C10_DEFINE_TYPED_REGISTRY(
    BlobFeederRegistry,
    caffe2::DeviceType,
    BlobFeederBase,
    std::unique_ptr);

REGISTER_BLOB_FETCHER((TypeMeta::Id<Tensor>()), TensorFetcher);
REGISTER_BLOB_FEEDER(CPU, TensorFeeder<CPUContext>);

Workspace* GetCurrentWorkspace() {
  return gWorkspace;
}

class StringFetcher : public BlobFetcherBase {
 public:
  py::object Fetch(const Blob& blob) override {
    return py::bytes(blob.Get<string>());
  }
};
REGISTER_BLOB_FETCHER((TypeMeta::Id<string>()), StringFetcher);

#ifdef FBCODE_CAFFE2
class ScriptModuleFetcher : public BlobFetcherBase {
 public:
  pybind11::object Fetch(const Blob& blob) override {
    return py::cast(blob.Get<std::shared_ptr<torch::jit::script::Module>>());
  }
};

REGISTER_BLOB_FETCHER(
    (TypeMeta::Id<std::shared_ptr<torch::jit::script::Module>>()),
    caffe2::python::ScriptModuleFetcher);
#endif

static_assert(
    sizeof(int) == sizeof(int32_t),
    "We make an assumption that int is always int32 for numpy "
    "type mapping.");
int CaffeToNumpyType(const TypeMeta& meta) {
#ifdef USE_NUMPY
  static std::map<TypeIdentifier, int> numpy_type_map{
      {TypeMeta::Id<bool>(), NPY_BOOL},
      {TypeMeta::Id<double>(), NPY_DOUBLE},
      {TypeMeta::Id<float>(), NPY_FLOAT},
      {TypeMeta::Id<at::Half>(), NPY_FLOAT16},
      {TypeMeta::Id<int>(), NPY_INT},
      {TypeMeta::Id<int8_t>(), NPY_INT8},
      {TypeMeta::Id<int16_t>(), NPY_INT16},
      {TypeMeta::Id<int64_t>(), NPY_LONGLONG},
      {TypeMeta::Id<uint8_t>(), NPY_UINT8},
      {TypeMeta::Id<uint16_t>(), NPY_UINT16},
      {TypeMeta::Id<std::string>(), NPY_OBJECT},
      // Note: Add more types here.
  };
  const auto it = numpy_type_map.find(meta.id());
  return it == numpy_type_map.end() ? -1 : it->second;
#else
  CAFFE_THROW("Caffe2 compiled without NumPy support.");
#endif // USE_NUMPY
}

const TypeMeta& NumpyTypeToCaffe(int numpy_type) {
#ifdef USE_NUMPY
  static std::map<int, TypeMeta> caffe_type_map{
      {NPY_BOOL, TypeMeta::Make<bool>()},
      {NPY_DOUBLE, TypeMeta::Make<double>()},
      {NPY_FLOAT, TypeMeta::Make<float>()},
      {NPY_FLOAT16, TypeMeta::Make<at::Half>()},
      {NPY_INT, TypeMeta::Make<int>()},
      {NPY_INT8, TypeMeta::Make<int8_t>()},
      {NPY_INT16, TypeMeta::Make<int16_t>()},
      {NPY_INT64, TypeMeta::Make<int64_t>()},
      {NPY_LONG,
       sizeof(long) == sizeof(int) ? TypeMeta::Make<int>()
                                   : TypeMeta::Make<int64_t>()},
      {NPY_LONGLONG, TypeMeta::Make<int64_t>()},
      {NPY_UINT8, TypeMeta::Make<uint8_t>()},
      {NPY_UINT16, TypeMeta::Make<uint16_t>()},
      {NPY_OBJECT, TypeMeta::Make<std::string>()},
      {NPY_UNICODE, TypeMeta::Make<std::string>()},
      {NPY_STRING, TypeMeta::Make<std::string>()},
      // Note: Add more types here.
  };
  static TypeMeta unknown_type;
  const auto it = caffe_type_map.find(numpy_type);
  return it == caffe_type_map.end() ? unknown_type : it->second;
#else
  CAFFE_THROW("Caffe2 compiled without NumPy support.");
#endif // USE_NUMPY
}

template <typename Registry>
std::function<const char*(const string&)> DefinitionGetter(
    const Registry* registry) {
  return [registry](const string& name) { return registry->HelpMessage(name); };
}

void switchWorkspaceInternal(const std::string& name, bool create_if_missing) {
  if (gWorkspaces.count(name)) {
    gCurrentWorkspaceName = name;
    gWorkspace = gWorkspaces[name].get();
    return;
  }

  CAFFE_ENFORCE(create_if_missing);
  std::unique_ptr<Workspace> new_workspace(new Workspace());
  gWorkspace = new_workspace.get();
  gWorkspaces.insert(std::make_pair(name, std::move(new_workspace)));
  gCurrentWorkspaceName = name;
}

namespace python_detail {
// Python Op implementations.
using FuncRegistry = std::unordered_map<std::string, Func>;

FuncRegistry& gRegistry() {
  // Always leak the objects registered here.
  static FuncRegistry* r = new FuncRegistry();
  return *r;
}

const Func& getOpFunc(const std::string& token) {
  CAFFE_ENFORCE(
      gRegistry().count(token),
      "Python operator for ",
      token,
      " is not available. If you use distributed training it probably means "
      "that python implementation has to be registered in each of the workers");
  return gRegistry()[token];
}

const Func& getGradientFunc(const std::string& token) {
  return getOpFunc(token + "_gradient");
}

py::object fetchBlob(Workspace* ws, const std::string& name) {
  CAFFE_ENFORCE(ws->HasBlob(name), "Can't find blob: ", name);
  const caffe2::Blob& blob = *(ws->GetBlob(name));
  auto fetcher = CreateFetcher(blob.meta().id());
  if (fetcher) {
    return fetcher->Fetch(blob);
  } else {
    // If there is no fetcher registered, return a metainfo string.
    // If all branches failed, we will return a metainfo string.
    std::stringstream ss;
    ss << caffe2::string(name) << ", a C++ native class of type "
       << blob.TypeName() << ".";
    return py::bytes(ss.str());
  }
}

// This function can only return true, but keeping it for backward compatibility
bool feedBlob(
    Blob* blob,
    const py::object& arg,
    const py::object device_option) {
  DeviceOption option;
  if (!device_option.is(py::none())) {
    // If we have a device option passed in, read it.
    CAFFE_ENFORCE(ParseProtoFromLargeString(
        py::bytes(device_option).cast<std::string>(), &option));
  }
#ifdef USE_NUMPY
  if (PyArray_Check(arg.ptr())) { // numpy array
    PyArrayObject* array = reinterpret_cast<PyArrayObject*>(arg.ptr());
    auto feeder = CreateFeeder(option.device_type());
    CAFFE_ENFORCE(feeder, "Unknown device type encountered in FeedBlob.");
    feeder->Feed(option, array, blob, true); /* default to inplace feed */
    return true;
  }
#else
  CAFFE_THROW("Caffe2 compiled without NumPy support.");
#endif // USE_NUMPY
  if (PyBytes_Check(arg.ptr()) || PyUnicode_Check(arg.ptr())) {
    *blob->GetMutable<std::string>() = arg.cast<std::string>();
    return true;
  }
#ifdef FBCODE_CAFFE2
  if (auto module = torch::jit::script::as_module(arg)) {
    *blob->GetMutable<std::shared_ptr<torch::jit::script::Module>>() =
        module;
    return true;
  }
#endif
  CAFFE_THROW(
      "Unexpected type of argument - only numpy array or string are "
      "supported for feeding");
  return false;
}
} // namespace python_detail

class GetPythonGradient : public GradientMakerBase {
 public:
  using GradientMakerBase::GradientMakerBase;
  std::vector<OperatorDef> GetGradientDefs() override {
    CAFFE_ENFORCE(Def().type() == "Python" || Def().type() == "PythonDLPack");
    ArgumentHelper helper(Def());
    auto gradOutputIndices =
        helper.GetRepeatedArgument<int>("grad_output_indices");
    auto gradInputIndices =
        helper.GetRepeatedArgument<int>("grad_input_indices");
    std::vector<std::string> gradientInputs;
    for (int i = 0; i < def_.input_size(); ++i) {
      gradientInputs.push_back(I(i));
    }
    for (int i = 0; i < def_.output_size(); ++i) {
      gradientInputs.push_back(O(i));
    }
    if (gradOutputIndices.size() > 0) {
      for (int i = 0; i < gradOutputIndices.size(); ++i) {
        int GO_i = gradOutputIndices[i];
        gradientInputs.push_back(GO(GO_i));
      }
    } else {
      for (int i = 0; i < def_.output_size(); ++i) {
        gradientInputs.push_back(GO(i));
      }
    }
    std::vector<std::string> gradientOutputs;
    if (gradInputIndices.size() > 0) {
      for (int i = 0; i < gradInputIndices.size(); ++i) {
        int GI_i = gradInputIndices[i];
        gradientOutputs.push_back(GI(GI_i));
      }
    } else {
      for (int i = 0; i < def_.input_size(); ++i) {
        gradientOutputs.push_back(GI(i));
      }
    }

    std::string grad_op_name = "PythonGradient";
    if (Def().type() == "PythonDLPack") {
      grad_op_name = "PythonDLPackGradient";
    }
    return SingleGradientDef(grad_op_name, "", gradientInputs, gradientOutputs);
  }
};

REGISTER_CPU_OPERATOR(Python, PythonOp<CPUContext, false>);
REGISTER_CPU_OPERATOR(PythonGradient, PythonGradientOp<CPUContext, false>);
// Always allow running in-place
OPERATOR_SCHEMA(Python).AllowInplace([](int, int) { return true; });
OPERATOR_SCHEMA(PythonGradient).AllowInplace([](int, int) { return true; });
REGISTER_GRADIENT(Python, GetPythonGradient);

REGISTER_CPU_OPERATOR(PythonDLPack, PythonOp<CPUContext, true>);
REGISTER_CPU_OPERATOR(PythonDLPackGradient, PythonGradientOp<CPUContext, true>);
OPERATOR_SCHEMA(PythonDLPack).AllowInplace([](int, int) { return true; });
OPERATOR_SCHEMA(PythonDLPackGradient).AllowInplace([](int, int) {
  return true;
});
REGISTER_GRADIENT(PythonDLPack, GetPythonGradient);

class BackgroundPlan {
 public:
  BackgroundPlan(Workspace* ws, PlanDef def) : ws_(ws), def_(def) {}

  void run() {
    fut_ =
        std::async(std::launch::async, [this]() { return ws_->RunPlan(def_); });
  }

  bool isDone() {
    CAFFE_ENFORCE(fut_.valid());
    auto status = fut_.wait_for(std::chrono::milliseconds(0));
    return status == std::future_status::ready;
  }

  bool isSucceeded() {
    CAFFE_ENFORCE(isDone());
    return fut_.get();
  }

 private:
  Workspace* ws_;
  PlanDef def_;

  std::future<bool> fut_;
};

void addObjectMethods(py::module& m) {
  py::class_<NetBase>(m, "Net").def("run", [](NetBase* net) {
    py::gil_scoped_release g;
    CAFFE_ENFORCE(net->Run());
  });

  py::class_<ObserverBase<NetBase>>(m, "Observer")
      .def(
          "average_time",
          [](ObserverBase<NetBase>* ob) {
            auto* cast_ob = dynamic_cast_if_rtti<TimeObserver*>(ob);
            CAFFE_ENFORCE(
                cast_ob, "Observer does not implement this function.");
            return cast_ob->average_time();
          })
      .def(
          "average_time_children",
          [](ObserverBase<NetBase>* ob) {
            auto* cast_ob = dynamic_cast_if_rtti<TimeObserver*>(ob);
            CAFFE_ENFORCE(
                cast_ob, "Observer does not implement this function.");
            return cast_ob->average_time_children();
          })
      .def("debug_info", [](ObserverBase<NetBase>* ob) {
        return ob->debugInfo();
      });

  py::class_<Blob>(m, "Blob")
      .def(
          "serialize",
          [](const Blob& blob, const std::string& name) -> py::bytes {
            return SerializeBlob(blob, name);
          })
      .def(
          "deserialize",
          [](Blob* blob, py::bytes serialized) {
            DeserializeBlob(serialized, blob);
          })
      .def(
          "fetch",
          [](const Blob& blob) {
            auto fetcher = CreateFetcher(blob.meta().id());
            CAFFE_ENFORCE(
                fetcher,
                "Could not fetch for blob of type: ",
                blob.meta().name());
            return fetcher->Fetch(blob);
          })
      .def("is_tensor", [](Blob* blob) { return blob->IsType<Tensor>(); })
      // return any device Tensor
      .def(
          "as_tensor",
          [](Blob* blob) {
            CAFFE_ENFORCE(
                blob->IsType<Tensor>(),
                "Passed in blob doesn't contain Tensor and instead has ",
                blob->meta());
            return py::cast(&blob->Get<Tensor>());
          },
          py::return_value_policy::reference_internal)
      // legacy API that resets tensor to CPUTensor if it's not already
      .def(
          "tensor",
          [](Blob* blob) { return py::cast(BlobGetMutableTensor(blob, CPU)); },
          py::return_value_policy::reference_internal)
      .def(
          "_feed",
          &python_detail::feedBlob,
          "Feed an input array or string, with the (optional) DeviceOption",
          py::arg("arg"),
          py::arg("device_option") = py::none())
      .def("_wrap_tensor_impl", [](Blob* blob, void* ptr) {
        auto p = c10::intrusive_ptr<c10::TensorImpl, at::UndefinedTensorImpl>::
            unsafe_reclaim_from_nonowning(static_cast<c10::TensorImpl*>(ptr));
<<<<<<< HEAD
        // TODO: In the near future, a PyTorch tensor without AutogradMeta will be
        // a valid tensor. At that point, we will only accept no-autograd-meta
        // tensor into Caffe2 workspace, and don't need to perform shallow-copying
        // here anymore.
        p = p->shallow_copy_and_detach();
        AT_CHECK(p.defined(), "Can't wrap undefined tensor");
        AT_CHECK(!p->is_variable(), "Can wrap only non-variable tensor");
=======
        TORCH_CHECK(p.defined(), "Can't wrap undefined tensor");
>>>>>>> 5243fe03
        auto at_tensor = at::Tensor::wrap_tensor_impl(std::move(p));
        BlobSetTensor(blob, Tensor(std::move(at_tensor)));
      });

  py::class_<DLPackWrapper<CPUContext>>(m, "DLPackTensorCPU")
      .def_property_readonly(
          "data",
          [](DLPackWrapper<CPUContext>* t) -> py::object {
            CAFFE_ENFORCE_EQ(
                t->device_option.device_type(),
                PROTO_CPU,
                "Expected CPU device option for CPU tensor");
            return t->data();
          },
          "Return DLPack tensor with tensor's data.")
      .def(
          "feed",
          [](DLPackWrapper<CPUContext>* t, py::object obj) {
            CAFFE_ENFORCE_EQ(
                t->device_option.device_type(),
                PROTO_CPU,
                "Expected CPU device option for CPU tensor");
            t->feed(obj);
          },
          "Copy data from given DLPack tensor into this tensor.")
      .def_property_readonly(
          "_shape",
          [](const DLPackWrapper<CPUContext>& t) {
            auto* tensor = t.tensor;
            // TODO: This is marginally less efficient than it could
            // be, since we're doing an extra allocation we didn't
            // need to do.  But I don't remember how to clue in
            // pybind11 how to convert ArrayRef to vector.
            return tensor->sizes().vec();
          })
      .def(
          "_reshape",
          [](DLPackWrapper<CPUContext>* t, std::vector<int64_t> dims) {
            auto* tensor = t->tensor;
            tensor->Resize(dims);
          });

  py::class_<TensorCPU>(m, "TensorCPU")
      .def_property_readonly(
          "data",
          [](TensorCPU* t) -> py::object {
            if (t->dtype() == TypeMeta{}) {
              // keep this behavior for backward compatibility
              t->mutable_data<float>();
            }
            auto res = TensorFetcher().FetchTensor(*t, false);
            return res.obj;
          },
          "Return numpy array pointing to this tensor's data if possible. "
          "Otherwise (e.g. for strings) copies the data (same as fetch).")
      .def(
          "feed",
          [](TensorCPU* t, py::object obj) {
#ifdef USE_NUMPY
            if (!PyArray_Check(obj.ptr())) {
              CAFFE_THROW(
                  "Unexpected type of argument -- expected numpy array");
            }
            *t = TensorFeeder<CPUContext>().FeedTensor(
                DeviceOption{}, reinterpret_cast<PyArrayObject*>(obj.ptr()));
#else
            CAFFE_THROW("Caffe2 compiled without NumPy support.");
#endif // USE_NUMPY
          },
          "Copy data from given numpy array into this tensor.")
      .def(
          "fetch",
          [](TensorCPU* t) {
            auto res = TensorFetcher().FetchTensor(*t, true);
            return res.obj;
          },
          "Copy data from this tensor into a new numpy array.")
      .def(
          "init",
          [](Tensor* t, std::vector<int64_t> dims, int caffe_type) {
            const auto& meta =
                DataTypeToTypeMeta((TensorProto::DataType)caffe_type);
            CAFFE_ENFORCE(
                !TensorFetcher().NeedsCopy(t, meta),
                "Cannot init tensor of this type. Use `feed` instead.");
            t->Resize(dims);
            t->raw_mutable_data(meta);
          },
          "Initialize this tensor to given shape and data type. "
          "Fail if the given data type cannot be accessed from python.")
      .def(
        "_tensor_impl_raw_handle",
        [](TensorCPU* t) -> void* {
          auto p = t->getIntrusivePtr();
          // We return a raw non-owning pointer here, we rely on surrounding
          // code to keep the original tensor alive
          return p.get();
        }
      )
      .def_property_readonly(
          "_shape", [](const TensorCPU& t) { return t.sizes().vec(); })
      .def("_reshape", [](TensorCPU* t, std::vector<int64_t> dims) {
        t->Resize(dims);
      });

  py::class_<Workspace>(m, "Workspace")
      .def(py::init<>())
      .def(py::init<Workspace*>())
      .def_property_readonly(
          "nets",
          [](Workspace* self) {
            CHECK_NOTNULL(self);
            std::map<std::string, py::object> nets;
            for (const auto& name : self->Nets()) {
              LOG(INFO) << "name: " << name;
              nets[name] = py::cast(self->GetNet(name));
            }
            return nets;
          },
          py::return_value_policy::reference_internal)
      .def_property_readonly(
          "blobs",
          [](Workspace* self) {
            CHECK_NOTNULL(self);
            std::map<std::string, py::object> blobs;
            for (const auto& name : self->Blobs()) {
              blobs[name] = py::cast(self->GetBlob(name));
            }
            return blobs;
          },
          py::return_value_policy::reference_internal)
      .def(
          "_create_net",
          [](Workspace* self, py::bytes def, bool overwrite) -> py::object {
            caffe2::NetDef proto;
            CAFFE_ENFORCE(
                ParseProtoFromLargeString(def.cast<std::string>(), &proto));
            NetBase* net = self->CreateNet(proto, overwrite);
            CAFFE_ENFORCE(net);
            return py::cast(net);
          },
          py::return_value_policy::reference_internal,
          py::arg("def"),
          py::arg("overwrite") = kPyBindFalse)
      .def(
          "create_blob",
          [](Workspace* self, const std::string& name) -> py::object {
            return py::cast(self->CreateBlob(name));
          },
          py::return_value_policy::reference_internal)
      .def(
          "_remove_blob",
          [](Workspace* self, const std::string& name) -> py::bool_ {
            return self->RemoveBlob(name);
          })
      .def("fetch_blob", &python_detail::fetchBlob)
      .def(
          "has_blob",
          [](Workspace* self, const std::string& name) {
            return self->HasBlob(name);
          })
      .def(
          "_run_net",
          [](Workspace* self, py::bytes def) {
            caffe2::NetDef proto;
            CAFFE_ENFORCE(
                ParseProtoFromLargeString(def.cast<std::string>(), &proto));
            py::gil_scoped_release g;
            CAFFE_ENFORCE(self->RunNetOnce(proto));
          })
      .def(
          "_run_operator",
          [](Workspace* self, py::bytes def) {
            caffe2::OperatorDef proto;
            CAFFE_ENFORCE(
                ParseProtoFromLargeString(def.cast<std::string>(), &proto));
            py::gil_scoped_release g;
            CAFFE_ENFORCE(self->RunOperatorOnce(proto));
          })
      .def(
          "_run_plan",
          [](Workspace* self, py::bytes def) {
            caffe2::PlanDef proto;
            CAFFE_ENFORCE(
                ParseProtoFromLargeString(def.cast<std::string>(), &proto));
            py::gil_scoped_release g;
            CAFFE_ENFORCE(self->RunPlan(proto));
          })
      .def(
          "_last_failed_op_net_position",
          [](Workspace* self) {
            CAFFE_ENFORCE(self);
            return (int)self->last_failed_op_net_position;
          })
      .def_property_readonly_static("current", [](py::object /* type */) {
        auto ws = gWorkspaces.find(gCurrentWorkspaceName);
        CAFFE_ENFORCE(ws != gWorkspaces.end());
        CAFFE_ENFORCE(ws->second.get());
        return py::cast(ws->second.get(), py::return_value_policy::reference);
      });

  py::class_<BackgroundPlan, std::shared_ptr<BackgroundPlan>>(
      m, "BackgroundPlan")
      .def("is_done", &BackgroundPlan::isDone)
      .def("is_succeeded", &BackgroundPlan::isSucceeded);

  // Gradients
  py::class_<GradientWrapper>(m, "GradientWrapper")
      .def(py::init<>())
      .def_readwrite("dense", &GradientWrapper::dense_)
      .def_readwrite("indices", &GradientWrapper::indices_)
      .def_readwrite("values", &GradientWrapper::values_)
      .def("is_sparse", &GradientWrapper::IsSparse)
      .def("is_dense", &GradientWrapper::IsDense)
      .def("is_empty", &GradientWrapper::IsEmpty);

  m.def(
      "get_gradient_defs",
      [](py::bytes op_def, std::vector<GradientWrapper> output_gradients) {
        OperatorDef def;
        CAFFE_ENFORCE(
            ParseProtoFromLargeString(op_def.cast<std::string>(), &def));
        CAFFE_ENFORCE(caffe2::GradientRegistry()->Has(def.type()));
        const auto& meta = GetGradientForOp(def, output_gradients);
        std::vector<py::bytes> grad_ops;
        for (const auto& op : meta.ops_) {
          grad_ops.push_back(
            SerializeAsString_EnforceCheck(op, "addObjectMethods"));
        }
        return std::pair<std::vector<py::bytes>, std::vector<GradientWrapper>>{
            grad_ops, meta.g_input_};
      },
      pybind11::return_value_policy::copy);

  // DB
  py::class_<db::Transaction>(m, "Transaction")
      .def("put", &db::Transaction::Put)
      .def("commit", &db::Transaction::Commit);
  py::class_<db::Cursor>(m, "Cursor")
      .def("supports_seek", &db::Cursor::SupportsSeek)
      .def("seek_to_first", &db::Cursor::SeekToFirst)
      .def("next", &db::Cursor::Next)
      .def("key", [](db::Cursor* self) -> py::bytes { return self->key(); })
      .def("value", [](db::Cursor* self) -> py::bytes { return self->value(); })
      .def("valid", &db::Cursor::Valid);
  py::enum_<db::Mode>(m, "Mode")
      .value("read", db::Mode::READ)
      .value("write", db::Mode::WRITE)
      .value("new", db::Mode::NEW)
      .export_values();
  py::class_<db::DB /*, std::unique_ptr<DB>*/>(m, "DB")
      .def("new_transaction", &db::DB::NewTransaction)
      .def("new_cursor", &db::DB::NewCursor)
      .def("close", &db::DB::Close);
  m.def("create_db", &db::CreateDB);
  m.def("registered_dbs", []() {
    return caffe2::db::Caffe2DBRegistry()->Keys();
  });

  // OpSchema
  py::class_<OpSchema> op_schema(m, "OpSchema");
  op_schema.def_property_readonly("file", &OpSchema::file)
      .def_property_readonly("line", &OpSchema::line)
      .def_property_readonly("private", &OpSchema::private_op)
      .def_property_readonly(
          "doc", &OpSchema::doc, py::return_value_policy::reference)
      .def_property_readonly("args", &OpSchema::args)
      .def_property_readonly("input_desc", &OpSchema::input_desc)
      .def_property_readonly("output_desc", &OpSchema::output_desc)
      .def_property_readonly("max_input", &OpSchema::max_input)
      .def_property_readonly("max_output", &OpSchema::max_output)
      .def_property_readonly("min_input", &OpSchema::min_input)
      .def_property_readonly("min_output", &OpSchema::min_output)
      .def_property_readonly("inf", &OpSchema::inf)
      // Note: this does not work yet, we will need to figure out how to pass
      // protobuf objects.
      .def("infer_tensor", &OpSchema::InferTensor)
      .def("CalculateOutput", &OpSchema::CalculateOutput)
      .def("inplace_enforced", &OpSchema::inplace_enforced)
      .def("num_inputs_allowed", &OpSchema::num_inputs_allowed)
      .def("num_outputs_allowed", &OpSchema::num_outputs_allowed)
      .def("num_inputs_outputs_allowed", &OpSchema::num_inputs_outputs_allowed)
      .def_static(
          "get", &OpSchemaRegistry::Schema, py::return_value_policy::reference)
      .def_static(
          "get_cpu_impl",
          DefinitionGetter(CPUOperatorRegistry()),
          py::return_value_policy::reference)
      .def_static(
          "get_cuda_impl",
          DefinitionGetter(CUDAOperatorRegistry()),
          py::return_value_policy::reference)
      .def_static(
          "get_gradient_impl",
          DefinitionGetter(GradientRegistry()),
          py::return_value_policy::reference);

  py::class_<OpSchema::Argument>(op_schema, "Argument")
      .def_property_readonly("name", &OpSchema::Argument::name)
      .def_property_readonly("description", &OpSchema::Argument::description)
      .def_property_readonly("required", &OpSchema::Argument::is_required);

  py::class_<caffe2::onnx::Caffe2Ops>(m, "Caffe2Ops")
      .def(py::init([](const std::vector<py::bytes>& init_ops,
                       const std::vector<py::bytes>& ops,
                       const std::vector<std::string>& interface_blobs) {
        auto* c2ops = new caffe2::onnx::Caffe2Ops();
        for (const auto& s : init_ops) {
          ParseProtoFromLargeString(
              s.cast<std::string>(), c2ops->init_ops.Add());
        }
        for (const auto& s : ops) {
          ParseProtoFromLargeString(s.cast<std::string>(), c2ops->ops.Add());
        }
        for (const auto& s : interface_blobs) {
          auto* tmp = c2ops->interface_blobs.Add();
          *tmp = s;
        }
        return c2ops;
      }));

  py::class_<caffe2::onnx::DummyName>(m, "DummyName")
      .def(py::init<>())
      .def(
          "reset",
          [](caffe2::onnx::DummyName& instance, const py::object& args) {
            if (args.is(py::none())) {
              instance.Reset(std::unordered_set<std::string>());
            } else {
              instance.Reset(args.cast<std::unordered_set<std::string>>());
            }
          },
          "Reset the dummy name generator",
          py::arg("args") = py::none())
      .def(
          "new_dummy_name",
          [](caffe2::onnx::DummyName& instance) -> std::string {
            return instance.NewDummyName();
          });

  py::class_<caffe2::onnx::Caffe2BackendRep>(m, "Caffe2BackenRep")
      .def(py::init<>())
      .def(
          "init_net",
          [](caffe2::onnx::Caffe2BackendRep& instance) {
            const auto& init_net = instance.init_net();
            std::string out;
            init_net.SerializeToString(&out);
            return py::bytes(out);
          })

      .def(
          "pred_net",
          [](caffe2::onnx::Caffe2BackendRep& instance) {
            const auto& pred_net = instance.pred_net();
            std::string out;
            pred_net.SerializeToString(&out);
            return py::bytes(out);
          })
      .def(
          "external_outputs",
          [](caffe2::onnx::Caffe2BackendRep& instance) {
            std::vector<std::string> outputs;
            for (const auto& o : instance.pred_net().external_output()) {
              outputs.emplace_back(o);
            }
            return outputs;
          })
      .def(
          "external_inputs",
          [](caffe2::onnx::Caffe2BackendRep& instance) {
            std::vector<std::string> inputs;
            for (const auto& o : instance.pred_net().external_input()) {
              inputs.emplace_back(o);
            }
            return inputs;
          })
      .def(
          "uninitialized_inputs",
          [](caffe2::onnx::Caffe2BackendRep& instance) {
            return instance.uninitialized_inputs();
          })
      .def(
          "run",
          [](caffe2::onnx::Caffe2BackendRep& instance,
             std::map<std::string, py::object> inputs)
              -> std::vector<py::object> {
            caffe2::Predictor::TensorMap tensors_data{};
            for (const auto pair : inputs) {
              const auto& name = pair.first;
              const auto& input = pair.second;
#ifdef USE_NUMPY
              CAFFE_ENFORCE(
                  PyArray_Check(input.ptr()),
                  "Input must be of type numpy array.");
              PyArrayObject* array =
                  reinterpret_cast<PyArrayObject*>(input.ptr());
              tensors_data.emplace(
                  name,
                  TensorFeeder<CPUContext>().FeedTensor(DeviceOption(), array));
#else
              CAFFE_THROW("Caffe2 was compiled without NumPy support.");
#endif // USE_NUMPY
            }
            caffe2::Predictor::TensorList out;
            instance.RunMap(tensors_data, &out);
            std::vector<py::object> pyout;
            for (auto& t : out) {
              pyout.push_back(TensorFetcher().FetchTensor(t, true).obj);
            }
            return pyout;
          })
      .def(
          "run",
          [](caffe2::onnx::Caffe2BackendRep& instance,
             std::vector<py::object> inputs) -> std::vector<py::object> {
            std::vector<TensorCPU> tensors_data;
#ifdef USE_NUMPY
            for (auto i = 0; i < inputs.size(); ++i) {
              auto input = inputs[i];
              CAFFE_ENFORCE(
                  PyArray_Check(input.ptr()),
                  "Input must be of type numpy array.");
              PyArrayObject* array =
                  reinterpret_cast<PyArrayObject*>(input.ptr());
              tensors_data.push_back(
                  TensorFeeder<CPUContext>().FeedTensor(DeviceOption(), array));
            }
#else
            CAFFE_THROW("Caffe2 was compiled without NumPy support.");
#endif // USE_NUMPY
            std::vector<TensorCPU> out;
            instance.Run(tensors_data, &out);
            std::vector<py::object> pyout;
            for (auto& t : out) {
              pyout.push_back(TensorFetcher().FetchTensor(t, true).obj);
            }
            return pyout;
          });

  py::class_<caffe2::onnx::Caffe2Backend>(m, "Caffe2Backend")
      .def(py::init<>())
      .def(py::init<caffe2::onnx::DummyName*>())
      .def(
          "support_onnx_import",
          [](caffe2::onnx::Caffe2Backend& instance,
             const std::string& op) -> bool { return instance.SupportOp(op); })
      .def(
          "prepare",
          [](caffe2::onnx::Caffe2Backend& instance,
             const py::bytes& onnx_model_str,
             const std::string& device,
             const std::vector<caffe2::onnx::Caffe2Ops>& extras) {
            auto* rep = instance.Prepare(
                onnx_model_str.cast<std::string>(), device, extras);
            return rep;
          })
      .def(
          "convert_node",
          [](caffe2::onnx::Caffe2Backend& instance,
             const py::bytes& node_str,
             const std::vector<py::bytes>& value_infos_bytes,
             int opset_version) -> std::vector<std::vector<py::bytes>> {
            // Note that we return two lists of serialized ops. The first set is
            // init_ops and the second set is ops for pred net. When converting
            // RNN related op, it is possible that we will create ops in the
            // init_net. Hence the return structure here
            caffe2::onnx::ValueInfoMap value_infos{};
            for (const auto& vi_bytes : value_infos_bytes) {
              ::ONNX_NAMESPACE::ValueInfoProto vi{};
              vi.ParseFromString(vi_bytes);
              auto name = vi.name();
              value_infos.emplace(std::move(name), std::move(vi));
            }
            auto c2ops = instance.ConvertNode(
                node_str.cast<std::string>(), {value_infos, opset_version});
            std::vector<std::vector<py::bytes>> vals;
            vals.emplace_back();
            auto& init_vals = vals.back();
            for (const auto& init_op : c2ops.init_ops) {
              std::string out;
              init_op.SerializeToString(&out);
              init_vals.emplace_back(py::bytes(out));
            }
            vals.emplace_back();
            auto& normal_vals = vals.back();
            for (const auto& op : c2ops.ops) {
              std::string out;
              op.SerializeToString(&out);
              normal_vals.emplace_back(py::bytes(out));
            }
            return vals;
          },
          py::arg("node_str"),
          py::arg("value_infos_bytes") = std::vector<py::bytes>{},
          py::arg("opset_version") = kKnownOpsetVersion)
      .def(
          "_build_tensor_filling_op",
          [](caffe2::onnx::Caffe2Backend& instance,
             const py::bytes& tensor_proto_str,
             const std::string& name = "") -> py::bytes {
            caffe2::OperatorDef op;
            ::ONNX_NAMESPACE::TensorProto tp;
            ParseProtoFromLargeString(tensor_proto_str, &tp);
            instance.BuildTensorFillingOp(&op, tp, name);
            std::string out;
            op.SerializeToString(&out);
            return py::bytes(out);
          });

  py::class_<Predictor>(m, "Predictor")
      .def(
          py::init([](py::bytes init_net, py::bytes predict_net) {
            CAFFE_ENFORCE(gWorkspace);
            NetDef init_net_, predict_net_;
            CAFFE_ENFORCE(ParseProtoFromLargeString(
                init_net.cast<std::string>(), &init_net_));
            CAFFE_ENFORCE(ParseProtoFromLargeString(
                predict_net.cast<std::string>(), &predict_net_));
            return new Predictor(
                makePredictorConfig(init_net_, predict_net_, gWorkspace));
          }))
      .def(
          "run",
          [](Predictor& instance,
             std::vector<py::object> inputs) -> std::vector<py::object> {
            std::vector<Tensor> tensors_data;
#ifdef USE_NUMPY
            for (auto i = 0; i < inputs.size(); ++i) {
              auto input = inputs[i];
              CAFFE_ENFORCE(
                  PyArray_Check(input.ptr()),
                  "Input must be of type numpy array.");
              PyArrayObject* array =
                  reinterpret_cast<PyArrayObject*>(input.ptr());
              tensors_data.push_back(
                  TensorFeeder<CPUContext>().FeedTensor(DeviceOption(), array));
            }
#else
            CAFFE_THROW("Caffe2 was compiled without NumPy support.");
#endif // USE_NUMPY
            std::vector<TensorCPU> out;
            instance(tensors_data, &out);
            std::vector<py::object> pyout;
            for (auto& t : out) {
              pyout.push_back(TensorFetcher().FetchTensor(t, true).obj);
            }
            return pyout;
          })
      .def(
          "run",
          [](Predictor& instance, std::map<std::string, py::object> inputs)
              -> std::vector<py::object> {
            Predictor::TensorMap tensors_data;
#ifdef USE_NUMPY
            for (const auto pair : inputs) {
              const auto& name = pair.first;
              const auto& input = pair.second;
              CAFFE_ENFORCE(
                  PyArray_Check(input.ptr()),
                  "Input must be of type numpy array.");
              PyArrayObject* array =
                  reinterpret_cast<PyArrayObject*>(input.ptr());
              tensors_data.emplace(
                  name,
                  TensorFeeder<CPUContext>().FeedTensor(DeviceOption(), array));
            }
#else
            CAFFE_THROW("Caffe2 was compiled without NumPy support.");
#endif // USE_NUMPY
            Predictor::TensorList out;
            instance(tensors_data, &out);
            std::vector<py::object> pyout;
            for (auto& t : out) {
              pyout.push_back(TensorFetcher().FetchTensor(t, true).obj);
            }
            return pyout;
          });
}

void addGlobalMethods(py::module& m) {
  m.attr("is_asan") = py::bool_(CAFFE2_ASAN_ENABLED);
  m.def("get_build_options", []() { return GetBuildOptions(); });

  // The old mkl backend has been removed permanently, but we
  // keep this Python attribute for BC
  m.attr("has_mkldnn") = py::bool_(false);

  m.attr("use_mkldnn") = py::bool_(
#ifdef CAFFE2_USE_MKLDNN
      true
#else // CAFFE2_USE_MKLDNN
      false
#endif // CAFFE2_USE_MKLDNN
      );

  m.attr("use_trt") = py::bool_(
#ifdef CAFFE2_USE_TRT
      true
#else // CAFFE2_USE_TRT
      false
#endif // CAFFE2_USE_TRT
  );

  m.attr("define_caffe2_no_operator_schema") = py::bool_(
#ifdef CAFFE2_NO_OPERATOR_SCHEMA
      true
#else // CAFFE2_NO_OPERATOR_SCHEMA
      false
#endif // CAFFE2_NO_OPERATOR_SCHEMA
  );

  m.def("set_per_op_engine_pref", [](const PerOpEnginePrefType& pref) -> void {
    caffe2::SetPerOpEnginePref(pref);
  });

  m.def("set_global_engine_pref", [](const GlobalEnginePrefType& pref) -> void {
    caffe2::SetGlobalEnginePref(pref);
  });
  m.def(
      "set_engine_pref",
      [](const PerOpEnginePrefType& per_op_pref,
         const GlobalEnginePrefType& global_pref) -> void {
        caffe2::SetEnginePref(per_op_pref, global_pref);
      });
  m.def(
      "set_op_engine_pref",
      [](const std::string& op_type,
         const CaffeMap<DeviceType, EnginePrefType>& op_pref) -> void {
        caffe2::SetOpEnginePref(op_type, op_pref);
      });

  m.def(
      "op_registry_key",
      [](const std::string& op_type,
         const std::string& engine) -> const std::string {
        return caffe2::OpRegistryKey(op_type, engine);
      });
  m.def("global_init", [](std::vector<std::string> args) -> void {
    int argc = args.size();
    std::vector<char*> argv;
    for (auto& arg : args) {
      argv.push_back(const_cast<char*>(arg.data()));
    }
    char** pargv = argv.data();
    CAFFE_ENFORCE(caffe2::GlobalInit(&argc, &pargv));
  });

  m.def("registered_operators", []() {
    std::set<string> all_keys = caffe2::GetRegisteredOperators();

    // Ensure we are lexicographically ordered.
    std::vector<std::string> keys;
    for (const auto& key : all_keys) {
      keys.push_back(key);
    }
    return keys;
  });
  m.def("on_module_exit", []() { gWorkspaces.clear(); });
  // create_if_missing not used by necessary for pybind to do
  // properly do function overloading.
  m.def(
      "switch_workspace",
      [](Workspace* ws, py::object /*create_if_missing*/) { gWorkspace = ws; });
  m.def(
      "switch_workspace",
      [](const std::string& name, const py::object create_if_missing) {
        if (create_if_missing.is(py::none())) {
          return switchWorkspaceInternal(name, false);
        }
        return switchWorkspaceInternal(name, create_if_missing.cast<bool>());
      },
      "Switch to the specified workspace, creating if necessary",
      py::arg("name"),
      py::arg("create_if_missing") = py::none());
  m.def(
      "reset_workspace",
      [](const py::object& root_folder) {
        VLOG(1) << "Resetting workspace.";
        if (root_folder.is(py::none())) {
          gWorkspaces[gCurrentWorkspaceName].reset(new Workspace());
        } else {
          gWorkspaces[gCurrentWorkspaceName].reset(
              new Workspace(root_folder.cast<std::string>()));
        }
        gWorkspace = gWorkspaces[gCurrentWorkspaceName].get();
        return true;
      },
      "Reset the workspace",
      py::arg("root_folder") = py::none());

  m.def("root_folder", []() {
    CAFFE_ENFORCE(gWorkspace);
    return gWorkspace->RootFolder();
  });
  m.def("current_workspace", []() { return gCurrentWorkspaceName; });
  m.def("workspaces", []() {
    std::vector<std::string> names;
    for (const auto& kv : gWorkspaces) {
      names.push_back(kv.first);
    }
    return names;
  });
  m.def("nearby_opnames", [](const std::string& name) {
    std::vector<std::string> alternatives;
    int editTolerance = 3;
    for (auto it : caffe2::CPUOperatorRegistry()->Keys()) {
      if (editDistance(it, name, editTolerance) < editTolerance + 1) {
        alternatives.push_back(it);
      }
    }
    return alternatives;
  });
  m.def("local_blobs", []() {
    CAFFE_ENFORCE(gWorkspace);
    return gWorkspace->LocalBlobs();
  });
  m.def("blobs", []() {
    CAFFE_ENFORCE(gWorkspace);
    return gWorkspace->Blobs();
  });
  m.def("has_blob", [](const std::string& name) {
    CAFFE_ENFORCE(gWorkspace);
    return gWorkspace->HasBlob(name);
  });
  m.def(
      "fill_random_network_inputs",
      [](const py::bytes& net_def,
         const std::vector<std::vector<std::vector<int64_t>>>& inputDims,
         const std::vector<std::vector<std::string>>& inputTypes) {
        CAFFE_ENFORCE(gWorkspace);
        py::gil_scoped_release g;
        NetDef net;
        CAFFE_ENFORCE(
            ParseProtoFromLargeString(net_def.cast<std::string>(), &net));
        caffe2::emulator::fillRandomNetworkInputs(
            net, inputDims, inputTypes, gWorkspace);
      });
  m.def(
      "create_net",
      [](py::bytes net_def, bool overwrite) {
        CAFFE_ENFORCE(gWorkspace);
        caffe2::NetDef proto;
        CAFFE_ENFORCE(
            ParseProtoFromLargeString(net_def.cast<std::string>(), &proto),
            "Can't parse net proto: ",
            net_def.cast<std::string>());
        CAFFE_ENFORCE(
            gWorkspace->CreateNet(proto, overwrite),
            "Error creating net with proto: ",
            net_def.cast<std::string>());
        return true;
      },
      py::arg("net_def"),
      py::arg("overwrite") = kPyBindFalse);
  m.def("run_net", [](const std::string& name, int num_iter, bool allow_fail) {
    CAFFE_ENFORCE(gWorkspace);
    CAFFE_ENFORCE(gWorkspace->GetNet(name), "Can't find net ", name);
    py::gil_scoped_release g;
    for (int i = 0; i < num_iter; i++) {
      bool success = gWorkspace->RunNet(name);
      if (!allow_fail) {
        CAFFE_ENFORCE(success, "Error running net ", name);
      } else {
        if (!success) {
          return false;
        }
      }
    }
    return true;
  });
  m.def(
      "add_observer_to_net",
      [](const std::string& net_name, const std::string& observer_type) {
        CAFFE_ENFORCE(gWorkspace);
        CAFFE_ENFORCE(
            gWorkspace->GetNet(net_name), "Can't find net ", net_name);
        py::gil_scoped_release g;

        NetBase* net = gWorkspace->GetNet(net_name);
        const Observable<NetBase>::Observer* observer = nullptr;

#define REGISTER_PYTHON_EXPOSED_OBSERVER(ob_type)             \
  {                                                           \
    if (observer_type.compare(#ob_type) == 0) {               \
      unique_ptr<ob_type> net_ob = make_unique<ob_type>(net); \
      observer = net->AttachObserver(std::move(net_ob));      \
    }                                                         \
  }

        REGISTER_PYTHON_EXPOSED_OBSERVER(ProfileObserver);
        REGISTER_PYTHON_EXPOSED_OBSERVER(TimeObserver);
#undef REGISTER_PYTHON_EXPOSED_OBSERVER

        if (observer_type.compare("RunCountObserver") == 0) {
          unique_ptr<RunCountNetObserver> net_ob =
              make_unique<RunCountNetObserver>(net);
          observer = net->AttachObserver(std::move(net_ob));
        }

        CAFFE_ENFORCE(observer != nullptr);
        return py::cast(observer);
      });
  m.def(
      "remove_observer_from_net",
      [](const std::string& net_name, const ObserverBase<NetBase>* observer) {
        CAFFE_ENFORCE(gWorkspace);
        CAFFE_ENFORCE(
            gWorkspace->GetNet(net_name), "Can't find net ", net_name);
        py::gil_scoped_release g;

        NetBase* net = gWorkspace->GetNet(net_name);
        net->DetachObserver(observer);
      });
  m.def("clear_global_net_observer", []() {
    py::gil_scoped_release g;
    caffe2::ClearGlobalNetObservers();
  });
  m.def("num_observers_on_net", [](const std::string& net_name) {
    CAFFE_ENFORCE(gWorkspace);
    CAFFE_ENFORCE(gWorkspace->GetNet(net_name), "Can't find net ", net_name);
    py::gil_scoped_release g;

    NetBase* net = gWorkspace->GetNet(net_name);
    return net->NumObservers();
  });
  m.def(
      "benchmark_net",
      [](const std::string& name,
         size_t warmup_runs,
         size_t main_runs,
         bool run_individual) {
        CAFFE_ENFORCE(gWorkspace);
        auto* net = gWorkspace->GetNet(name);
        CAFFE_ENFORCE(net, "Didn't find net: ", name);
        py::gil_scoped_release g;
        vector<float> stat =
            net->TEST_Benchmark(warmup_runs, main_runs, run_individual);
        return stat;
      });
  m.def("benchmark_net_once", [](const std::string& name) {
    CAFFE_ENFORCE(gWorkspace);
    auto* net = gWorkspace->GetNet(name);
    CAFFE_ENFORCE(net, "Didn't find net: ", name);
    py::gil_scoped_release g;
    float stat = net->TEST_Benchmark_One_Run();
    return stat;
  });

  m.def("delete_net", [](const std::string& name) {
    CAFFE_ENFORCE(gWorkspace);
    gWorkspace->DeleteNet(name);
    return true;
  });
  m.def("nets", []() { return gWorkspace->Nets(); });
  m.def("run_operator_once", [](const py::bytes& op_def) {
    CAFFE_ENFORCE(gWorkspace);
    OperatorDef def;
    CAFFE_ENFORCE(ParseProtoFromLargeString(op_def.cast<std::string>(), &def));
    py::gil_scoped_release g;
    CAFFE_ENFORCE(gWorkspace->RunOperatorOnce(def));
    return true;
  });
  // Run an operator multiple times.
  // This is needed for microbenchmarking as we want the benchmark loop to be in
  // C++ to minimize overhead.
  m.def("run_operator_multiple", [](const py::bytes& op_def, int num_runs) {
    CAFFE_ENFORCE(gWorkspace);
    OperatorDef def;
    CAFFE_ENFORCE(ParseProtoFromLargeString(op_def.cast<std::string>(), &def));
    py::gil_scoped_release g;
    std::unique_ptr<OperatorBase> op(CreateOperator(def, gWorkspace));
    for (int i = 0; i < num_runs; i++) {
      if (!op->Run()) {
        return false;
      }
    }
    return true;
  });
  m.def(
      "get_operator_cost",
      [](const py::bytes& op_def, const std::vector<string>& input_blobs) {
        CAFFE_ENFORCE(gWorkspace);
        OperatorDef def;
        CAFFE_ENFORCE(
            ParseProtoFromLargeString(op_def.cast<std::string>(), &def),
            "Couldn't parse operator proto.");
        const auto op_type = def.type();
        auto* schema = OpSchemaRegistry::Schema(op_type);
        CAFFE_ENFORCE(schema);
        vector<TensorShape> shapes;
        for (const auto& blob_name : input_blobs) {
          auto* blob = gWorkspace->GetBlob(blob_name);
          shapes.emplace_back(GetTensorShapeOfBlob(blob));
        }
        const auto c = schema->InferCost(def, shapes);
        return std::make_tuple(c.flops, c.bytes_written);
      });
  m.def("run_net_once", [](const py::bytes& net_def) {
    CAFFE_ENFORCE(gWorkspace);
    NetDef def;
    CAFFE_ENFORCE(
        ParseProtoFromLargeString(net_def.cast<std::string>(), &def));
    py::gil_scoped_release g;
    CAFFE_ENFORCE(gWorkspace->RunNetOnce(def));
    return true;
  });
  m.def("run_plan", [](const py::bytes& plan_def) {
    CAFFE_ENFORCE(gWorkspace);
    PlanDef def;
    CAFFE_ENFORCE(
        ParseProtoFromLargeString(plan_def.cast<std::string>(), &def));
    py::gil_scoped_release g;
    CAFFE_ENFORCE(gWorkspace->RunPlan(def));
    return true;
  });
  m.def("run_plan_in_background", [](const py::bytes& plan_def) {
    CAFFE_ENFORCE(gWorkspace);
    PlanDef def;
    CAFFE_ENFORCE(
        ParseProtoFromLargeString(plan_def.cast<std::string>(), &def));
    py::gil_scoped_release g;

    auto background_plan = std::make_shared<BackgroundPlan>(gWorkspace, def);
    background_plan->run();
    return background_plan;
  });
  m.def(
      "apply_transform",
      [](const string& transform_key, const py::bytes& net_def) {
        NetDef def;
        CAFFE_ENFORCE(
            ParseProtoFromLargeString(net_def.cast<std::string>(), &def));
        py::gil_scoped_release g;

        auto transformed_net = ApplyTransform(transform_key, def);

        std::string protob;
        CAFFE_ENFORCE(transformed_net.SerializeToString(&protob));
        return py::bytes(protob);
      });
  m.def(
      "apply_transform_if_faster",
      [](const string& transform_key,
         const py::bytes& net_def_bytes,
         const py::bytes& init_def_bytes,
         int warmup_runs,
         int main_runs,
         double improvement_threshold) {
        NetDef def;
        CAFFE_ENFORCE(ParseProtoFromLargeString(
            net_def_bytes.cast<std::string>(), &def));
        NetDef init_def;
        CAFFE_ENFORCE(ParseProtoFromLargeString(
            init_def_bytes.cast<std::string>(), &init_def));
        py::gil_scoped_release g;

        std::string protob;

        auto transformed_net = ApplyTransformIfFaster(
            transform_key,
            def,
            init_def,
            warmup_runs,
            main_runs,
            improvement_threshold);

        CAFFE_ENFORCE(transformed_net.SerializeToString(&protob));
        return py::bytes(protob);
      });
  m.def(
      "memonger_compute_blob_recycling_for_dag",
      [](const py::bytes& net_def,
         const std::vector<string>& input_blobs,
         const std::vector<int>& op_indices,
         const std::unordered_set<string>& shareable_blob_names,
         const string& namescope,
         const std::unordered_set<string>& dont_share_blob_names,
         const std::unordered_map<string, vector<int>>& blob_shapes) {
        py::gil_scoped_release g;
        NetDef net;
        CAFFE_ENFORCE(
            ParseProtoFromLargeString(net_def.cast<std::string>(), &net));
        NetDef optimized_proto =
            caffe2::memonger::compute_blob_recycling_for_dag(
                net,
                input_blobs,
                op_indices,
                shareable_blob_names,
                namescope,
                dont_share_blob_names,
                blob_shapes);
        std::string protob;
        CAFFE_ENFORCE(optimized_proto.SerializeToString(&protob));
        return py::bytes(protob);
      });
  m.def(
      "memonger_optimize_inference_net",
      [](const py::bytes& net_def,
         const std::vector<std::string>& static_blobs) {
        NetDef def;
        CAFFE_ENFORCE(
            ParseProtoFromLargeString(net_def.cast<std::string>(), &def));
        py::gil_scoped_release g;

        std::set<string> static_blobs_set(
            static_blobs.begin(), static_blobs.end());
        NetDef optimized =
            caffe2::memonger::optimize_inference_net(def, static_blobs_set);

        std::string protob;
        CAFFE_ENFORCE(optimized.SerializeToString(&protob));
        return py::bytes(protob);
      });
  m.def(
      "infer_shapes_and_types_from_workspace",
      [](const std::vector<py::bytes>& net_protos) {
        CAFFE_ENFORCE(gWorkspace);

        // Parse protobuffers to NetDefs
        std::vector<std::unique_ptr<caffe2::NetDef>> nets;
        std::vector<caffe2::NetDef*> nets_ptr;
        for (auto proto : net_protos) {
          std::unique_ptr<NetDef> def(new NetDef());
          CAFFE_ENFORCE(def->ParseFromString(proto));
          nets_ptr.push_back(def.get());
          nets.push_back(std::move(def));
        }

        auto blob_info = InferBlobShapesAndTypesFromWorkspace(gWorkspace, nets_ptr);

        std::string protob;
        CAFFE_ENFORCE(blob_info.SerializeToString(&protob));
        return py::bytes(protob);
      });
  m.def(
      "infer_shapes_and_types_from_map",
      [](const std::vector<py::bytes>& net_protos,
         const std::map<std::string, std::vector<int64_t>> blob_dimensions) {
        // Parse protobuffers to NetDefs
        std::vector<std::unique_ptr<caffe2::NetDef>> nets;
        std::vector<caffe2::NetDef*> nets_ptr;
        for (auto proto : net_protos) {
          std::unique_ptr<NetDef> def(new NetDef());
          CAFFE_ENFORCE(def->ParseFromString(proto));
          nets_ptr.push_back(def.get());
          nets.push_back(std::move(def));
        }

        auto blob_info = InferBlobShapesAndTypesFromMap(blob_dimensions, nets_ptr);

        std::string protob;
        CAFFE_ENFORCE(blob_info.SerializeToString(&protob));
        return py::bytes(protob);
      });
  m.def(
      "infer_shapes_and_types_from_map",
      [](const std::vector<py::bytes>& net_protos,
         const std::map<std::string, std::vector<int64_t>> blob_dimensions,
         const std::map<std::string, int> int_blob_types) {
        // Parse protobuffers to NetDefs
        std::vector<std::unique_ptr<caffe2::NetDef>> nets;
        std::vector<caffe2::NetDef*> nets_ptr;
        for (auto proto : net_protos) {
          std::unique_ptr<NetDef> def(new NetDef());
          CAFFE_ENFORCE(def->ParseFromString(proto));
          nets_ptr.push_back(def.get());
          nets.push_back(std::move(def));
        }
        std::map<std::string, TensorProto_DataType> blob_types;
        for (auto blob_type : int_blob_types) {
          blob_types[blob_type.first] =
              static_cast<TensorProto_DataType>(blob_type.second);
        }

        auto blob_info = InferBlobShapesAndTypesFromMap(
            blob_dimensions, blob_types, nets_ptr);

        std::string protob;
        CAFFE_ENFORCE(blob_info.SerializeToString(&protob));
        return py::bytes(protob);
      });
  m.def("create_blob", [](const std::string& name) {
    CAFFE_ENFORCE(gWorkspace);
    CAFFE_ENFORCE(gWorkspace->CreateBlob(name));
    return true;
  });
  m.def("fetch_blob", [](const std::string& name) -> py::object {
    return python_detail::fetchBlob(gWorkspace, name);
  });
  m.def(
      "feed_blob",
      [](const std::string& name, py::object arg, py::object device_option) {
        auto* blob = gWorkspace->CreateBlob(name);
        return python_detail::feedBlob(blob, arg, device_option);
      },
      "",
      py::arg("name"),
      py::arg("arg"),
      py::arg("device_option") = py::none());
  m.def("serialize_blob", [](const std::string& name) {
    CAFFE_ENFORCE(gWorkspace);
    auto* blob = gWorkspace->GetBlob(name);
    CAFFE_ENFORCE(blob);
    return py::bytes(SerializeBlob(*blob, name));
  });
  m.def(
      "deserialize_blob",
      [](const std::string& name, const py::bytes& serialized) {
        CAFFE_ENFORCE(gWorkspace);
        auto* blob = gWorkspace->CreateBlob(name);
        DeserializeBlob(serialized.cast<std::string>(), blob);
      });

  // we support 2 possible signatures of python op: (inputs, outputs) or
  // (inputs, outputs, workspace)
  m.def(
      "register_python_op",
      [](py::object func, bool pass_workspace, std::string name) {
        using namespace python_detail;
        CAFFE_ENFORCE(!func.is(py::none()));
        if (!name.empty()) {
          name += ":";
        }
        name += func.attr("__name__").cast<std::string>();
        std::string token = name;
        for (int i = 1; gRegistry().count(token) > 0; ++i) {
          token = name + ":" + to_string(i);
        }
        gRegistry()[token] = Func{func, pass_workspace};
        return token;
      });
  m.def(
      "register_python_gradient_op",
      [](const std::string& token, py::object func) {
        using namespace python_detail;
        CAFFE_ENFORCE(!func.is(py::none()));
        CAFFE_ENFORCE(gRegistry().find(token) != gRegistry().end());
        // For global sanity gradient ops shouldn't access workspace
        gRegistry()[token + "_gradient"] = Func{func, false};
      });
  m.def("infer_op_input_output_device", [](const py::bytes& op) {
    std::unique_ptr<caffe2::OperatorDef> def(new caffe2::OperatorDef());
    CAFFE_ENFORCE(def.get()->ParseFromString(op));
    // device_info is a pair of vector of DeviceOption.
    // `first` is for inputs, `second` is for outputs.
    auto device_info = InferOpInputOutputDevice(*def);

    std::vector<py::bytes> in_res;
    std::vector<py::bytes> out_res;
    for (auto& in_dev : device_info.first) {
      std::string protob;
      CAFFE_ENFORCE(in_dev.SerializeToString(&protob));
      in_res.push_back(py::bytes(protob));
    }
    for (auto& out_dev : device_info.second) {
      std::string protob;
      CAFFE_ENFORCE(out_dev.SerializeToString(&protob));
      out_res.push_back(py::bytes(protob));
    }
    return std::make_pair(in_res, out_res);
  });
  m.def("get_stats", []() {
    ExportedStatList stats;
    StatRegistry::get().publish(stats);
    std::unordered_map<std::string, int> stats_map;
    for (const auto& stat : stats) {
      stats_map[stat.key] = stat.value;
    }
    return stats_map;
  });
  m.def("is_numa_enabled", []() { return IsNUMAEnabled(); });
  m.def("get_num_numa_nodes", []() { return GetNumNUMANodes(); });
  m.def("get_blob_numa_node", [](const std::string& blob_name) {
    CAFFE_ENFORCE(gWorkspace);
    auto* blob = gWorkspace->GetBlob(blob_name);
    CAFFE_ENFORCE(blob);
    const TensorCPU& tensor = blob->Get<TensorCPU>();
    const void* raw_data = tensor.raw_data();
    CAFFE_ENFORCE(raw_data);
    return GetNUMANode(raw_data);
  });
  m.def("get_blob_size_bytes", [](const std::string& blob_name) {
    CAFFE_ENFORCE(gWorkspace);
    auto* blob = gWorkspace->GetBlob(blob_name);
    CAFFE_ENFORCE(blob);
    return BlobStat::sizeBytes(*blob);
  });
  m.def("support_onnx_export", [](const std::string& op) -> bool {
    const OpSchema* schema = caffe2::OpSchemaRegistry::Schema(op);
    if (!schema) {
      return false;
    }
    return !schema->onnx_schema().empty();
  });
  m.def(
      "export_to_onnx",
      [](
        caffe2::onnx::DummyName* dummy,
        const py::bytes& c2op,
         const std::unordered_map<std::string, std::vector<int>>& shapes)
          -> std::pair<std::vector<py::bytes>, std::vector<py::bytes>> {
        OperatorDef op;
        CAFFE_ENFORCE(
            ParseProtoFromLargeString(c2op.cast<std::string>(), &op));
        const auto& type = op.type();
        const OpSchema* schema = caffe2::OpSchemaRegistry::Schema(type);
        CAFFE_ENFORCE(schema);
        std::unordered_map<std::string, TensorShape> tensor_shapes;
        for (const auto& it: shapes) {
          tensor_shapes.emplace(
              it.first, CreateTensorShape(it.second, TensorProto::FLOAT));
        }
        auto results =
            onnx::OnnxExporter(dummy).Caffe2OpToOnnxNodes(op, tensor_shapes);
        std::pair<std::vector<py::bytes>, std::vector<py::bytes>> ret;
        auto& nodes_str = ret.first;
        auto& tensors_str = ret.second;
        for (const auto& node: results.first) {
          std::string out;
          node.SerializeToString(&out);
          nodes_str.emplace_back(py::bytes(out));
        }
        for (const auto& tensor: results.second) {
          std::string out;
          tensor.SerializeToString(&out);
          tensors_str.emplace_back(py::bytes(out));
        }
        return ret;
      });

#define CAFFE2_CPU_FEATURE_SUPPORT(feature) \
  m.def("builtin_cpu_supports_" #feature, []() { return GetCpuId().feature(); })

  CAFFE2_CPU_FEATURE_SUPPORT(avx2);

#undef CAFFE2_CPU_FEATURE_SUPPORT
  m.def("transform_exists", [](const std::string& transform_name) {
    return OptimizationPassRegistry()->Has(transform_name);
  });
  m.def("workspace_transform_exists", [](const std::string& transform_name) {
    return WorkspaceOptimizationPassRegistry()->Has(transform_name);
  });
  m.def("run_transform", [](const std::string& transform_name, py::bytes def) {
    caffe2::NetDef proto;
    CAFFE_ENFORCE(ParseProtoFromLargeString(def.cast<std::string>(), &proto));
    auto nn = caffe2::convertToNNModule(proto);
    auto pass = OptimizationPassRegistry()->Create(transform_name, &nn);

    CAFFE_ENFORCE(pass, "Pass doesn't exist: ", transform_name);
    pass->run();

    auto new_proto = caffe2::convertToCaffe2Proto(nn, proto);
    std::string out;
    new_proto.SerializeToString(&out);
    return py::bytes(out);
  });
  m.def(
      "onnxifi",
      [](const py::bytes& pred_net_str,
         const std::unordered_map<std::string, std::vector<int>>& shapes,
         const std::vector<int>& black_list,
         int max_batch_size,
         int max_seq_size,
         bool adjust_batch,
         bool debug_builder,
         bool use_onnx) -> py::bytes {
        caffe2::NetDef pred_net;
        CAFFE_ENFORCE(
            ParseProtoFromLargeString(
                pred_net_str.cast<std::string>(), &pred_net),
            "broken pred_net protobuf");
        std::unordered_map<std::string, TensorShape> tensor_shapes;
        for (const auto& it : shapes) {
          tensor_shapes.emplace(
              it.first, CreateTensorShape(it.second, TensorProto::FLOAT));
        }
        OnnxifiTransformerOptions opts;
        opts.bound_shape_spec.max_batch_size = max_batch_size;
        opts.bound_shape_spec.max_seq_size = max_seq_size;
        opts.adjust_batch = adjust_batch;
        opts.debug = debug_builder;
        opts.use_onnx = use_onnx;
        OnnxifiTransformer ts(opts);
        Workspace* curr_ws = GetCurrentWorkspace();
        std::unordered_set<int> blacklist_set(
            black_list.begin(), black_list.end());
        auto weight_names = curr_ws->Blobs();
        ts.transform(
            curr_ws, &pred_net, weight_names, tensor_shapes, blacklist_set);
        std::string pred_net_str2;
        pred_net.SerializeToString(&pred_net_str2);
        return py::bytes(pred_net_str2);
      });
  m.def(
      "run_workspace_transform",
      [](const std::string& transform_name, py::bytes def) {
        CAFFE_ENFORCE(gWorkspace);
        caffe2::NetDef proto;
        CAFFE_ENFORCE(
            ParseProtoFromLargeString(def.cast<std::string>(), &proto));
        auto nn = caffe2::convertToNNModule(proto);
        auto pass = WorkspaceOptimizationPassRegistry()->Create(
            transform_name, &nn, gWorkspace);

        CAFFE_ENFORCE(pass, "Pass doesn't exist: ", transform_name);
        pass->run();

        auto new_proto = caffe2::convertToCaffe2Proto(nn, proto);
        std::string out;
        new_proto.SerializeToString(&out);
        return py::bytes(out);
      });

  // Transformations are exposed as functions here and wrapped
  // into a python interface in transformations.py
  // Prefix the transformation with transform_ to avoid clobbering the
  // function namespace.
  m.def("transform_optimizeForMKLDNN", [](py::bytes def, bool training_mode) {
    caffe2::NetDef proto;
    CAFFE_ENFORCE(ParseProtoFromLargeString(def.cast<std::string>(), &proto));

    auto nn = caffe2::convertToNNModule(proto);
    opt::OptimizeForMkldnn(&nn, gWorkspace, training_mode);
    auto new_proto = caffe2::convertToCaffe2Proto(nn, proto);

    std::string out;
    new_proto.SerializeToString(&out);
    return py::bytes(out);
  });

  m.def("transform_addNNPACK", [](py::bytes def) {
    caffe2::NetDef proto;
    CAFFE_ENFORCE(ParseProtoFromLargeString(def.cast<std::string>(), &proto));

    auto nn = caffe2::convertToNNModule(proto);
    opt::addNNPACK(&nn);
    auto new_proto = caffe2::convertToCaffe2Proto(nn, proto);

    std::string out;
    new_proto.SerializeToString(&out);
    return py::bytes(out);
  });

  m.def("transform_fuseConvBN", [](py::bytes def) {
    CAFFE_ENFORCE(gWorkspace);
    caffe2::NetDef proto;
    CAFFE_ENFORCE(ParseProtoFromLargeString(def.cast<std::string>(), &proto));

    auto nn = caffe2::convertToNNModule(proto);
    opt::fuseConvBN(&nn, gWorkspace);
    auto new_proto = caffe2::convertToCaffe2Proto(nn);

    std::string out;
    new_proto.SerializeToString(&out);
    return py::bytes(out);
  });

  m.def("transform_fuseNNPACKConvRelu", [](py::bytes def) {
    caffe2::NetDef proto;
    CAFFE_ENFORCE(ParseProtoFromLargeString(def.cast<std::string>(), &proto));

    auto nn = caffe2::convertToNNModule(proto);
    opt::fuseNNPACKConvRelu(&nn);
    auto new_proto = caffe2::convertToCaffe2Proto(nn, proto);

    std::string out;
    new_proto.SerializeToString(&out);
    return py::bytes(out);
  });

  auto initialize = [&]() {
    // Initialization of the module
#ifdef USE_NUMPY
    ([]() -> void {
      // import_array1() forces a void return value.
      import_array1();
    })();
#endif // USE_NUMPY
    // Single threaded, so safe
    static bool initialized = false;
    if (initialized) {
      return;
    }
    // We will create a default workspace for us to run stuff.
    switchWorkspaceInternal("default", true);
    gCurrentWorkspaceName = "default";
    initialized = true;
  };

  initialize();
};

PYBIND11_MODULE(caffe2_pybind11_state, m) {
  m.doc() = "pybind11 stateful interface to Caffe2 workspaces";

  addGlobalMethods(m);
  addObjectMethods(m);
  for (const auto& addition : PybindAdditionRegistry()->Keys()) {
    PybindAdditionRegistry()->Create(addition, m);
  }
}

} // namespace python
} // namespace caffe2<|MERGE_RESOLUTION|>--- conflicted
+++ resolved
@@ -422,17 +422,13 @@
       .def("_wrap_tensor_impl", [](Blob* blob, void* ptr) {
         auto p = c10::intrusive_ptr<c10::TensorImpl, at::UndefinedTensorImpl>::
             unsafe_reclaim_from_nonowning(static_cast<c10::TensorImpl*>(ptr));
-<<<<<<< HEAD
         // TODO: In the near future, a PyTorch tensor without AutogradMeta will be
         // a valid tensor. At that point, we will only accept no-autograd-meta
         // tensor into Caffe2 workspace, and don't need to perform shallow-copying
         // here anymore.
         p = p->shallow_copy_and_detach();
-        AT_CHECK(p.defined(), "Can't wrap undefined tensor");
-        AT_CHECK(!p->is_variable(), "Can wrap only non-variable tensor");
-=======
         TORCH_CHECK(p.defined(), "Can't wrap undefined tensor");
->>>>>>> 5243fe03
+        TORCH_CHECK(!p->is_variable(), "Can wrap only non-variable tensor");
         auto at_tensor = at::Tensor::wrap_tensor_impl(std::move(p));
         BlobSetTensor(blob, Tensor(std::move(at_tensor)));
       });
