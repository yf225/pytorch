--- conflicted
+++ resolved
@@ -590,12 +590,7 @@
    */
   template <typename T>
   inline T * data() const {
-<<<<<<< HEAD
-    AT_CHECK(has_storage(),
-=======
-    AT_ASSERT(!is_variable());  // TODO: remove this when Variable and Tensor are merged
     TORCH_CHECK(has_storage(),
->>>>>>> 5243fe03
         "Cannot access data pointer of Tensor that doesn't have storage");
     AT_ASSERTM(
         storage_initialized(),
@@ -624,12 +619,7 @@
    * can be validly read from this tensor.
    */
   inline void* data() const {
-<<<<<<< HEAD
-    AT_CHECK(has_storage(),
-=======
-    AT_ASSERT(!is_variable());  // TODO: remove this when Variable and Tensor are merged
     TORCH_CHECK(has_storage(),
->>>>>>> 5243fe03
         "Cannot access data pointer of Tensor that doesn't have storage");
     AT_ASSERT(dtype_initialized());
     return static_cast<void*>(
@@ -749,12 +739,7 @@
    * this is the responsibility of the caller
    */
   void set_sizes_contiguous(IntArrayRef new_size) {
-<<<<<<< HEAD
-    AT_CHECK(allow_tensor_metadata_change(), "set_sizes_contiguous is not allowed on Tensor created from .data or .detach()");
-=======
     TORCH_CHECK(allow_tensor_metadata_change(), "set_sizes_contiguous is not allowed on Tensor created from .data or .detach()");
-    AT_ASSERT(!is_variable());  // TODO: remove this when Variable and Tensor are merged
->>>>>>> 5243fe03
     auto old_dim = sizes_.size();
     auto new_dim = new_size.size();
 
@@ -775,14 +760,8 @@
    * this is the responsibility of the caller
    */
   void set_sizes_and_strides(IntArrayRef new_size, IntArrayRef new_stride) {
-<<<<<<< HEAD
-    AT_CHECK(allow_tensor_metadata_change(), "set_sizes_and_strides is not allowed on Tensor created from .data or .detach()");
-    AT_CHECK(
-=======
     TORCH_CHECK(allow_tensor_metadata_change(), "set_sizes_and_strides is not allowed on Tensor created from .data or .detach()");
-    AT_ASSERT(!is_variable());  // TODO: remove this when Variable and Tensor are merged
     TORCH_CHECK(
->>>>>>> 5243fe03
         new_size.size() == new_stride.size(),
         "dimensionality of sizes (",
         new_size.size(),
