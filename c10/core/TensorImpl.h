#pragma once

#include <atomic>
#include <memory>
#include <numeric>

#include <c10/core/Backend.h>
#include <c10/core/MemoryFormat.h>
#include <c10/core/Storage.h>
#include <c10/core/TensorOptions.h>
#include <c10/core/TensorTypeId.h>
#include <c10/core/TensorTypeIdRegistration.h>
#include <c10/core/CopyBytes.h>

#include <c10/util/Exception.h>
#include <c10/util/Optional.h>
#include <c10/util/Flags.h>
#include <c10/util/Logging.h>
#include <c10/util/python_stub.h>

// A global boolean variable to control whether we free memory when a Tensor
// is shrinked to a smaller size. As a result, a Tensor is always going to
// keep the memory allocated for its maximum capacity reshaped to so far.
//
// This parameter is respected "upper-case" methods which call Resize()
// (e.g., CopyFrom, ResizeLike); it is NOT respected by Tensor::resize_
// or ShrinkTo, both of which guarantee to never to free memory.
C10_DECLARE_bool(caffe2_keep_on_shrink);

// Since we can have high variance in blob memory allocated across different
// inputs in the same run, we will shrink the blob only if the memory gain
// is larger than this flag in bytes.  This only applies to functions which
// respect caffe2_keep_on_shrink.
C10_DECLARE_int64(caffe2_max_keep_on_shrink_memory);


namespace at {
class Tensor;
}

namespace c10 {
class Scalar;
struct Storage;

/**
 * A utility function to convert vector<int> to vector<int64_t>.
 */
inline std::vector<int64_t> ToVectorint64_t(ArrayRef<int> src) {
  return std::vector<int64_t>(src.begin(), src.end());
}

/**
 * Return product of all dimensions starting from k
 */
inline int64_t size_from_dim_(int k, IntArrayRef dims) {
  int64_t r = 1;
  for (size_t i = k; i < dims.size(); ++i) {
    r *= dims[i];
  }
  return r;
}

// Product of all dims up to k (not including dims[k])
inline int64_t size_to_dim_(int k, IntArrayRef dims) {
  AT_ASSERT((unsigned)k <= dims.size());
  int64_t r = 1;
  for (int i = 0; i < k; ++i) {
    r *= dims[i];
  }
  return r;
}

// Product of all dims between k and l (not including dims[k] and dims[l])
inline int64_t size_between_dim_(int k, int l, IntArrayRef dims) {
  AT_ASSERT((unsigned)l < dims.size());
  int64_t r = 1;
  if (k < l) {
    for (int i = k + 1; i < l; ++i) {
      r *= dims[i];
    }
  } else {
    for (int i = l + 1; i < k; ++i) {
      r *= dims[i];
    }
  }
  return r;
}

// Wrap around axis_index if it is negative, s.t., -1 is the last dim
inline int canonical_axis_index_(int axis_index, int ndims) {
  AT_ASSERT(axis_index >= -ndims);
  AT_ASSERT(axis_index < ndims);
  if (axis_index < 0) {
    return axis_index + ndims;
  }
  return axis_index;
}

using PlacementDtor = void (*)(void*, size_t);

/*
 * A Context that will call extra placement deleter during
 * deconstruction.
 *
 * Accept a already constructed DataPtr and store it as member
 * during destruction, we'll call extra deleter on the underlying
 * data pointer before the DataPtr is destructed.
 * `data_ptr_` owns the memory.
 */
struct C10_API PlacementDeleteContext {
  DataPtr data_ptr_;
  PlacementDtor placement_dtor_;
  size_t size_;
  PlacementDeleteContext(
      DataPtr&& data_ptr,
      PlacementDtor placement_dtor,
      size_t size)
      : data_ptr_(std::move(data_ptr)),
        placement_dtor_(placement_dtor),
        size_(size) {}
  static DataPtr makeDataPtr(
      DataPtr&& data_ptr,
      PlacementDtor placement_dtor,
      size_t size,
      Device device);
  ~PlacementDeleteContext() {
    placement_dtor_(data_ptr_.get(), size_);
    // original memory will be freed when data_ptr_ is destructed
  }
};

struct TensorImpl;

struct C10_API AutogradMetaInterface {
  virtual void set_requires_grad(bool requires_grad, at::TensorImpl* self_impl) = 0;
  virtual bool requires_grad() const = 0;
  virtual at::Tensor& grad() = 0;
  virtual const at::Tensor& grad() const = 0;
  virtual ~AutogradMetaInterface();
};

struct C10_API NonVariableTypeMode {
  static bool is_enabled();
  static void set_enabled(bool enabled);
};

// NOTE [ Version Counter Sharing ]
//
// Every Tensor has a version counter. Version counters are incremented whenever the
// data or size of a tensor changes through in-place Variable operations. Version
// counters are used to detect modifications to saved variables which would result in
// incorrect gradient calculations. Version counters may be shared between Variables:
//
// 1. A view shares the version counter of the base Variable,
// 2. `x.detach()` shares the version counter of `x`,
// 3. Unpacked saved variables share the version counter of the source.
//
// Version counters are not shared in these scenarios:
//
// 1. When we replace a `Variable`'s underlying `Tensor` by calling `set_data(...)`,
// 2. `x.data` does not share the version counter of `x`. (See discussion at
// https://github.com/pytorch/pytorch/issues/5396)
//
// Question: Why do we put the version counter in TensorImpl instead of AutogradMeta?
//
// Answer: After the Variable/Tensor merge, a tensor will not have AutogradMeta when
// its `requires_grad_` is false, but when we use this tensor in the forward pass of
// a function that requires saving this tensor for backward, we need to keep track of
// this tensor's version to make sure it's always valid in the autograd graph.
//
// To achieve this goal, we put the version counter in TensorImpl instead of AutogradMeta,
// and have it always be available. This allows us to have the optimization of not
// carrying AutogradMeta when a tensor doesn't require gradient.
//
// A hypothetical alternative way to achieve this goal is to initialize AutogradMeta and
// create the version counter for the non-requires-grad tensor only when it's saved for
// backward. However, since saving a tensor for backward happens in the forward pass, and
// our invariant is that forward pass needs to be thread-safe, lazy-initializing AutogradMeta
// when saving a tensor can introduce race conditions when we are running the forward
// pass in multi-thread scenarios, thus making the forward pass not thread-safe anymore,
// which breaks the invariant.
struct C10_API VariableVersion {
 public:
  // NOTE: As of C++11 and 14, default-constructing a std::atomic variable
  // leaves it in a persistently undefined state. See
  // https://cplusplus.github.io/LWG/issue2334.
  VariableVersion(uint32_t version = 0)
      : version_block_(std::make_shared<std::atomic<uint32_t>>(version)) {}

  void bump() noexcept {
    version_block_->fetch_add(1);
  }

  uint32_t current_version() const noexcept {
    return version_block_->load();
  }

 private:
  std::shared_ptr<std::atomic<uint32_t>> version_block_;
};

/**
 * The low-level representation of a tensor, which contains a pointer
 * to a storage (which contains the actual data) and metadata (e.g., sizes and
 * strides) describing this particular view of the data as a tensor.
 *
 * Some basic characteristics about our in-memory representation of
 * tensors:
 *
 *  - It contains a pointer to a storage struct (Storage/StorageImpl)
 *    which contains the pointer to the actual data and records the
 *    data type and device of the view.  This allows multiple tensors
 *    to alias the same underlying data, which allows to efficiently
 *    implement differing *views* on a tensor.
 *
 *  - The tensor struct itself records view-specific metadata about
 *    the tensor, e.g., sizes, strides and offset into storage.
 *    Each view of a storage can have a different size or offset.
 *
 *  - This class is intrusively refcounted.  It is refcounted so that
 *    we can support prompt deallocation of large tensors; it is
 *    intrusively refcounted so that we can still perform reference
 *    counted operations on raw pointers, which is often more convenient
 *    when passing tensors across language boundaries.
 *
 *  - For backwards-compatibility reasons, a tensor may be in an
 *    uninitialized state.  A tensor may be uninitialized in the following
 *    two ways:
 *
 *      - A tensor may be DTYPE UNINITIALIZED.  A tensor of this
 *        form has an uninitialized dtype.  This situation most
 *        frequently arises when a user writes Tensor x(CPU).  The dtype and
 *        is subsequently initialized when mutable_data<T>() is
 *        invoked for the first time.
 *
 *      - A tensor may be STORAGE UNINITIALIZED.  A tensor of this form
 *        has non-zero size, but has a storage with a null data pointer.
 *        This situation most frequently arises when a user calls
 *        Resize() or FreeMemory().  This is because Caffe2 historically
 *        does lazy allocation: allocation of data doesn't occur until
 *        mutable_data<T>() is invoked.  A tensor with zero size is
 *        always storage initialized, because no allocation is necessary
 *        in this case.
 *
 *    All combinations of these two uninitialized states are possible.
 *    Consider the following transcript in idiomatic Caffe2 API:
 *
 *      Tensor x(CPU); // x is storage-initialized, dtype-UNINITIALIZED
 *      x.Resize(4); // x is storage-UNINITIALIZED, dtype-UNINITIALIZED
 *      x.mutable_data<float>(); // x is storage-initialized, dtype-initialized
 *      x.FreeMemory(); // x is storage-UNINITIALIZED, dtype-initialized.
 *
 *    All other fields on tensor are always initialized.  In particular,
 *    size is always valid. (Historically, a tensor declared as Tensor x(CPU)
 *    also had uninitialized size, encoded as numel == -1, but we have now
 *    decided to default to zero size, resulting in numel == 0).
 *
 *    Uninitialized storages MUST be uniquely owned, to keep our model
 *    simple.  Thus, we will reject operations which could cause an
 *    uninitialized storage to become shared (or a shared storage to
 *    become uninitialized, e.g., from FreeMemory).
 *
 *    In practice, tensors which are storage-UNINITIALIZED and
 *    dtype-UNINITIALIZED are *extremely* ephemeral: essentially,
 *    after you do a Resize(), you basically always call mutable_data()
 *    immediately afterwards.  Most functions are not designed to
 *    work if given a storage-UNINITIALIZED, dtype-UNINITIALIZED tensor.
 *
 *    We intend to eliminate all uninitialized states, so that every
 *    tensor is fully initialized in all fields.  Please do not write new code
 *    that depends on these uninitialized states.
 */
struct C10_API TensorImpl : public c10::intrusive_ptr_target {
  TensorImpl() = delete;

  /**
   * Construct a 1-dim 0-size tensor backed by the given storage.
   */
  TensorImpl(Storage&& storage, TensorTypeId type_id);

  /**
   * Construct a 1-dim 0 size tensor that doesn't have a storage.
   */
  TensorImpl(TensorTypeId type_id, const caffe2::TypeMeta& data_type, c10::optional<c10::Device> device_opt);

 private:
  // This constructor is private, because the data_type is redundant with
  // storage.  Still, we pass it in separately because it's easier to write
  // the initializer list if we're not worried about storage being moved out
  // from under us.
  TensorImpl(Storage&& storage, TensorTypeId type_id, const caffe2::TypeMeta& data_type, c10::optional<c10::Device>);

 public:
  TensorImpl(const TensorImpl&) = delete;
  TensorImpl& operator=(const TensorImpl&) = delete;
  TensorImpl(TensorImpl&&) = default;
  TensorImpl& operator=(TensorImpl&&) = default;

  /**
   * Release (decref) storage, and any other external allocations.  This
   * override is for `intrusive_ptr_target` and is used to implement weak
   * tensors.
   */
  virtual void release_resources() override;

  // TODO: Ideally, type_id() would be the *only* key we need to consult
  // to do a dispatch, instead of having to grovel through three different
  // variables.  Here's what's standing in the way:
  //
  //  - To eliminate ScalarType, we have to allocate a TensorTypeId for
  //    each ScalarType+Backend combination, and then set it appropriately
  //    when we initially allocate a TensorImpl.
  //
  //  - To eliminate is_variable, we have to allocate two classes of
  //    TensorTypeId: ones that are variables, and ones that are not.
  //    We may not want to eliminate this in the short term, because
  //    hard-coding variable status into type_id() makes it more difficult
  //    to do the "thread-local no_grad" trick (where we process Variables
  //    "as if" they were non-Variables by setting a thread local variable.)
  //
  // TODO: type() is a very attractive name for a method, but we don't
  // actually want people to use it.  Rename this to something else.

  /**
   * Return the TensorTypeId corresponding to this Tensor.  In the future,
   * this will be the sole piece of information required to dispatch
   * to an operator; however, at the moment, it is not used for
   * dispatch.
   *
   * type_id() and type() are NOT in one-to-one correspondence; we only
   * have a single type_id() for CPU tensors, but many Types (CPUFloatTensor,
   * CPUDoubleTensor...)
   */
  TensorTypeId type_id() const { return type_id_; }

  /**
   * Return a reference to the sizes of this tensor.  This reference remains
   * valid as long as the tensor is live and not resized.
   */
  virtual IntArrayRef sizes() const;

  /**
   * Return a reference to the strides of this tensor.  This reference remains
   * valid as long as the tensor is live and not restrided.
   */
  virtual IntArrayRef strides() const;

  /**
   * Return the number of dimensions of this tensor.  Note that 0-dimension
   * represents a Tensor that is a Scalar, e.g., one that has a single element.
   */
  virtual int64_t dim() const;

  /**
   * True if this tensor has storage. See storage() for details.
   */
  virtual bool has_storage() const;

  /**
   * Return the underlying storage of a Tensor.  Multiple tensors may share
   * a single storage.  A Storage is an impoverished, Tensor-like class
   * which supports far less operations than Tensor.
   *
   * Avoid using this method if possible; try to use only Tensor APIs to perform
   * operations.
   */
  virtual const Storage& storage() const;

  /**
   * The number of elements in a tensor.
   *
   * WARNING: Previously, if you were using the Caffe2 API, you could
   * test numel() == -1 to see if a tensor was uninitialized.  This
   * is no longer true; numel always accurately reports the product
   * of sizes of a tensor.
   */
  virtual int64_t numel() const {
#ifdef DEBUG
    AT_ASSERT(compute_numel() == numel_);
#endif
    return numel_;
  }

  /**
   * Whether or not a tensor is laid out in contiguous memory.
   *
   * Tensors with non-trivial strides are not contiguous.  See
   * compute_contiguous() for the exact definition of whether or not
   * a tensor is contiguous or not.
   */
  virtual bool is_contiguous(at::MemoryFormat memory_format=at::MemoryFormat::Any) const;

  bool is_sparse() const {
    // NB: This method is not virtual and avoid dispatches for performance reasons.
    auto tid = type_id();
    // NB: At the moment, variables have the same TensorTypeId as their
    // corresponding tensor, but if this ever changes, we need to modify this.
    return tid == SparseCPUTensorId() || tid == SparseCUDATensorId() || tid == SparseHIPTensorId();
  }

  bool is_quantized() const {
    // NB: This method is not virtual and avoid dispatches for performance reasons.
    auto tid = type_id();
    // NB: At the moment, variables have the same TensorTypeId as their
    // corresponding tensor, but if this ever changes, we need to modify this.
    return tid == QuantizedCPUTensorId();
  }

  bool is_cuda() const {
    // NB: This method is not virtual and avoid dispatches for performance reasons.
    auto tid = type_id();
    // NB: At the moment, variables have the same TensorTypeId as their
    // corresponding tensor, but if this ever changes, we need to modify this.
    return tid == CUDATensorId() || tid == SparseCUDATensorId();
  }

  bool is_hip() const {
    // NB: This method is not virtual and avoid dispatches for performance reasons.
    auto tid = type_id();
    // NB: At the moment, variables have the same TensorTypeId as their
    // corresponding tensor, but if this ever changes, we need to modify this.
    return tid == HIPTensorId() || tid == SparseHIPTensorId();
  }

  bool is_mkldnn() const {
    return type_id() == MkldnnCPUTensorId();
  }

  int64_t get_device() const {
    if (device_opt_.has_value()) {
      // See NOTE [c10::optional operator usage in CUDA]
      return (*device_opt_).index();
    }

    AT_ERROR(
        "tensor with backend ", toString(tensorTypeIdToBackend(type_id())),
        " does not have a device");
  }

  Device device() const {
    if (device_opt_.has_value()) {
      // See NOTE [c10::optional operator usage in CUDA]
      return *device_opt_;
    }

    AT_ERROR(
        "tensor with backend ", toString(tensorTypeIdToBackend(type_id())),
        " does not have a device");
  }

  Layout layout() const {
    // NB: This method is not virtual and avoid dispatches for perf.
    if (is_sparse()) {
      return kSparse;
    } else if (is_mkldnn()) {
      return kMkldnn;
    } else {
      return kStrided;
    }
  }

  /**
   * If `condition_when_zero_dim` is true, and the tensor is a 1-dim, 1-size
   * tensor, reshape the tensor into a 0-dim tensor (scalar).
   *
   * This helper function is called from generated wrapper code, to help
   * "fix up" tensors that legacy code didn't generate in the correct shape.
   * For example, suppose that we have a legacy function 'add' which produces
   * a tensor which is the same shape as its inputs; however, if the inputs
   * were zero-dimensional, it produced a 1-dim 1-size tensor (don't ask).
   * result->maybe_zero_dim(lhs->dim() == 0 && rhs->dim() == 0) will be called,
   * correctly resetting the dimension to 0 when when the inputs had 0-dim.
   *
   * As we teach more and more of TH to handle 0-dim correctly, this function
   * will become less necessary.  At the moment, it is often called from functions
   * that correctly handle the 0-dim case, and is just dead code in this case.
   * In the glorious future, this function will be eliminated entirely.
   */
  virtual TensorImpl* maybe_zero_dim(bool condition_when_zero_dim);

  /**
   * True if a tensor was auto-wrapped from a C++ or Python number.
   * For example, when you write 't + 2', 2 is auto-wrapped into a Tensor
   * with `is_wrapped_number_` set to true.
   *
   * Wrapped numbers do not participate in the result type computation for
   * mixed-type operations if there are any Tensors that are not wrapped
   * numbers.  This is useful, because we want 't + 2' to work with
   * any type of tensor, not just LongTensor (which is what integers
   * in Python represent).
   *
   * Otherwise, they behave like their non-wrapped equivalents.
   * See [Result type computation] in TensorIterator.h.
   *
   * Why did we opt for wrapped numbers, as opposed to just having
   * an extra function add(Tensor, Scalar)?  This helps greatly reduce
   * the amount of code we have to write for add, when actually
   * a Tensor-Scalar addition is really just a Tensor-Tensor
   * addition when the RHS is 0-dim (except for promotion behavior.)
   */
  bool is_wrapped_number() const {
    return is_wrapped_number_;
  }

  /**
   * Set whether or not a tensor was auto-wrapped from a C++ or Python
   * number.  You probably don't want to call this, unless you are
   * writing binding code.
   */
  void set_wrapped_number(bool value) {
    AT_ASSERT(dim() == 0);
    is_wrapped_number_ = value;
  }

  // ~~~~~ Autograd API ~~~~~
  // Some methods below are defined in TensorImpl.cpp because Tensor is an
  // incomplete type.
  //
  // Note [Tensor versus Variable in C++]
  // ~~~~~~~~~~~~~~~~~~~~~~~~~~~~~~~~~~~~
  // Autograd methods are only valid for Variables (i.e. Tensors that contain
  // autograd metadata).

  /**
   * Set whether or not a tensor requires gradient.
   *
   * It is only valid to call this method on a Variable.
   * See Note [Tensor versus Variable in C++].
   */
  void set_requires_grad(bool requires_grad) {
    if (autograd_meta()) {
      autograd_meta()->set_requires_grad(requires_grad, this);
    } else {
      AT_ERROR("set_requires_grad is not implemented for Tensor");
    }
  }

  /**
   * True if a tensor requires gradient.  Tensors which require gradient
   * have history tracked for any operations performed on them, so that
   * we can automatically differentiate back to them.  A tensor that
   * requires gradient and has no history is a "leaf" tensor, which we
   * accumulate gradients into.
   *
   * It is only valid to call this method on a Variable.
   * See Note [Tensor versus Variable in C++].
   */
  bool requires_grad() const {
    if (autograd_meta()) {
      return autograd_meta()->requires_grad();
    } else {
      AT_ERROR("requires_grad is not implemented for Tensor");
    }
  }

  /**
   * Return a mutable reference to the gradient.  This is conventionally
   * used as `t.grad() = x` to set a gradient to a completely new tensor.
   *
   * It is only valid to call this method on a Variable.
   * See Note [Tensor versus Variable in C++].
   */
  at::Tensor& grad();

  /**
   * Return the accumulated gradient of a tensor.  This gradient is written
   * into when performing backwards, when this tensor is a leaf tensor.
   *
   * It is only valid to call this method on a Variable.
   * See Note [Tensor versus Variable in C++].
   */
  const at::Tensor& grad() const;

  /**
   * Return a typed data pointer to the actual data which this tensor refers to.
   * This checks that the requested type (from the template parameter) matches
   * the internal type of the tensor.
   *
   * It is invalid to call data() on a dtype-uninitialized tensor, even if
   * the size is 0.
   *
   * WARNING: If a tensor is not contiguous, you MUST use strides when
   * performing index calculations to determine the location of elements in
   * the tensor.  We recommend using 'TensorAccessor' to handle this computation
   * for you; this class is available from 'Tensor'.
   */
  template <typename T>
  inline T * data() const {
    TORCH_CHECK(has_storage(),
        "Cannot access data pointer of Tensor that doesn't have storage");
    AT_ASSERTM(
        storage_initialized(),
        "The tensor has a non-zero number of elements, but its data is not allocated yet. "
        "Caffe2 uses a lazy allocation, so you will need to call "
        "mutable_data() or raw_mutable_data() to actually allocate memory.");
    AT_ASSERTM(
        storage_.IsType<T>(),
        "Tensor type mismatch, caller expects elements to be ",
        caffe2::TypeMeta::TypeName<T>(),
        ", while tensor contains ",
        data_type_.name(),
        ". ");
    // We managed the type check ourselves
    return storage_.unsafe_data<T>() + storage_offset_;
  }

  /**
   * Return a void* data pointer to the actual data which this tensor refers to.
   *
   * It is invalid to call data() on a dtype-uninitialized tensor, even if the
   * size is 0.
   *
   * WARNING: The data pointed to by this tensor may not contiguous; do NOT
   * assume that itemsize() * numel() is sufficient to compute the bytes that
   * can be validly read from this tensor.
   */
  inline void* data() const {
    TORCH_CHECK(has_storage(),
        "Cannot access data pointer of Tensor that doesn't have storage");
    AT_ASSERT(dtype_initialized());
    return static_cast<void*>(
        static_cast<char*>(storage_.data()) +
        data_type_.itemsize() * storage_offset_);
  }

  /**
   * Like data<T>(), but performs no checks.  You are responsible for ensuring
   * that all invariants required by data() are upheld here.
   */
  template <typename T>
  inline T * unsafe_data() const {
    return storage_.unsafe_data<T>() + storage_offset_;
  }

  /**
   * Returns the TypeMeta of a tensor, which describes what data type
   * it is (e.g., int, float, ...)
   */
  const caffe2::TypeMeta& dtype() const {
    return data_type_;
  }

  /**
   * Return the size of a single element of this tensor in bytes.
   */
  size_t itemsize() const {
    AT_ASSERT(dtype_initialized());
    return data_type_.itemsize();
  }

  /**
   * Return the offset in number of elements into the storage that this
   * tensor points to.  Most tensors have storage_offset() == 0, but,
   * for example, an index into a tensor will have a non-zero storage_offset().
   *
   * WARNING: This is NOT computed in bytes.
   *
   * XXX: The only thing stopping this function from being virtual is Variable.
   */
  virtual int64_t storage_offset() const {
    return storage_offset_;
  }

  /**
   * True if a tensor has no elements (e.g., numel() == 0).
   */
  inline bool is_empty() const {
    return numel() == 0;
  }

  /**
   * Change the dimensionality of a tensor.  This is truly a resize:
   * old sizes, if they are still valid, are preserved (this invariant
   * is utilized by some call-sites, e.g., the implementation of squeeze, which
   * mostly wants the sizes to stay the same).  New dimensions are given zero
   * size and zero stride; this is probably not what you want--you should
   * set_size/set_stride afterwards.
   *
   * TODO: This should be jettisoned in favor of `set_sizes_and_strides`,
   * which is harder to misuse.
   */
  virtual void resize_dim(int64_t ndim) {
    TORCH_CHECK(allow_tensor_metadata_change(), "resize_dim is not allowed on Tensor created from .data or .detach()");
    sizes_.resize(ndim, 0);
    strides_.resize(ndim, 0);
    refresh_numel();
    refresh_contiguous();
  }

  /**
   * Change the size at some dimension.  This DOES NOT update strides;
   * thus, most changes to size will not preserve contiguity.  You probably
   * also want to call set_stride() when you call this.
   *
   * TODO: This should be jettisoned in favor of `set_sizes_and_strides`,
   * which is harder to misuse.
   */
  virtual void set_size(int64_t dim, int64_t new_size) {
    TORCH_CHECK(allow_tensor_metadata_change(), "set_size is not allowed on Tensor created from .data or .detach()");
    sizes_.at(dim) = new_size;
    refresh_numel();
    refresh_contiguous();
  }

  /**
   * Change the stride at some dimension.
   *
   * TODO: This should be jettisoned in favor of `set_sizes_and_strides`,
   * which is harder to misuse.
   */
  virtual void set_stride(int64_t dim, int64_t new_stride) {
    TORCH_CHECK(allow_tensor_metadata_change(), "set_stride is not allowed on Tensor created from .data or .detach()");
    strides_[dim] = new_stride;
    refresh_numel();
    refresh_contiguous();
  }

  /**
   * Set the offset into the storage of this tensor.
   *
   * WARNING: This does NOT check if the tensor is in bounds for the new
   * location at the storage; the caller is responsible for checking this
   * (and resizing if necessary.)
   */
  virtual void set_storage_offset(int64_t storage_offset) {
    TORCH_CHECK(allow_tensor_metadata_change(), "set_storage_offset is not allowed on Tensor created from .data or .detach()");
    storage_offset_ = storage_offset;
  }

  /**
   * Like set_sizes_and_strides but assumes contiguous strides.
   *
   * WARNING: This function does not check if the requested
   * sizes/strides are in bounds for the storage that is allocated;
   * this is the responsibility of the caller
   */
  void set_sizes_contiguous(IntArrayRef new_size) {
    TORCH_CHECK(allow_tensor_metadata_change(), "set_sizes_contiguous is not allowed on Tensor created from .data or .detach()");
    auto old_dim = sizes_.size();
    auto new_dim = new_size.size();

    sizes_.resize(new_dim);
    for (size_t dim = 0; dim < new_dim; ++dim) {
      sizes_[dim] = new_size[dim];
    }

    update_to_contiguous_strides(old_dim);
    refresh_numel();
  }

  /**
   * Set the sizes and strides of a tensor.
   *
   * WARNING: This function does not check if the requested
   * sizes/strides are in bounds for the storage that is allocated;
   * this is the responsibility of the caller
   */
  void set_sizes_and_strides(IntArrayRef new_size, IntArrayRef new_stride) {
    TORCH_CHECK(allow_tensor_metadata_change(), "set_sizes_and_strides is not allowed on Tensor created from .data or .detach()");
    TORCH_CHECK(
        new_size.size() == new_stride.size(),
        "dimensionality of sizes (",
        new_size.size(),
        ") must match dimensionality of strides (",
        new_stride.size(),
        ")");
    auto new_dim = new_size.size();

    sizes_.resize(new_dim);
    for (size_t dim = 0; dim < new_dim; ++dim) {
      sizes_[dim] = new_size[dim];
    }

    strides_.resize(new_dim);
    if (new_dim > 0) {
      for (size_t dim = new_dim - 1; ; dim--) {
        if (new_stride[dim] >= 0) {
          strides_[dim] = new_stride[dim];
        } else {
          // XXX: This behavior is surprising and may need to be removed to
          // support negative strides. Some pytorch functions rely on it:
          // for example, torch.cat (run TestTorch.test_cat_empty).
          if (dim == new_dim - 1) {
            strides_[dim] = 1;
          } else {
            // Keep stride monotonically increasing to match NumPy.
            strides_[dim] = std::max<int64_t>(sizes_[dim + 1], 1) * strides_[dim + 1];
          }
        }
        if (dim == 0) break;
      }
    }

    refresh_numel();
    refresh_contiguous();
  }

  /**
   * Return the size of a tensor at some dimension.
   */
  virtual int64_t size(int64_t d) const;

  /**
   * Return the stride of a tensor at some dimension.
   */
  virtual int64_t stride(int64_t d) const;

  /**
   * True if a tensor is a variable.  See Note [Tensor versus Variable in C++]
   */
  bool is_variable() const {
    return autograd_meta_ != nullptr && !at::NonVariableTypeMode::is_enabled();
  }

  /**
   * Set whether a tensor allows changes to its metadata (e.g. sizes / strides / storage / storage_offset).
   * See NOTE [ Metadata Change for a Detached Tensor ] for details.
   */
  virtual void set_allow_tensor_metadata_change(bool value) {
    allow_tensor_metadata_change_ = value;
  }

  /**
   * True if a tensor allows changes to its metadata (e.g. sizes / strides / storage / storage_offset).
   * See NOTE [ Metadata Change for a Detached Tensor ] for details.
   */
  virtual bool allow_tensor_metadata_change() const {
    return allow_tensor_metadata_change_;
  }

  /**
   * Set the pointer to autograd metadata.
   */
  void set_autograd_meta(std::unique_ptr<c10::AutogradMetaInterface> autograd_meta) {
    autograd_meta_ = std::move(autograd_meta);
  }

  /**
   * Return the pointer to autograd metadata.
   */
  c10::AutogradMetaInterface* autograd_meta() const {
    return autograd_meta_.get();
  }

  /**
   * Detach the autograd metadata unique_ptr from this tensor, and return it.
   */
  std::unique_ptr<c10::AutogradMetaInterface> detach_autograd_meta() {
    return std::move(autograd_meta_);
  }

  // NOTE [ TensorImpl Shallow-Copying ]
  //
  // TensorImpl shallow-copying is used when we want to have two Variables share the same storage pointer
  // and tensor metadata, but each with a different autograd history. There are two example call sites:
  //
  // 1. `var = make_variable(tensor)` uses `shallow_copy_and_detach()` to create `var` that shares the same
  // storage pointer and tensor metadata with `tensor`, but with a completely new autograd history.
  // 2. `var.set_data(tensor)` uses `shallow_copy_from()` to copy storage pointer and tensor metadata from
  // `tensor` into `var`, while keeping `var`'s original AutogradMeta.
  //
  // Functions that shallow-copy a TensorImpl (such as `shallow_copy_and_detach()` and `shallow_copy_from()`)
  // copy the storage pointer and the tensor metadata fields (e.g. sizes / strides / storage_offset)
  // by value. However, the following fields are not copied:
  //
  // 1. the AutogradMeta pointer, because it is unique for each Variable.
<<<<<<< HEAD
  // 2. the version counter, because although it lives in TensorImpl, the version counter is managed
  // by autograd, and the call sites of the shallow-copying functions from autograd should decide what
  // the version counter should be for each new TensorImpl. See NOTE [ Version Counter Sharing ] for details.
  //
  // Also note that we don't set `allow_tensor_metadata_change_` to false in the TensorImpl shallow-copying functions,
  // because there are call sites to these function that need to change the shallow copy's size or storage afterwards,
  // and setting `allow_tensor_metadata_change_` to false would prevent those changes from happening and is undesirable.

  /**
   * Copy the storage pointer and the tensor metadata fields (e.g. sizes / strides / storage_offset)
   * from one TensorImpl to another TensorImpl.
   *
   * See NOTE [ TensorImpl Shallow-Copying ] for details.
   */
  void copy_tensor_data(const TensorImpl* src_impl, TensorImpl* dest_impl) const {
    dest_impl->storage_ = src_impl->storage_;
    dest_impl->sizes_ = src_impl->sizes_;
    dest_impl->strides_ = src_impl->strides_;
    dest_impl->storage_offset_ = src_impl->storage_offset_;
    dest_impl->data_type_ = src_impl->data_type_;
    dest_impl->device_opt_ = src_impl->device_opt_;
    dest_impl->type_id_ = src_impl->type_id_;
    dest_impl->is_contiguous_ = src_impl->is_contiguous_;
    dest_impl->is_wrapped_number_ = src_impl->is_wrapped_number_;
    dest_impl->reserved_ = src_impl->reserved_;
  }

  /**
   * Return a TensorImpl that is a shallow-copy of this TensorImpl.
   * See NOTE [ TensorImpl Shallow-Copying ] for details.
   */
  virtual c10::intrusive_ptr<TensorImpl> shallow_copy_and_detach() const {
=======
  // 2. the version counter, because it is set to the passed in `version_counter`.
  //    See NOTE [ Version Counter Sharing ] for details.
  //
  // NOTE: `allow_tensor_metadata_change` determines whether the TensorImpl shallow-copy
  // allows changes to its metadata (e.g. sizes / strides / storage / storage_offset).
  // See NOTE [ Metadata Change for a Detached Tensor ] for details.
  virtual c10::intrusive_ptr<TensorImpl> shallow_copy_and_detach(
      const c10::VariableVersion& version_counter,
      bool allow_tensor_metadata_change) const {
    AT_ASSERT(!is_variable());  // TODO: remove this when Variable and Tensor are merged
>>>>>>> 5f8e849d
    auto impl = c10::make_intrusive<TensorImpl>(Storage(storage()), type_id());
    copy_tensor_data(/*src_impl=*/this, /*dest_impl=*/impl.get());
    impl->refresh_numel();
    impl->refresh_contiguous();
    impl->set_version_counter(version_counter);
    impl->set_allow_tensor_metadata_change(allow_tensor_metadata_change);
    return impl;
  }

  /**
   * Shallow-copies data from another TensorImpl into this TensorImpl.
   * See NOTE [ TensorImpl Shallow-Copying ] for details.
   */
  virtual void shallow_copy_from(c10::intrusive_ptr<TensorImpl> impl) {
    copy_tensor_data(/*src_impl=*/impl.get(), /*dest_impl=*/this);
    refresh_numel();
    refresh_contiguous();
  }

  void set_version_counter(
    const c10::VariableVersion& version_counter) noexcept {
    version_counter_ = version_counter;
  }

  const c10::VariableVersion& version_counter() const noexcept {
    return version_counter_;
  }

  void bump_version() noexcept {
    version_counter_.bump();
  }

  inline void set_pyobj(PyObject* pyobj) noexcept {
    pyobj_ = pyobj;
  }

  inline PyObject* pyobj() const noexcept {
    return pyobj_;
  }

 private:
  // See NOTE [c10::optional operator usage in CUDA]
  // We probably don't want to expose this publically until
  // the note is addressed.
  c10::optional<c10::Device> device_opt() const {
    return device_opt_;
  }

 public:

  /**
   * The device type of a Tensor, e.g., DeviceType::CPU or DeviceType::CUDA.
   */
  DeviceType device_type() const {
    AT_ASSERT(device_opt_.has_value());
    // See NOTE [c10::optional operator usage in CUDA]
    return (*device_opt_).type();
  }

  /**
   * @brief Extends the outer-most dimension of this tensor by num elements,
   * preserving the existing data.
   *
   * The underlying data may be reallocated in order to accommodate the new
   * elements, in which case this tensors' capacity is grown at a factor of
   * growthPct. This ensures that Extend runs on an amortized O(1) time
   * complexity.
   *
   * This op is auto-asynchronous if the underlying device (CUDA) supports it.
   */
  void Extend(int64_t num, float growthPct) {
    AT_ASSERT(sizes_.size() >= 1u);
    AT_ASSERTM(num >= 0, "`num` must be non-negative for Extend");
    AT_ASSERTM(
        is_contiguous_,
        "Right now Extend is only supported for contiguous Tensor.");
    auto newDims = sizes_;
    newDims[0] += num;
    if (!storage_.data()) {
      Resize(newDims);
      return;
    }
    auto newNumel = std::accumulate(
        newDims.begin(),
        newDims.end(),
        static_cast<int64_t>(1),
        std::multiplies<int64_t>());
    if (newNumel * storage_.itemsize() <= storage_.capacity()) {
      sizes_ = newDims;
      numel_ = newNumel;
      return;
    }
    auto newCapacity = sizes_;
    newCapacity[0] = std::max<size_t>(
        newDims[0], std::ceil(sizes_[0] * (growthPct + 100) / 100));
    auto oldData = std::move(storage_.data_ptr());
    auto oldSize = numel_;
    auto oldDims = sizes_;
    Resize(newCapacity);
    auto* newData = raw_mutable_data(data_type_);
    if (data_type_.copy()) {
      AT_ASSERTM(
          device_type() == DeviceType::CPU,
          "non-POD types work only on CPU");
      data_type_.copy()(oldData.get(), newData, oldSize);
    } else {
      // The following copy uses the current (thread local) stream for copying
      // and also takes the GPU id from the device() field passed in.
      //
      // TODO: Potentially more enforcements are necessary to avoid accidental
      // switch to sync copy if the currently set device is wrong.
      //
      // Specifically, we might need to switch to a different context device
      // here explicitly to avoid relying on user synchronizing things
      // properly.
      CopyBytes(
          oldSize * itemsize(),
          oldData.get(),
          device(),
          newData,
          device(),
          true); // non-blocking
    }
    reserved_ = true;
    sizes_ = newDims;
    numel_ = newNumel;
  }

  /**
   * @brief Reserve space for the underlying tensor.
   *
   * This must be called after Resize(), since we only specify the first
   * dimension This does not copy over the old data to the newly allocated space
   */
  template <class T>
  void ReserveSpace(const T& outer_dim) {
    AT_ASSERTM(
        is_contiguous_,
        "Right now ReserveSpace is only supported for contiguous Tensor.");
    AT_ASSERTM(
        storage_.unique(), "Can't call ReserveSpace on shared storage.");
    auto newCapacity = sizes_;
    newCapacity[0] = outer_dim;
    auto newNumel = std::accumulate(
        newCapacity.begin(),
        newCapacity.end(),
        static_cast<int64_t>(1),
        std::multiplies<int64_t>());
    if (newNumel * storage_.itemsize() <= storage_.capacity()) {
      return;
    }
    // Old data is discarded
    storage_.data_ptr().clear();
    auto oldSize = numel_;
    auto oldDims = sizes_;
    Resize(newCapacity);
    // Allocate new memory but don't copy over the data
    raw_mutable_data(data_type_);
    sizes_ = oldDims;
    numel_ = oldSize;
    reserved_ = true;
  }

  /**
   * @brief Resizes a tensor.
   *
   * Resize takes in a vector of ints specifying the dimensions of the tensor.
   * You can pass in an empty vector to specify that it is a scalar (i.e.
   * containing one single item).
   *
   * The underlying storage may be deleted after calling Resize: if the new
   * shape leads to a different number of items in the tensor, the old memory
   * is deleted and new memory will be allocated next time you call
   * mutable_data(). However, if the shape is different but the total number of
   * items is the same, the underlying storage is kept.
   *
   * This method respects caffe2_keep_on_shrink.  Consult the internal logic
   * of this method to see exactly under what circumstances this flag matters.
   */
  template <typename... Ts>
  void Resize(Ts... dim_source) {
    bool size_changed = SetDims(dim_source...);
    if (size_changed) {
      // If needed, we will free the data. the next mutable_data() call
      // will create the data storage.
      bool reset_tensor = false;
      if (reserved_) {
        // If tensor is reserved then don't claim its memeory unless capacity()
        // is smaller than new size
        reset_tensor = storage_.capacity() < (storage_offset_ + numel_) * storage_.itemsize();
      } else {
        reset_tensor = storage_.capacity() <
                (storage_offset_ + numel_) * storage_.itemsize() ||
            !FLAGS_caffe2_keep_on_shrink ||
            storage_.capacity() -
                    (storage_offset_ + numel_) * storage_.itemsize() >
                static_cast<size_t>(FLAGS_caffe2_max_keep_on_shrink_memory);
      }

      if (reset_tensor && storage_initialized()) {
        FreeMemory();
      }
    }
  }

  /**
   * Resizes the tensor without touching underlying storage.
   * This requires the total size of the tensor to remains constant.
   */
  inline void Reshape(const std::vector<int64_t>& dims) {
    AT_ASSERTM(
        is_contiguous_,
        "Right now Reshape is only supported for contiguous Tensor.");
    int64_t new_size = 1;
    for (auto d : dims) {
      AT_ASSERT(d >= 0);
      new_size *= d;
    }
    AT_ASSERTM(
        new_size == numel_,
        "New size and old size are not equal. You cannot use Reshape, "
        "but should use Resize."
        // TODO(jiayq): remove the following warning after pending diffs
        // stabilize.
        " The old caffe2 mixes Reshape and Resize but this behavior has "
        "been changed. If you find this error, most likely you will need "
        "to change corresponding code from Reshape to Resize.");
    auto old_dim = sizes_.size();
    sizes_ = dims;
    update_to_contiguous_strides(old_dim);
  }

  /**
   * Release whatever memory the tensor was holding but keep size and type
   * information. Subsequent call to mutable_data will trigger new memory
   * allocation.
   */
  inline void FreeMemory() {
    // We'll detach from the old Storage and create a new one
    storage_ = Storage::create_legacy(storage_.device(), data_type_);
    storage_offset_ = 0;
  }

   /**
   * @brief Shares the data with another tensor.
   *
   * To share data between two tensors, the sizes of the two tensors must be
   * equal already. The reason we do not implicitly do a Resize to make the two
   * tensors have the same shape is that we want to allow tensors of different
   * shapes but the same number of items to still be able to share data. This
   * allows one to e.g. have a n-dimensional Tensor and a flattened version
   * sharing the same underlying storage.
   *
   * The source tensor should already have its data allocated.
   */
  // To be deprecated
  void ShareData(const TensorImpl& src) {
    // Right now, we are assuming the device_type are the same, since it is
    // inherently the same in the non-templatized code. We should probably add
    // an assert here which might affect perf a little bit.
    AT_ASSERTM(
        src.numel_ == numel_,
        "Size mismatch - did you call reshape before sharing the data?");
    // It is possible that the source tensor hasn't called mutable_data() yet,
    // in which case ShareData() doesn't make much sense since we don't really
    // know what to share yet.
    // TODO: Add the assert after all uninitialized states are eliminated
    // AT_ASSERTM(src.dtype_initialized(),
    //            "Source tensor don't have a data type (did you call mutable_data<T> on the tensor?)");
    if (!src.dtype_initialized()) {
      C10_LOG_EVERY_MS(WARNING, 1000) <<
                   "Source tensor don't have a data type (did you call mutable_data<T> on the tensor?)";
    }
    AT_ASSERTM(
        src.storage_initialized(),
        "Source tensor has no content and has size > 0");
    // Finally, do sharing.
    /* Since we create new Storage whenever we need to change data_type/capacity
     * this still keeps the original semantics
     */
    storage_ = src.storage();
    data_type_ = src.dtype();
    device_opt_ = src.device_opt();
    storage_offset_ = src.storage_offset();
  }

  void ShareExternalPointer(
      DataPtr&& data_ptr,
      const caffe2::TypeMeta& data_type,
      size_t capacity) {
    AT_ASSERTM(
        data_type.id() != caffe2::TypeIdentifier::uninitialized(),
        "To share with a raw external pointer you need to pass in an "
        "initialized data_type(TypeMeta).");
    if (!capacity) {
      capacity = numel_ * data_type.itemsize();
    }
    if (storage_.unique()) {
      storage_.UniqueStorageShareExternalPointer(
          std::move(data_ptr), data_type, capacity);
      data_type_ = data_type;
      device_opt_ = storage_.device();
      storage_offset_ = 0;
    } else {
      int64_t numel = capacity / data_type.itemsize();
      // Create a new Storage
      storage_ = Storage(
          data_type,
          numel,
          std::move(data_ptr),
          /*allocator=*/nullptr,
          /*resizable=*/false);
      data_type_ = data_type;
      device_opt_ = storage_.device();
      storage_offset_ = 0;
    }
  }

  /**
   * Returns a mutable raw pointer of the underlying storage. Since we will need
   * to know the type of the data for allocation, a TypeMeta object is passed in
   * to specify the necessary information. This is conceptually equivalent of
   * calling mutable_data<T>() where the TypeMeta parameter meta is derived from
   * the type T. This function differs from mutable_data<T>() in the sense that
   * the type T can be specified during runtime via the TypeMeta object.
   *
   * If the existing data does not match the desired type, it will be deleted
   * and a new storage will be created.
   */
  inline void* raw_mutable_data(const caffe2::TypeMeta& meta) {
    // For 0-size tensors it's fine to return any pointer (including nullptr)
    if (data_type_ == meta && storage_initialized()) {
      return static_cast<void*>(static_cast<char*>(storage_.data()) + storage_offset_ * meta.itemsize());
    } else {
      bool had_special_dtor = data_type_.placementDelete() != nullptr;
      storage_offset_ = 0;
      if (storage_.unique()) {
        storage_.set_dtype(meta);
      } else {
        if (data_type_ != meta) {
          storage_ = Storage::create_legacy(storage_.device(), meta);
        }
      }
      data_type_ = meta;
      // NB: device is not changed

      // We can reuse the existing buffer if the current data does not have
      // a special destructor and the new data doesn't have a special
      // constructor.
      if (numel_ == 0 ||
          (meta.placementNew() == nullptr && !had_special_dtor &&
           storage_.numel() >= numel_)) {
        AT_ASSERT(storage_offset_ == 0); // because we just reallocated
        return storage_.data();
      }
      const Allocator* allocator = storage_.allocator();
      // Storage might have nullptr allocator in rare cases, for example, if
      // an external memory segment has been wrapped with Tensor and we don't
      // know how to reallocate it. However, in order to preserve legacy C2
      // behavior, we allow reallocating the memory using default allocator.
      if (allocator == nullptr) {
        allocator = GetAllocator(storage_.device_type());
      }
      if (meta.placementNew()) {
        // For types that need placement new, we will call it, as well as
        // making sure that when the data is freed, it calls the right
        // destruction procedure.
        auto size = numel_;
        auto dtor = data_type_.placementDelete();
        auto data_ptr = allocator->allocate(numel_ * storage_.itemsize());
        storage_.set_data_ptr(PlacementDeleteContext::makeDataPtr(
            std::move(data_ptr), dtor, size, storage_.device()));
        data_type_.placementNew()(storage_.data(), numel_);
      } else {
        // For fundamental type, new and delete is easier.
        storage_.set_data_ptr(
            allocator->allocate(numel_ * storage_.itemsize()));
      }
      storage_.set_numel(numel_);
      AT_ASSERT(storage_offset_ == 0); // because we just reallocated
      device_opt_ = storage_.device();
      return storage_.data();
    }
  }

  /**
   * Returns a typed pointer of the underlying storage.
   *
   * For fundamental types, we reuse possible existing storage if there
   * is sufficient capacity.
   */
  template <typename T>
  inline T* mutable_data() {
    if (storage_initialized() && storage_.IsType<T>()) {
      return static_cast<T*>(storage_.data()) + storage_offset_;
    }
    // Check it here statically - otherwise TypeMeta would throw the runtime
    // error in attempt to invoke TypeMeta::ctor()
    static_assert(
        std::is_default_constructible<T>::value,
        "Tensor can't hold non-default-constructible types");
    return static_cast<T*>(raw_mutable_data(caffe2::TypeMeta::Make<T>()));
  }

  /**
   * True if a tensor is storage initialized.  A tensor may become
   * storage UNINITIALIZED after a Resize() or FreeMemory()
   */
  bool storage_initialized() const {
    AT_ASSERT(has_storage());
    return storage_.data() || numel_ == 0;
  }

  /**
   * True if a tensor is dtype initialized.  A tensor allocated with
   * Caffe2-style constructors is dtype uninitialized until the
   * first time mutable_data<T>() is called.
   */
  bool dtype_initialized() const noexcept {
    return data_type_ != caffe2::TypeMeta();
  }

  void set_storage(at::Storage storage) {
    TORCH_CHECK(allow_tensor_metadata_change(), "set_storage is not allowed on Tensor created from .data or .detach()");
    storage_ = std::move(storage);
    data_type_ = storage_.dtype();
    device_opt_ = storage_.device();
  }

private:

  // The Caffe2 Resize() method supports being called both as Resize({2,2}) as
  // well as variadic with Resize(2, 2).  These overloads provide all of the
  // supported calling configurations, while being overloads (and not templates)
  // so that implicit conversions still work.
  //
  // SetDims on ArrayRef is internally implemented as a template, so we can
  // handle both ArrayRefs of different types (there are some uses of
  // Resize in Caffe2 which pass in int, not int64_t.)

  template <
      typename T,
      typename = typename std::enable_if<std::is_integral<T>::value>::type>
  bool SetDimsTemplate(ArrayRef<T> src) {
    auto old_numel = numel_;
    auto old_dim = sizes_.size();
    sizes_.resize(src.size());
    int64_t new_numel = 1;
    for (size_t i = 0; i < src.size(); ++i) {
      new_numel *= src[i];
      sizes_[i] = src[i];
    }
    update_to_contiguous_strides(old_dim);
    numel_ = new_numel;
    return numel_ != old_numel;
  }

  bool SetDims(ArrayRef<int64_t> s) {
    return SetDimsTemplate(s);
  }

  bool SetDims(ArrayRef<int> s) {
    return SetDimsTemplate(s);
  }

  bool SetDims(ArrayRef<size_t> s) {
    return SetDimsTemplate(s);
  }

  bool SetDims() {
    return SetDims(IntArrayRef{});
  }

  bool SetDims(const int64_t d0) {
    return SetDims(IntArrayRef{d0});
  }

  bool SetDims(const int64_t d0, const int64_t d1) {
    return SetDims(IntArrayRef{d0, d1});
  }

  bool SetDims(const int64_t d0, const int64_t d1, const int64_t d2) {
    return SetDims(IntArrayRef{d0, d1, d2});
  }

  bool SetDims(const int64_t d0, const int64_t d1, const int64_t d2, const int64_t d3) {
    return SetDims(IntArrayRef{d0, d1, d2, d3});
  }

  inline void update_to_contiguous_strides(size_t old_dim) {
    strides_.resize(sizes_.size(), 0);
    if (dim() > 0) {
      int last_idx = dim() - 1;
      strides_[last_idx] = 1;
      for (auto i = last_idx - 1; i >= 0; --i) {
        strides_[i] = strides_[i + 1] * std::max<int64_t>(sizes_[i + 1], 1);
      }
    }
    is_contiguous_ = true;
  }

  /**
   * Compute the number of elements based on the sizes of a tensor.
   */
  int64_t compute_numel() const {
    int64_t n = 1;
    for (auto s : sizes()) {
      n *= s;
    }
    return n;
  }

  /**
   * Compute whether or not a tensor is contiguous based on the sizes and
   * strides of a tensor.
   */
  bool compute_contiguous() const;

protected:
  /**
   * Recompute the cached numel of a tensor.  Call this if you modify sizes.
   */
  void refresh_numel() {
    numel_ = compute_numel();
  }

  /**
   * Recompute the cached contiguity of a tensor.  Call this if you modify sizes
   * or strides.
   */
  void refresh_contiguous() {
    is_contiguous_ = compute_contiguous();
  }

protected:
  Storage storage_;
  // This pointer points to an AutogradMeta struct that stores autograd-specific fields
  // (such as grad_ / grad_fn_ / grad_accumulator_).
  // This pointer always has unique ownership (meaning only one TensorImpl can own it
  // at a time).
  std::unique_ptr<c10::AutogradMetaInterface> autograd_meta_ = nullptr;

  c10::VariableVersion version_counter_;

  PyObject* pyobj_ = nullptr; // weak reference

  // We could save a word or two by combining the SmallVector structs,
  // since their size is redundant, and if we need to overflow the buffer space
  // we could keep the two pointers together. However, that would require
  // implementing another struct from scratch, so only do this if we're desperate.
  SmallVector<int64_t,5> sizes_;
  SmallVector<int64_t,5> strides_;

  int64_t storage_offset_ = 0;
  // If sizes and strides are empty, the numel is 1!!  However, most of the
  // time, we will immediately set sizes to {0} and reset numel to 0.
  // (Can't do that in the default initializers, because there's no way to
  // spell "allocate a one-element array" for strides_).
  int64_t numel_ = 1;

  // INVARIANT: When storage is non-null, this type meta must
  // agree with the type meta in storage
  caffe2::TypeMeta data_type_;

  // NOTE [c10::optional operator usage in CUDA]
  // Our optional definition doesn't compile in .cu file if `value()` or
  // `operator->` are used.  Instead, we always use `operator*`.
  // See https://github.com/pytorch/pytorch/issues/18496 for more info.
  // If this is too burdensome to maintain, we can just
  // manually implement this with an additional bool.

  // INVARIANT: When storage is non-null, this Device must
  // agree with the type meta in storage.
  c10::optional<c10::Device> device_opt_;

  // You get to have eight byte-size fields here, before you
  // should pack this into a bitfield.
  TensorTypeId type_id_;
  bool is_contiguous_ = true;
  bool is_wrapped_number_ = false;

  // NOTE [ Metadata Change for a Detached Tensor ]
  //
  // Normally, a user is allowed to change the tensor metadata
  // (e.g. sizes / strides / storage / storage_offset) of a tensor.
  // However, if the tensor is created by `t1_detached = t1.data` in Python
  // or `t1_detached = t1.detach()` in Python/C++, those changes to the
  // tensor metadata of `t1_detached` will not be propagated back to the
  // original tensor `t1`. In order to make such changes explicitly illegal,
  // we created the `allow_tensor_metadata_change_` flag, to prevent users
  // from changing metadata of the detached tensor and expecting the original
  // tensor to also be updated.
  //
  // NOTE: For a full list of tensor metadata fields, please see
  // `shallow_copy_and_detach()` in TensorImpl and its subclasses to find
  // which fields are copied by value.
  bool allow_tensor_metadata_change_ = true;

  // we decide to keep reserved_ and it will
  // live in Tensor after the split
  // The logic is that if Extend() or ReserveSpace() were ever called,
  // then subsequent Resize()s will not free up Storage.
  bool reserved_ = false;

};

// Note [TensorImpl size constraints]
// ~~~~~~~~~~~~~~~~~~~~~~~~~~~~~~~~~~
// Changed the size of TensorImpl?  If the size went down, good for
// you!  Adjust the documentation below and the expected size.
// Did it go up?  Read on...
//
// Struct size matters.  In some production systems at Facebook, we have
// 400M live tensors during a training run.  Do the math: every 64-bit
// word you add to Tensor is an extra 3.2 gigabytes in RAM.
//
// If you are a Facebook employee, you can check if the run in question
// has tipped you over the point using the command here:
// https://fburl.com/q5enpv98
//
// For reference, we OOMed at 160 bytes (20 words) per TensorImpl.
// This is not counting overhead from strides out-of-line allocation and
// StorageImpl space and this is from before we inlined sizes and strides
// directly into TensorImpl as SmallVectors.
//
// Our memory usage on 32-bit systems is suboptimal, but we're not checking
// for it at the moment (to help avoid rage inducing cycles when the
// 32-bit number is wrong).
//
// Current breakdown:
//
//    vtable pointer
//    strong refcount           TODO: pack these into one word
//    weak refcount
//    storage pointer
//    autograd metadata pointer
//    version counter (word 0)
//    version counter (word 1)
//    PyObject pointer
//    sizes SmallVector (begin)
//    sizes SmallVector (end)
//    sizes SmallVector (capacity)
//    sizes SmallVector (pre-allocated 0)
//    sizes SmallVector (pre-allocated 1)
//    sizes SmallVector (pre-allocated 2)
//    sizes SmallVector (pre-allocated 3)
//    sizes SmallVector (pre-allocated 4)
//    strides SmallVector (begin)
//    strides SmallVector (end)
//    strides SmallVector (capacity)
//    strides SmallVector (pre-allocated 0)
//    strides SmallVector (pre-allocated 1)
//    strides SmallVector (pre-allocated 2)
//    strides SmallVector (pre-allocated 3)
//    strides SmallVector (pre-allocated 4)
//    storage offset
//    numel
//    data type pointer
//    (optional) device
//    miscellaneous bitfield
//
static_assert(sizeof(void*) != sizeof(int64_t) || // if 64-bit...
              sizeof(TensorImpl) == sizeof(int64_t) * 29,
              "You changed the size of TensorImpl on 64-bit arch."
              "See Note [TensorImpl size constraints] on how to proceed.");

} // namespace c10<|MERGE_RESOLUTION|>--- conflicted
+++ resolved
@@ -859,27 +859,30 @@
   // 2. `var.set_data(tensor)` uses `shallow_copy_from()` to copy storage pointer and tensor metadata from
   // `tensor` into `var`, while keeping `var`'s original AutogradMeta.
   //
-  // Functions that shallow-copy a TensorImpl (such as `shallow_copy_and_detach()` and `shallow_copy_from()`)
-  // copy the storage pointer and the tensor metadata fields (e.g. sizes / strides / storage_offset)
-  // by value. However, the following fields are not copied:
+  // Functions that shallow-copy a TensorImpl (such as `shallow_copy_and_detach()` / `shallow_copy_from()` /
+  // `copy_tensor_data()`) copy the storage pointer and the tensor metadata fields (e.g. sizes / strides /
+  // storage_offset) by value. However, the following fields are not copied:
   //
   // 1. the AutogradMeta pointer, because it is unique for each Variable.
-<<<<<<< HEAD
-  // 2. the version counter, because although it lives in TensorImpl, the version counter is managed
-  // by autograd, and the call sites of the shallow-copying functions from autograd should decide what
-  // the version counter should be for each new TensorImpl. See NOTE [ Version Counter Sharing ] for details.
+  // 2. the version counter, because the destination TensorImpl's version counter is either set to the
+  // passed-in `version_counter` (in `shallow_copy_and_detach()` and `copy_tensor_data()`), or it is kept
+  // intact (in `shallow_copy_from()`). See NOTE [ Version Counter Sharing ] for details.
   //
-  // Also note that we don't set `allow_tensor_metadata_change_` to false in the TensorImpl shallow-copying functions,
-  // because there are call sites to these function that need to change the shallow copy's size or storage afterwards,
-  // and setting `allow_tensor_metadata_change_` to false would prevent those changes from happening and is undesirable.
+  // In `shallow_copy_and_detach()` and `copy_tensor_data()`, the passed-in `allow_tensor_metadata_change`
+  // determines whether the TensorImpl shallow-copy allows changes to its metadata (e.g. sizes / strides /
+  // storage / storage_offset). See NOTE [ Metadata Change for a Detached Tensor ] for details.
 
   /**
    * Copy the storage pointer and the tensor metadata fields (e.g. sizes / strides / storage_offset)
    * from one TensorImpl to another TensorImpl.
    *
-   * See NOTE [ TensorImpl Shallow-Copying ] for details.
-   */
-  void copy_tensor_data(const TensorImpl* src_impl, TensorImpl* dest_impl) const {
+   * For usage of `version_counter` and `allow_tensor_metadata_change`, see NOTE [ TensorImpl Shallow-Copying ].
+   */
+  void copy_tensor_data(
+      const TensorImpl* src_impl,
+      TensorImpl* dest_impl,
+      const c10::VariableVersion& version_counter,
+      bool allow_tensor_metadata_change) const {
     dest_impl->storage_ = src_impl->storage_;
     dest_impl->sizes_ = src_impl->sizes_;
     dest_impl->strides_ = src_impl->strides_;
@@ -890,40 +893,39 @@
     dest_impl->is_contiguous_ = src_impl->is_contiguous_;
     dest_impl->is_wrapped_number_ = src_impl->is_wrapped_number_;
     dest_impl->reserved_ = src_impl->reserved_;
+    dest_impl->set_version_counter(version_counter);
+    dest_impl->set_allow_tensor_metadata_change(allow_tensor_metadata_change);
   }
 
   /**
    * Return a TensorImpl that is a shallow-copy of this TensorImpl.
-   * See NOTE [ TensorImpl Shallow-Copying ] for details.
-   */
-  virtual c10::intrusive_ptr<TensorImpl> shallow_copy_and_detach() const {
-=======
-  // 2. the version counter, because it is set to the passed in `version_counter`.
-  //    See NOTE [ Version Counter Sharing ] for details.
-  //
-  // NOTE: `allow_tensor_metadata_change` determines whether the TensorImpl shallow-copy
-  // allows changes to its metadata (e.g. sizes / strides / storage / storage_offset).
-  // See NOTE [ Metadata Change for a Detached Tensor ] for details.
+   *
+   * For usage of `version_counter` and `allow_tensor_metadata_change`,
+   * see NOTE [ TensorImpl Shallow-Copying ].
+   */
   virtual c10::intrusive_ptr<TensorImpl> shallow_copy_and_detach(
       const c10::VariableVersion& version_counter,
       bool allow_tensor_metadata_change) const {
-    AT_ASSERT(!is_variable());  // TODO: remove this when Variable and Tensor are merged
->>>>>>> 5f8e849d
     auto impl = c10::make_intrusive<TensorImpl>(Storage(storage()), type_id());
-    copy_tensor_data(/*src_impl=*/this, /*dest_impl=*/impl.get());
+    copy_tensor_data(
+      /*src_impl=*/this,
+      /*dest_impl=*/impl.get(),
+      /*version_counter=*/version_counter,
+      /*allow_tensor_metadata_change=*/allow_tensor_metadata_change);
     impl->refresh_numel();
     impl->refresh_contiguous();
-    impl->set_version_counter(version_counter);
-    impl->set_allow_tensor_metadata_change(allow_tensor_metadata_change);
     return impl;
   }
 
   /**
    * Shallow-copies data from another TensorImpl into this TensorImpl.
-   * See NOTE [ TensorImpl Shallow-Copying ] for details.
    */
   virtual void shallow_copy_from(c10::intrusive_ptr<TensorImpl> impl) {
-    copy_tensor_data(/*src_impl=*/impl.get(), /*dest_impl=*/this);
+    copy_tensor_data(
+      /*src_impl=*/impl.get(),
+      /*dest_impl=*/this,
+      /*version_counter=*/version_counter(),
+      /*allow_tensor_metadata_change=*/allow_tensor_metadata_change());
     refresh_numel();
     refresh_contiguous();
   }
