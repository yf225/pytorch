#pragma once

#include <atomic>
#include <memory>
#include <numeric>

#include <c10/core/Backend.h>
#include <c10/core/Storage.h>
#include <c10/core/TensorOptions.h>
#include <c10/core/TensorTypeId.h>
#include <c10/core/TensorTypeIdRegistration.h>
#include <c10/core/CopyBytes.h>

#include <c10/util/Exception.h>
#include <c10/util/Optional.h>
#include <c10/util/Flags.h>
#include <c10/util/Logging.h>
#include <c10/util/python_stub.h>

// A global boolean variable to control whether we free memory when a Tensor
// is shrinked to a smaller size. As a result, a Tensor is always going to
// keep the memory allocated for its maximum capacity reshaped to so far.
//
// This parameter is respected "upper-case" methods which call Resize()
// (e.g., CopyFrom, ResizeLike); it is NOT respected by Tensor::resize_
// or ShrinkTo, both of which guarantee to never to free memory.
C10_DECLARE_bool(caffe2_keep_on_shrink);

// Since we can have high variance in blob memory allocated across different
// inputs in the same run, we will shrink the blob only if the memory gain
// is larger than this flag in bytes.  This only applies to functions which
// respect caffe2_keep_on_shrink.
C10_DECLARE_int64(caffe2_max_keep_on_shrink_memory);


namespace at {
class Tensor;
}

namespace c10 {
class Scalar;
struct Storage;

/**
 * A utility function to convert vector<int> to vector<int64_t>.
 */
inline std::vector<int64_t> ToVectorint64_t(ArrayRef<int> src) {
  return std::vector<int64_t>(src.begin(), src.end());
}

/**
 * Return product of all dimensions starting from k
 */
inline int64_t size_from_dim_(int k, IntArrayRef dims) {
  int64_t r = 1;
  for (size_t i = k; i < dims.size(); ++i) {
    r *= dims[i];
  }
  return r;
}

// Product of all dims up to k (not including dims[k])
inline int64_t size_to_dim_(int k, IntArrayRef dims) {
  AT_ASSERT((unsigned)k <= dims.size());
  int64_t r = 1;
  for (int i = 0; i < k; ++i) {
    r *= dims[i];
  }
  return r;
}

// Product of all dims between k and l (not including dims[k] and dims[l])
inline int64_t size_between_dim_(int k, int l, IntArrayRef dims) {
  AT_ASSERT((unsigned)l < dims.size());
  int64_t r = 1;
  if (k < l) {
    for (int i = k + 1; i < l; ++i) {
      r *= dims[i];
    }
  } else {
    for (int i = l + 1; i < k; ++i) {
      r *= dims[i];
    }
  }
  return r;
}

// Wrap around axis_index if it is negative, s.t., -1 is the last dim
inline int canonical_axis_index_(int axis_index, int ndims) {
  AT_ASSERT(axis_index >= -ndims);
  AT_ASSERT(axis_index < ndims);
  if (axis_index < 0) {
    return axis_index + ndims;
  }
  return axis_index;
}

using PlacementDtor = void (*)(void*, size_t);

/*
 * A Context that will call extra placement deleter during
 * deconstruction.
 *
 * Accept a already constructed DataPtr and store it as member
 * during destruction, we'll call extra deleter on the underlying
 * data pointer before the DataPtr is destructed.
 * `data_ptr_` owns the memory.
 */
struct C10_API PlacementDeleteContext {
  DataPtr data_ptr_;
  PlacementDtor placement_dtor_;
  size_t size_;
  PlacementDeleteContext(
      DataPtr&& data_ptr,
      PlacementDtor placement_dtor,
      size_t size)
      : data_ptr_(std::move(data_ptr)),
        placement_dtor_(placement_dtor),
        size_(size) {}
  static DataPtr makeDataPtr(
      DataPtr&& data_ptr,
      PlacementDtor placement_dtor,
      size_t size,
      Device device);
  ~PlacementDeleteContext() {
    placement_dtor_(data_ptr_.get(), size_);
    // original memory will be freed when data_ptr_ is destructed
  }
};

struct TensorImpl;

struct C10_API AutogradMetaInterface {
  virtual void set_requires_grad(bool requires_grad, at::TensorImpl* self_impl) = 0;
  virtual bool requires_grad() const = 0;
  virtual at::Tensor& grad() = 0;
  virtual const at::Tensor& grad() const = 0;
  virtual ~AutogradMetaInterface();
};

// Every Tensor has a version counter. Version counters are incremented
// whenever the data or shape of a tensor changes through Variable operations.
// These are typically in-place operations. Version counters are used to
// detect modifications to saved variables which would result in incorrect
// gradient calculations. Version counters may be shared between Variables:
//
// 1. A view shares the version counter of the base Variable,
// 2. Detached variables share the version counter of the source,
// 3. Unpacked saved variables share the version counter of the source.
struct C10_API VariableVersion {
 public:
  // NOTE: As of C++11 and 14, default-constructing a std::atomic variable
  // leaves it in a persistently undefined state. See
  // https://cplusplus.github.io/LWG/issue2334.
  VariableVersion(uint32_t version = 0)
      : version_block_(std::make_shared<std::atomic<uint32_t>>(version)) {}

  void bump() noexcept {
    version_block_->fetch_add(1);
  }

  uint32_t current_version() const noexcept {
    return version_block_->load();
  }

 private:
  std::shared_ptr<std::atomic<uint32_t>> version_block_;
};

/**
 * The low-level representation of a tensor, which contains a pointer
 * to a storage (which contains the actual data) and metadata (e.g., sizes and
 * strides) describing this particular view of the data as a tensor.
 *
 * Some basic characteristics about our in-memory representation of
 * tensors:
 *
 *  - It contains a pointer to a storage struct (Storage/StorageImpl)
 *    which contains the pointer to the actual data and records the
 *    data type and device of the view.  This allows multiple tensors
 *    to alias the same underlying data, which allows to efficiently
 *    implement differing *views* on a tensor.
 *
 *  - The tensor struct itself records view-specific metadata about
 *    the tensor, e.g., sizes, strides and offset into storage.
 *    Each view of a storage can have a different size or offset.
 *
 *  - This class is intrusively refcounted.  It is refcounted so that
 *    we can support prompt deallocation of large tensors; it is
 *    intrusively refcounted so that we can still perform reference
 *    counted operations on raw pointers, which is often more convenient
 *    when passing tensors across language boundaries.
 *
 *  - For backwards-compatibility reasons, a tensor may be in an
 *    uninitialized state.  A tensor may be uninitialized in the following
 *    two ways:
 *
 *      - A tensor may be DTYPE UNINITIALIZED.  A tensor of this
 *        form has an uninitialized dtype.  This situation most
 *        frequently arises when a user writes Tensor x(CPU).  The dtype and
 *        is subsequently initialized when mutable_data<T>() is
 *        invoked for the first time.
 *
 *      - A tensor may be STORAGE UNINITIALIZED.  A tensor of this form
 *        has non-zero size, but has a storage with a null data pointer.
 *        This situation most frequently arises when a user calls
 *        Resize() or FreeMemory().  This is because Caffe2 historically
 *        does lazy allocation: allocation of data doesn't occur until
 *        mutable_data<T>() is invoked.  A tensor with zero size is
 *        always storage initialized, because no allocation is necessary
 *        in this case.
 *
 *    All combinations of these two uninitialized states are possible.
 *    Consider the following transcript in idiomatic Caffe2 API:
 *
 *      Tensor x(CPU); // x is storage-initialized, dtype-UNINITIALIZED
 *      x.Resize(4); // x is storage-UNINITIALIZED, dtype-UNINITIALIZED
 *      x.mutable_data<float>(); // x is storage-initialized, dtype-initialized
 *      x.FreeMemory(); // x is storage-UNINITIALIZED, dtype-initialized.
 *
 *    All other fields on tensor are always initialized.  In particular,
 *    size is always valid. (Historically, a tensor declared as Tensor x(CPU)
 *    also had uninitialized size, encoded as numel == -1, but we have now
 *    decided to default to zero size, resulting in numel == 0).
 *
 *    Uninitialized storages MUST be uniquely owned, to keep our model
 *    simple.  Thus, we will reject operations which could cause an
 *    uninitialized storage to become shared (or a shared storage to
 *    become uninitialized, e.g., from FreeMemory).
 *
 *    In practice, tensors which are storage-UNINITIALIZED and
 *    dtype-UNINITIALIZED are *extremely* ephemeral: essentially,
 *    after you do a Resize(), you basically always call mutable_data()
 *    immediately afterwards.  Most functions are not designed to
 *    work if given a storage-UNINITIALIZED, dtype-UNINITIALIZED tensor.
 *
 *    We intend to eliminate all uninitialized states, so that every
 *    tensor is fully initialized in all fields.  Please do not write new code
 *    that depends on these uninitialized states.
 */
struct C10_API TensorImpl : public c10::intrusive_ptr_target {
  TensorImpl() = delete;

  /**
   * Construct a 1-dim 0-size tensor with the given settings.
   * The provided allocator will be used to allocate data on
   * subsequent resize.
   */
  TensorImpl(TensorTypeId type_id, const caffe2::TypeMeta& data_type, Allocator *allocator, bool is_variable);

  /**
   * Construct a 1-dim 0-size tensor backed by the given storage.
   */
  TensorImpl(Storage&& storage, TensorTypeId type_id, bool is_variable);

 private:
  // This constructor is private, because the data_type is redundant with
  // storage.  Still, we pass it in separately because it's easier to write
  // the initializer list if we're not worried about storage being moved out
  // from under us.
  TensorImpl(Storage&& storage, TensorTypeId type_id, const caffe2::TypeMeta& data_type, bool is_variable);

 public:
  TensorImpl(const TensorImpl&) = delete;
  TensorImpl& operator=(const TensorImpl&) = delete;
  TensorImpl(TensorImpl&&) = default;
  TensorImpl& operator=(TensorImpl&&) = default;

  /**
   * Release (decref) storage, and any other external allocations.  This
   * override is for `intrusive_ptr_target` and is used to implement weak
   * tensors.
   */
  virtual void release_resources() override;

  // TODO: Ideally, type_id() would be the *only* key we need to consult
  // to do a dispatch, instead of having to grovel through three different
  // variables.  Here's what's standing in the way:
  //
  //  - To eliminate ScalarType, we have to allocate a TensorTypeId for
  //    each ScalarType+Backend combination, and then set it appropriately
  //    when we initially allocate a TensorImpl.
  //
  //  - To eliminate is_variable, we have to allocate two classes of
  //    TensorTypeId: ones that are variables, and ones that are not.
  //    We may not want to eliminate this in the short term, because
  //    hard-coding variable status into type_id() makes it more difficult
  //    to do the "thread-local no_grad" trick (where we process Variables
  //    "as if" they were non-Variables by setting a thread local variable.)
  //
  // TODO: type() is a very attractive name for a method, but we don't
  // actually want people to use it.  Rename this to something else.

  /**
   * Return the TensorTypeId corresponding to this Tensor.  In the future,
   * this will be the sole piece of information required to dispatch
   * to an operator; however, at the moment, it is not used for
   * dispatch.
   *
   * type_id() and type() are NOT in one-to-one correspondence; we only
   * have a single type_id() for CPU tensors, but many Types (CPUFloatTensor,
   * CPUDoubleTensor...)
   */
  TensorTypeId type_id() const { return type_id_; }

  /**
   * Return a reference to the sizes of this tensor.  This reference remains
   * valid as long as the tensor is live and not resized.
   */
  virtual IntArrayRef sizes() const;

  /**
   * Return a reference to the strides of this tensor.  This reference remains
   * valid as long as the tensor is live and not restrided.
   */
  virtual IntArrayRef strides() const;

  /**
   * Return the number of dimensions of this tensor.  Note that 0-dimension
   * represents a Tensor that is a Scalar, e.g., one that has a single element.
   */
  virtual int64_t dim() const;

  /**
   * True if this tensor has storage. See storage() for details.
   */
  virtual bool has_storage() const;

  /**
   * Return the underlying storage of a Tensor.  Multiple tensors may share
   * a single storage.  A Storage is an impoverished, Tensor-like class
   * which supports far less operations than Tensor.
   *
   * Avoid using this method if possible; try to use only Tensor APIs to perform
   * operations.
   */
  virtual const Storage& storage() const;

  /**
   * The number of elements in a tensor.
   *
   * WARNING: Previously, if you were using the Caffe2 API, you could
   * test numel() == -1 to see if a tensor was uninitialized.  This
   * is no longer true; numel always accurately reports the product
   * of sizes of a tensor.
   */
  virtual int64_t numel() const {
#ifdef DEBUG
    AT_ASSERT(compute_numel() == numel_);
#endif
    return numel_;
  }

  /**
   * Whether or not a tensor is laid out in contiguous memory.
   *
   * Tensors with non-trivial strides are not contiguous.  See
   * compute_contiguous() for the exact definition of whether or not
   * a tensor is contiguous or not.
   */
  virtual bool is_contiguous() const {
#ifdef DEBUG
    AT_ASSERT(compute_contiguous() == is_contiguous_);
#endif
    return is_contiguous_;
  }

  bool is_sparse() const {
    // NB: This method is not virtual and avoid dispatches for performance reasons.
    auto tid = type_id();
    // NB: At the moment, variables have the same TensorTypeId as their
    // corresponding tensor, but if this ever changes, we need to modify this.
    return tid == SparseCPUTensorId() || tid == SparseCUDATensorId() || tid == SparseHIPTensorId();
  }

  bool is_cuda() const {
    // NB: This method is not virtual and avoid dispatches for performance reasons.
    auto tid = type_id();
    // NB: At the moment, variables have the same TensorTypeId as their
    // corresponding tensor, but if this ever changes, we need to modify this.
    return tid == CUDATensorId() || tid == SparseCUDATensorId();
  }

  bool is_hip() const {
    // NB: This method is not virtual and avoid dispatches for performance reasons.
    auto tid = type_id();
    // NB: At the moment, variables have the same TensorTypeId as their
    // corresponding tensor, but if this ever changes, we need to modify this.
    return tid == HIPTensorId() || tid == SparseHIPTensorId();
  }

  int64_t get_device() const {
    // NB: This method is not virtual and tries to avoid dispatches in the common case for perf.
    const auto tid = type_id();
    if (tid == CUDATensorId() || tid == HIPTensorId() || tid == MSNPUTensorId() || tid == XLATensorId()) {
      // TODO: #12934 investigate caching device on TensorImpl to avoid this vdispatch.
      return storage().device().index();
    }
    return get_device_slow();
  }

  Device device() const {
    // Special case the common case for performance reasons
    // TODO: This is a little convoluted so it would be good to investigate
    // caching device on TensorImpl (#12934) to speed up device() calls in all cases.
    const auto tid = type_id();
    if (tid == CPUTensorId() || tid == CUDATensorId() || tid == HIPTensorId() || tid == MSNPUTensorId() ||
        tid == XLATensorId()) {
      // NB: storage(), not storage_, b/c of Variable.
      const auto& mystorage = storage();
      if (mystorage) {
        return mystorage.device();
      }
    }
    const auto device_type = computeDeviceType(tid);
    bool not_cpu = device_type != DeviceType::CPU;
    return Device(device_type, not_cpu ? get_device() : -1);
  }

  Layout layout() const {
    // NB: This method is not virtual and avoid dispatches for perf.
    if (is_sparse()) {
      return kSparse;
    } else {
      return kStrided;
    }
  }

  /**
   * If `condition_when_zero_dim` is true, and the tensor is a 1-dim, 1-size
   * tensor, reshape the tensor into a 0-dim tensor (scalar).
   *
   * This helper function is called from generated wrapper code, to help
   * "fix up" tensors that legacy code didn't generate in the correct shape.
   * For example, suppose that we have a legacy function 'add' which produces
   * a tensor which is the same shape as its inputs; however, if the inputs
   * were zero-dimensional, it produced a 1-dim 1-size tensor (don't ask).
   * result->maybe_zero_dim(lhs->dim() == 0 && rhs->dim() == 0) will be called,
   * correctly resetting the dimension to 0 when when the inputs had 0-dim.
   *
   * As we teach more and more of TH to handle 0-dim correctly, this function
   * will become less necessary.  At the moment, it is often called from functions
   * that correctly handle the 0-dim case, and is just dead code in this case.
   * In the glorious future, this function will be eliminated entirely.
   */
  virtual TensorImpl* maybe_zero_dim(bool condition_when_zero_dim);

  /**
   * True if a tensor was auto-wrapped from a C++ or Python number.
   * For example, when you write 't + 2', 2 is auto-wrapped into a Tensor
   * with `is_wrapped_number_` set to true.
   *
   * Wrapped numbers do not participate in the result type computation for
   * mixed-type operations if there are any Tensors that are not wrapped
   * numbers.  This is useful, because we want 't + 2' to work with
   * any type of tensor, not just LongTensor (which is what integers
   * in Python represent).
   *
   * Otherwise, they behave like their non-wrapped equivalents.
   * See [Result type computation] in TensorIterator.h.
   *
   * Why did we opt for wrapped numbers, as opposed to just having
   * an extra function add(Tensor, Scalar)?  This helps greatly reduce
   * the amount of code we have to write for add, when actually
   * a Tensor-Scalar addition is really just a Tensor-Tensor
   * addition when the RHS is 0-dim (except for promotion behavior.)
   *
   * WARNING: It is NOT valid to call this method on a Variable.
   * See Note [We regret making Variable hold a Tensor]
   */
  bool is_wrapped_number() const {
    AT_ASSERT(!is_variable());  // TODO: remove this when Variable and Tensor are merged
    return is_wrapped_number_;
  }

  /**
   * Set whether or not a tensor was auto-wrapped from a C++ or Python
   * number.  You probably don't want to call this, unless you are
   * writing binding code.
   *
   * WARNING: It is NOT valid to call this method on a Variable.
   * See Note [We regret making Variable hold a Tensor]
   */
  void set_wrapped_number(bool value) {
    AT_ASSERT(!is_variable());  // TODO: remove this when Variable and Tensor are merged
    AT_ASSERT(dim() == 0);
    is_wrapped_number_ = value;
  }

  // ~~~~~ Autograd API ~~~~~
  // Some methods below are defined in TensorImpl.cpp because Tensor is an
  // incomplete type.
  //
  // Note [Tensor versus Variable in C++]
  // ~~~~~~~~~~~~~~~~~~~~~~~~~~~~~~~~~~~~
  // Autograd methods are only valid for the Variable::Impl subclass
  // of Tensor.  This is due to some questionable life choices, where
  // a Variable has a Tensor (so they are not the same thing), but
  // a Variable is a Tensor (they are subclassed, so that you can write
  // code on Tensor that works both with Variables and Tensors.  Poor
  // man's polymorphism).  Variable does NOT satisfy the Liskov Substitution
  // Principle for Tensor; generally you want to work with all Variables,
  // or all Tensors, but not a mix of both.  We intend to fix this in
  // the future.
  //
  // Note [We regret making Variable hold a Tensor]
  // ~~~~~~~~~~~~~~~~~~~~~~~~~~~~~~~~~~~~~~~~~~~~~~
  // Tensor has a bunch of fields in it.  Are those fields always valid?
  // Not necessarily: the Variable::Impl subclass of a tensor doesn't use these
  // fields; instead, it *forwards* them to a contained, inner tensor
  // (the 'data' tensor).  It doesn't even bother keeping the fields on the
  // outer tensor up-to-date, because an end user could grab the inner
  // tensor and directly, e.g., resize it (making any outer fields we track
  // stale).
  //
  // As you might imagine, this is a TERRIBLE state of affairs to be in.
  // It makes implementing everything on TensorImpl complicated: if
  // you directly access a field on TensorImpl, you must *virtualize*
  // the function, if you want it to work correctly when called from
  // Variable (because we need to override the method to avoid looking
  // in our fields, and look in the data tensor's fields.)  Anything that
  // isn't virtualized, won't work if called on a variable.
  //
  // The way to fix this is to make Variable::Impl stop holding a tensor;
  // instead, it should just *be* a tensor.

  /**
   * Set whether or not a tensor requires gradient.
   *
   * It is only valid to call this method on a Variable.
   * See Note [Tensor versus Variable in C++].
   */
  void set_requires_grad(bool requires_grad) {
    if (autograd_meta()) {
      autograd_meta()->set_requires_grad(requires_grad, this);
    } else {
      AT_ERROR("set_requires_grad is not implemented for Tensor");
    }
  }

  /**
   * True if a tensor requires gradient.  Tensors which require gradient
   * have history tracked for any operations performed on them, so that
   * we can automatically differentiate back to them.  A tensor that
   * requires gradient and has no history is a "leaf" tensor, which we
   * accumulate gradients into.
   *
   * It is only valid to call this method on a Variable.
   * See Note [Tensor versus Variable in C++].
   */
  bool requires_grad() const {
    if (autograd_meta()) {
      return autograd_meta()->requires_grad();
    } else {
      AT_ERROR("requires_grad is not implemented for Tensor");
    }
  }

  /**
   * Return a mutable reference to the gradient.  This is conventionally
   * used as `t.grad() = x` to set a gradient to a completely new tensor.
   *
   * It is only valid to call this method on a Variable.
   * See Note [Tensor versus Variable in C++].
   */
  at::Tensor& grad();

  /**
   * Return the accumulated gradient of a tensor.  This gradient is written
   * into when performing backwards, when this tensor is a leaf tensor.
   *
   * It is only valid to call this method on a Variable.
   * See Note [Tensor versus Variable in C++].
   */
  const at::Tensor& grad() const;

  /**
   * Return a typed data pointer to the actual data which this tensor refers to.
   * This checks that the requested type (from the template parameter) matches
   * the internal type of the tensor.
   *
   * It is invalid to call data() on a dtype-uninitialized tensor, even if
   * the size is 0.
   *
   * WARNING: If a tensor is not contiguous, you MUST use strides when
   * performing index calculations to determine the location of elements in
   * the tensor.  We recommend using 'TensorAccessor' to handle this computation
   * for you; this class is available from 'Tensor'.
   *
   * WARNING: It is NOT valid to call this method on a Variable.
   * See Note [We regret making Variable hold a Tensor]
   */
  template <typename T>
  inline T * data() const {
    AT_ASSERT(!is_variable());  // TODO: remove this when Variable and Tensor are merged
    AT_CHECK(has_storage(),
        "Cannot access data pointer of Tensor that doesn't have storage");
    AT_ASSERTM(
        storage_initialized(),
        "The tensor has a non-zero number of elements, but its data is not allocated yet. "
        "Caffe2 uses a lazy allocation, so you will need to call "
        "mutable_data() or raw_mutable_data() to actually allocate memory.");
    AT_ASSERTM(
        storage_.IsType<T>(),
        "Tensor type mismatch, caller expects elements to be ",
        caffe2::TypeMeta::TypeName<T>(),
        ", while tensor contains ",
        data_type_.name(),
        ". ");
    // We managed the type check ourselves
    return storage_.unsafe_data<T>() + storage_offset_;
  }

  /**
   * Return a void* data pointer to the actual data which this tensor refers to.
   *
   * It is invalid to call data() on a dtype-uninitialized tensor, even if the
   * size is 0.
   *
   * WARNING: The data pointed to by this tensor may not contiguous; do NOT
   * assume that itemsize() * numel() is sufficient to compute the bytes that
   * can be validly read from this tensor.
   *
   * WARNING: It is NOT valid to call this method on a Variable.
   * See Note [We regret making Variable hold a Tensor]
   */
  inline void* data() const {
    AT_ASSERT(!is_variable());  // TODO: remove this when Variable and Tensor are merged
    AT_CHECK(has_storage(),
        "Cannot access data pointer of Tensor that doesn't have storage");
    AT_ASSERT(dtype_initialized());
    return static_cast<void*>(
        static_cast<char*>(storage_.data()) +
        data_type_.itemsize() * storage_offset_);
  }

  /**
   * This is just like data(), except it works with Variables.
   * This function will go away once Variable and Tensor are merged.
   * See Note [We regret making Variable hold a Tensor]
   */
  virtual void* slow_data() const {
    return data();
  }

  /**
   * Like data<T>(), but performs no checks.  You are responsible for ensuring
   * that all invariants required by data() are upheld here.
   *
   * WARNING: It is NOT valid to call this method on a Variable.
   * See Note [We regret making Variable hold a Tensor]
   */
  template <typename T>
  inline T * unsafe_data() const {
    return storage_.unsafe_data<T>() + storage_offset_;
  }

  /**
   * Returns the TypeMeta of a tensor, which describes what data type
   * it is (e.g., int, float, ...)
   */
  const caffe2::TypeMeta& dtype() const {
    return data_type_;
  }

  /**
   * Return the size of a single element of this tensor in bytes.
   */
  size_t itemsize() const {
    AT_ASSERT(dtype_initialized());
    return data_type_.itemsize();
  }

  /**
   * Return the offset in number of elements into the storage that this
   * tensor points to.  Most tensors have storage_offset() == 0, but,
   * for example, an index into a tensor will have a non-zero storage_offset().
   *
   * WARNING: This is NOT computed in bytes.
   *
   * XXX: The only thing stopping this function from being virtual is Variable.
   */
  virtual int64_t storage_offset() const {
    return storage_offset_;
  }

  /**
   * True if a tensor has no elements (e.g., numel() == 0).
   */
  inline bool is_empty() const {
    return numel() == 0;
  }

  /**
   * Change the dimensionality of a tensor.  This is truly a resize:
   * old sizes, if they are still valid, are preserved (this invariant
   * is utilized by some call-sites, e.g., the implementation of squeeze, which
   * mostly wants the sizes to stay the same).  New dimensions are given zero
   * size and zero stride; this is probably not what you want--you should
   * set_size/set_stride afterwards.
   *
   * TODO: This should be jettisoned in favor of `set_sizes_and_strides`,
   * which is harder to misuse.
   */
  virtual void resize_dim(int64_t ndim) {
    AT_CHECK(allow_tensor_metadata_change(), "resize_dim is not allowed on Tensor created from .data or .detach()");
    sizes_.resize(ndim, 0);
    strides_.resize(ndim, 0);
    refresh_numel();
    refresh_contiguous();
  }

  /**
   * Change the size at some dimension.  This DOES NOT update strides;
   * thus, most changes to size will not preserve contiguity.  You probably
   * also want to call set_stride() when you call this.
   *
   * TODO: This should be jettisoned in favor of `set_sizes_and_strides`,
   * which is harder to misuse.
   */
  virtual void set_size(int64_t dim, int64_t new_size) {
    AT_CHECK(allow_tensor_metadata_change(), "set_size is not allowed on Tensor created from .data or .detach()");
    sizes_.at(dim) = new_size;
    refresh_numel();
    refresh_contiguous();
  }

  /**
   * Change the stride at some dimension.
   *
   * TODO: This should be jettisoned in favor of `set_sizes_and_strides`,
   * which is harder to misuse.
   */
  virtual void set_stride(int64_t dim, int64_t new_stride) {
    AT_CHECK(allow_tensor_metadata_change(), "set_stride is not allowed on Tensor created from .data or .detach()");
    strides_[dim] = new_stride;
    refresh_numel();
    refresh_contiguous();
  }

  /**
   * Set the offset into the storage of this tensor.
   *
   * WARNING: This does NOT check if the tensor is in bounds for the new
   * location at the storage; the caller is responsible for checking this
   * (and resizing if necessary.)
   */
  virtual void set_storage_offset(int64_t storage_offset) {
    AT_CHECK(allow_tensor_metadata_change(), "set_storage_offset is not allowed on Tensor created from .data or .detach()");
    storage_offset_ = storage_offset;
  }

  /**
   * Like set_sizes_and_strides but assumes contiguous strides.
   *
   * WARNING: This function does not check if the requested
   * sizes/strides are in bounds for the storage that is allocated;
   * this is the responsibility of the caller
   *
   * WARNING: It is NOT valid to call this method on a Variable.
   * See Note [We regret making Variable hold a Tensor]
   */
  void set_sizes_contiguous(IntArrayRef new_size) {
    AT_CHECK(allow_tensor_metadata_change(), "set_sizes_contiguous is not allowed on Tensor created from .data or .detach()");
    AT_ASSERT(!is_variable());  // TODO: remove this when Variable and Tensor are merged
    auto old_dim = sizes_.size();
    auto new_dim = new_size.size();

    sizes_.resize(new_dim);
    for (size_t dim = 0; dim < new_dim; ++dim) {
      sizes_[dim] = new_size[dim];
    }

    update_to_contiguous_strides(old_dim);
    refresh_numel();
  }

  /**
   * Set the sizes and strides of a tensor.
   *
   * WARNING: This function does not check if the requested
   * sizes/strides are in bounds for the storage that is allocated;
   * this is the responsibility of the caller
   *
   * WARNING: It is NOT valid to call this method on a Variable.
   * See Note [We regret making Variable hold a Tensor]
   */
  void set_sizes_and_strides(IntArrayRef new_size, IntArrayRef new_stride) {
    AT_CHECK(allow_tensor_metadata_change(), "set_sizes_and_strides is not allowed on Tensor created from .data or .detach()");
    AT_ASSERT(!is_variable());  // TODO: remove this when Variable and Tensor are merged
    AT_CHECK(
        new_size.size() == new_stride.size(),
        "dimensionality of sizes (",
        new_size.size(),
        ") must match dimensionality of strides (",
        new_stride.size(),
        ")");
    auto new_dim = new_size.size();

    sizes_.resize(new_dim);
    for (size_t dim = 0; dim < new_dim; ++dim) {
      sizes_[dim] = new_size[dim];
    }

    strides_.resize(new_dim);
    if (new_dim > 0) {
      for (size_t dim = new_dim - 1; ; dim--) {
        if (new_stride[dim] >= 0) {
          strides_[dim] = new_stride[dim];
        } else {
          // XXX: This behavior is surprising and may need to be removed to
          // support negative strides. Some pytorch functions rely on it:
          // for example, torch.cat (run TestTorch.test_cat_empty).
          if (dim == new_dim - 1) {
            strides_[dim] = 1;
          } else {
            // Keep stride monotonically increasing to match NumPy.
            strides_[dim] = std::max<int64_t>(sizes_[dim + 1], 1) * strides_[dim + 1];
          }
        }
        if (dim == 0) break;
      }
    }

    refresh_numel();
    refresh_contiguous();
  }

  /**
   * Return the size of a tensor at some dimension.
   */
  virtual int64_t size(int64_t d) const;

  /**
   * Return the stride of a tensor at some dimension.
   */
  virtual int64_t stride(int64_t d) const;

  /**
   * True if a tensor is a variable.  See Note [Tensor versus Variable in C++]
   */
  bool is_variable() const { return is_variable_; };

  /**
   * Set whether a tensor allows changes to its metadata (e.g. sizes / strides / storage / storage_offset).
   */
  virtual void set_allow_tensor_metadata_change(bool value) {
    allow_tensor_metadata_change_ = value;
  }

  /**
   * True if a tensor allows changes to its metadata (e.g. sizes / strides / storage / storage_offset).
   */
  virtual bool allow_tensor_metadata_change() const {
    return allow_tensor_metadata_change_;
  }

  /**
   * Set the pointer to autograd metadata.
   */
  void set_autograd_meta(std::unique_ptr<c10::AutogradMetaInterface> autograd_meta) {
    autograd_meta_ = std::move(autograd_meta);
  }

  /**
   * Return the pointer to autograd metadata.
   */
  c10::AutogradMetaInterface* autograd_meta() const {
    return autograd_meta_.get();
  }

  /**
   * Detach the autograd metadata unique_ptr from this tensor, and return it.
   */
  std::unique_ptr<c10::AutogradMetaInterface> detach_autograd_meta() {
    return std::move(autograd_meta_);
  }

  // NOTE: `shallow_copy_and_detach()` does not copy the AutogradMeta pointer
  // because it is unique for each Variable.
  // NOTE: We don't set `allow_tensor_metadata_change_` to false here, because there are call sites
  // to this function that need to change the shallow copy's size or storage afterwards, and setting
  // `allow_tensor_metadata_change_` to false would prevent those changes from happening and is
  // undesirable.
  virtual c10::intrusive_ptr<TensorImpl> shallow_copy_and_detach() const {
    auto impl = c10::make_intrusive<TensorImpl>(Storage(storage()), type_id(), is_variable());
    impl->set_sizes_and_strides(sizes(), strides());
    impl->storage_offset_ = storage_offset_;
    impl->is_wrapped_number_ = is_wrapped_number_;
    impl->reserved_ = reserved_;
    impl->refresh_numel();
    impl->refresh_contiguous();
    return impl;
  }

<<<<<<< HEAD
  virtual void set_version_counter(
    const c10::VariableVersion& version_counter) noexcept {
    version_counter_ = version_counter;
  }

  virtual const c10::VariableVersion& version_counter() const noexcept {
    return version_counter_;
  }

  virtual void bump_version() noexcept {
    version_counter_.bump();
=======
  inline void set_pyobj(PyObject* pyobj) noexcept {
    pyobj_ = pyobj;
  }

  inline PyObject* pyobj() const noexcept {
    return pyobj_;
>>>>>>> bbe110f4
  }

 private:
  // As an optimization, get_device handles the typical CUDA Tensor case and
  // calls get_device_slow if the tensor stores its device somewhere else
  // (VariableImpl, SparseTensorImpl). This methods does a virtual dispatch
  // that makes it 10-20ns slower than the special-cased CUDA Tensor case.
  virtual int64_t get_device_slow() const {
    AT_ERROR(
        "get_device is not implemented for tensors with ",
        toString(tensorTypeIdToBackend(type_id())),
        " backend");
  }

 public:

  /**
   * The device type of a Tensor, e.g., DeviceType::CPU or DeviceType::CUDA.
   */
  DeviceType device_type() const {
    AT_ASSERT(!is_variable());  // TODO: remove this when Variable and Tensor are merged
    return storage_.device_type();
  }

  /**
   * The device of a Tensor; e.g., Device(kCUDA, 1) (the 1-index CUDA
   * device).
   */
  Device GetDevice() const {
    return storage_.device();
  }

  /**
   * @brief Extends the outer-most dimension of this tensor by num elements,
   * preserving the existing data.
   *
   * The underlying data may be reallocated in order to accommodate the new
   * elements, in which case this tensors' capacity is grown at a factor of
   * growthPct. This ensures that Extend runs on an amortized O(1) time
   * complexity.
   *
   * This op is auto-asynchronous if the underlying device (CUDA) supports it.
   */
  void Extend(int64_t num, float growthPct) {
    AT_ASSERT(sizes_.size() >= 1u);
    AT_ASSERTM(num >= 0, "`num` must be non-negative for Extend");
    AT_ASSERTM(
        is_contiguous_,
        "Right now Extend is only supported for contiguous Tensor.");
    auto newDims = sizes_;
    newDims[0] += num;
    if (!storage_.data()) {
      Resize(newDims);
      return;
    }
    auto newNumel = std::accumulate(
        newDims.begin(),
        newDims.end(),
        static_cast<int64_t>(1),
        std::multiplies<int64_t>());
    if (newNumel * storage_.itemsize() <= storage_.capacity()) {
      sizes_ = newDims;
      numel_ = newNumel;
      return;
    }
    auto newCapacity = sizes_;
    newCapacity[0] = std::max<size_t>(
        newDims[0], std::ceil(sizes_[0] * (growthPct + 100) / 100));
    auto oldData = std::move(storage_.data_ptr());
    auto oldSize = numel_;
    auto oldDims = sizes_;
    Resize(newCapacity);
    auto* newData = raw_mutable_data(data_type_);
    if (data_type_.copy()) {
      AT_ASSERTM(
          device_type() == DeviceType::CPU,
          "non-POD types work only on CPU");
      data_type_.copy()(oldData.get(), newData, oldSize);
    } else {
      // The following copy uses the current (thread local) stream for copying
      // and also takes the GPU id from the device() field passed in.
      //
      // TODO: Potentially more enforcements are necessary to avoid accidental
      // switch to sync copy if the currently set device is wrong.
      //
      // Specifically, we might need to switch to a different context device
      // here explicitly to avoid relying on user synchronizing things
      // properly.
      CopyBytes(
          oldSize * itemsize(),
          oldData.get(),
          device(),
          newData,
          device(),
          true); // non-blocking
    }
    reserved_ = true;
    sizes_ = newDims;
    numel_ = newNumel;
  }

  /**
   * @brief Reserve space for the underlying tensor.
   *
   * This must be called after Resize(), since we only specify the first
   * dimension This does not copy over the old data to the newly allocated space
   */
  template <class T>
  void ReserveSpace(const T& outer_dim) {
    AT_ASSERTM(
        is_contiguous_,
        "Right now ReserveSpace is only supported for contiguous Tensor.");
    AT_ASSERTM(
        storage_.unique(), "Can't call ReserveSpace on shared storage.");
    auto newCapacity = sizes_;
    newCapacity[0] = outer_dim;
    auto newNumel = std::accumulate(
        newCapacity.begin(),
        newCapacity.end(),
        static_cast<int64_t>(1),
        std::multiplies<int64_t>());
    if (newNumel * storage_.itemsize() <= storage_.capacity()) {
      return;
    }
    // Old data is discarded
    storage_.data_ptr().clear();
    auto oldSize = numel_;
    auto oldDims = sizes_;
    Resize(newCapacity);
    // Allocate new memory but don't copy over the data
    raw_mutable_data(data_type_);
    sizes_ = oldDims;
    numel_ = oldSize;
    reserved_ = true;
  }

  /**
   * @brief Resizes a tensor.
   *
   * Resize takes in a vector of ints specifying the dimensions of the tensor.
   * You can pass in an empty vector to specify that it is a scalar (i.e.
   * containing one single item).
   *
   * The underlying storage may be deleted after calling Resize: if the new
   * shape leads to a different number of items in the tensor, the old memory
   * is deleted and new memory will be allocated next time you call
   * mutable_data(). However, if the shape is different but the total number of
   * items is the same, the underlying storage is kept.
   *
   * This method respects caffe2_keep_on_shrink.  Consult the internal logic
   * of this method to see exactly under what circumstances this flag matters.
   */
  template <typename... Ts>
  void Resize(Ts... dim_source) {
    bool size_changed = SetDims(dim_source...);
    if (size_changed) {
      // If needed, we will free the data. the next mutable_data() call
      // will create the data storage.
      bool reset_tensor = false;
      if (reserved_) {
        // If tensor is reserved then don't claim its memeory unless capacity()
        // is smaller than new size
        reset_tensor = storage_.capacity() < (storage_offset_ + numel_) * storage_.itemsize();
      } else {
        reset_tensor = storage_.capacity() <
                (storage_offset_ + numel_) * storage_.itemsize() ||
            !FLAGS_caffe2_keep_on_shrink ||
            storage_.capacity() -
                    (storage_offset_ + numel_) * storage_.itemsize() >
                static_cast<size_t>(FLAGS_caffe2_max_keep_on_shrink_memory);
      }

      if (reset_tensor && storage_initialized()) {
        FreeMemory();
      }
    }
  }

  /**
   * Resizes the tensor without touching underlying storage.
   * This requires the total size of the tensor to remains constant.
   */
  inline void Reshape(const std::vector<int64_t>& dims) {
    AT_ASSERTM(
        is_contiguous_,
        "Right now Reshape is only supported for contiguous Tensor.");
    int64_t new_size = 1;
    for (auto d : dims) {
      AT_ASSERT(d >= 0);
      new_size *= d;
    }
    AT_ASSERTM(
        new_size == numel_,
        "New size and old size are not equal. You cannot use Reshape, "
        "but should use Resize."
        // TODO(jiayq): remove the following warning after pending diffs
        // stabilize.
        " The old caffe2 mixes Reshape and Resize but this behavior has "
        "been changed. If you find this error, most likely you will need "
        "to change corresponding code from Reshape to Resize.");
    auto old_dim = sizes_.size();
    sizes_ = dims;
    update_to_contiguous_strides(old_dim);
  }

  /**
   * Release whatever memory the tensor was holding but keep size and type
   * information. Subsequent call to mutable_data will trigger new memory
   * allocation.
   */
  inline void FreeMemory() {
    // We'll detach from the old Storage and create a new one
    storage_ = Storage::create_legacy(storage_.device(), data_type_);
    storage_offset_ = 0;
  }

   /**
   * @brief Shares the data with another tensor.
   *
   * To share data between two tensors, the sizes of the two tensors must be
   * equal already. The reason we do not implicitly do a Resize to make the two
   * tensors have the same shape is that we want to allow tensors of different
   * shapes but the same number of items to still be able to share data. This
   * allows one to e.g. have a n-dimensional Tensor and a flattened version
   * sharing the same underlying storage.
   *
   * The source tensor should already have its data allocated.
   */
  // To be deprecated
  void ShareData(const TensorImpl& src) {
    // Right now, we are assuming the device_type are the same, since it is
    // inherently the same in the non-templatized code. We should probably add
    // an assert here which might affect perf a little bit.
    AT_ASSERTM(
        src.numel_ == numel_,
        "Size mismatch - did you call reshape before sharing the data?");
    // It is possible that the source tensor hasn't called mutable_data() yet,
    // in which case ShareData() doesn't make much sense since we don't really
    // know what to share yet.
    // TODO: Add the assert after all uninitialized states are eliminated
    // AT_ASSERTM(src.dtype_initialized(),
    //            "Source tensor don't have a data type (did you call mutable_data<T> on the tensor?)");
    if (!src.dtype_initialized()) {
      C10_LOG_EVERY_MS(WARNING, 1000) <<
                   "Source tensor don't have a data type (did you call mutable_data<T> on the tensor?)";
    }
    AT_ASSERTM(
        src.storage_initialized(),
        "Source tensor has no content and has size > 0");
    // Finally, do sharing.
    /* Since we create new Storage whenever we need to change data_type/capacity
     * this still keeps the original semantics
     */
    storage_ = src.storage();
    data_type_ = src.dtype();
    storage_offset_ = src.storage_offset();
  }

  void ShareExternalPointer(
      DataPtr&& data_ptr,
      const caffe2::TypeMeta& data_type,
      size_t capacity) {
    AT_ASSERTM(
        data_type.id() != caffe2::TypeIdentifier::uninitialized(),
        "To share with a raw external pointer you need to pass in an "
        "initialized data_type(TypeMeta).");
    if (!capacity) {
      capacity = numel_ * data_type.itemsize();
    }
    if (storage_.unique()) {
      storage_.UniqueStorageShareExternalPointer(
          std::move(data_ptr), data_type, capacity);
      data_type_ = data_type;
      storage_offset_ = 0;
    } else {
      int64_t numel = capacity / data_type.itemsize();
      // Create a new Storage
      storage_ = Storage(
          data_type,
          numel,
          std::move(data_ptr),
          /*allocator=*/nullptr,
          /*resizable=*/false);
      data_type_ = data_type;
      storage_offset_ = 0;
    }
  }

  /**
   * Returns a mutable raw pointer of the underlying storage. Since we will need
   * to know the type of the data for allocation, a TypeMeta object is passed in
   * to specify the necessary information. This is conceptually equivalent of
   * calling mutable_data<T>() where the TypeMeta parameter meta is derived from
   * the type T. This function differs from mutable_data<T>() in the sense that
   * the type T can be specified during runtime via the TypeMeta object.
   *
   * If the existing data does not match the desired type, it will be deleted
   * and a new storage will be created.
   */
  inline void* raw_mutable_data(const caffe2::TypeMeta& meta) {
    // For 0-size tensors it's fine to return any pointer (including nullptr)
    if (data_type_ == meta && storage_initialized()) {
      return static_cast<void*>(static_cast<char*>(storage_.data()) + storage_offset_ * meta.itemsize());
    } else {
      bool had_special_dtor = data_type_.placementDelete() != nullptr;
      storage_offset_ = 0;
      if (storage_.unique()) {
        storage_.set_dtype(meta);
      } else {
        if (data_type_ != meta) {
          storage_ = Storage::create_legacy(storage_.device(), meta);
        }
      }
      data_type_ = meta;

      // We can reuse the existing buffer if the current data does not have
      // a special destructor and the new data doesn't have a special
      // constructor.
      if (numel_ == 0 ||
          (meta.placementNew() == nullptr && !had_special_dtor &&
           storage_.numel() >= numel_)) {
        AT_ASSERT(storage_offset_ == 0); // because we just reallocated
        return storage_.data();
      }
      const Allocator* allocator = storage_.allocator();
      // Storage might have nullptr allocator in rare cases, for example, if
      // an external memory segment has been wrapped with Tensor and we don't
      // know how to reallocate it. However, in order to preserve legacy C2
      // behavior, we allow reallocating the memory using default allocator.
      if (allocator == nullptr) {
        allocator = GetAllocator(storage_.device_type());
      }
      if (meta.placementNew()) {
        // For types that need placement new, we will call it, as well as
        // making sure that when the data is freed, it calls the right
        // destruction procedure.
        auto size = numel_;
        auto dtor = data_type_.placementDelete();
        auto data_ptr = allocator->allocate(numel_ * storage_.itemsize());
        storage_.set_data_ptr(PlacementDeleteContext::makeDataPtr(
            std::move(data_ptr), dtor, size, storage_.device()));
        data_type_.placementNew()(storage_.data(), numel_);
      } else {
        // For fundamental type, new and delete is easier.
        storage_.set_data_ptr(
            allocator->allocate(numel_ * storage_.itemsize()));
      }
      storage_.set_numel(numel_);
      AT_ASSERT(storage_offset_ == 0); // because we just reallocated
      return storage_.data();
    }
  }

  /**
   * Returns a typed pointer of the underlying storage.
   *
   * For fundamental types, we reuse possible existing storage if there
   * is sufficient capacity.
   */
  template <typename T>
  inline T* mutable_data() {
    if (storage_initialized() && storage_.IsType<T>()) {
      return static_cast<T*>(storage_.data()) + storage_offset_;
    }
    // Check it here statically - otherwise TypeMeta would throw the runtime
    // error in attempt to invoke TypeMeta::ctor()
    static_assert(
        std::is_default_constructible<T>::value,
        "Tensor can't hold non-default-constructible types");
    return static_cast<T*>(raw_mutable_data(caffe2::TypeMeta::Make<T>()));
  }

  /**
   * True if a tensor is storage initialized.  A tensor may become
   * storage UNINITIALIZED after a Resize() or FreeMemory()
   */
  bool storage_initialized() const {
    AT_ASSERT(has_storage());
    return storage_.data() || numel_ == 0;
  }

  /**
   * True if a tensor is dtype initialized.  A tensor allocated with
   * Caffe2-style constructors is dtype uninitialized until the
   * first time mutable_data<T>() is called.
   */
  bool dtype_initialized() const noexcept {
    return data_type_ != caffe2::TypeMeta();
  }

  void set_storage(at::Storage storage) {
    AT_CHECK(allow_tensor_metadata_change(), "set_storage is not allowed on Tensor created from .data or .detach()");
    storage_ = std::move(storage);
    data_type_ = storage_.dtype();
  }

private:

  // The Caffe2 Resize() method supports being called both as Resize({2,2}) as
  // well as variadic with Resize(2, 2).  These overloads provide all of the
  // supported calling configurations, while being overloads (and not templates)
  // so that implicit conversions still work.
  //
  // SetDims on ArrayRef is internally implemented as a template, so we can
  // handle both ArrayRefs of different types (there are some uses of
  // Resize in Caffe2 which pass in int, not int64_t.)

  template <
      typename T,
      typename = typename std::enable_if<std::is_integral<T>::value>::type>
  bool SetDimsTemplate(ArrayRef<T> src) {
    auto old_numel = numel_;
    auto old_dim = sizes_.size();
    sizes_.resize(src.size());
    int64_t new_numel = 1;
    for (size_t i = 0; i < src.size(); ++i) {
      new_numel *= src[i];
      sizes_[i] = src[i];
    }
    update_to_contiguous_strides(old_dim);
    numel_ = new_numel;
    return numel_ != old_numel;
  }

  bool SetDims(ArrayRef<int64_t> s) {
    return SetDimsTemplate(s);
  }

  bool SetDims(ArrayRef<int> s) {
    return SetDimsTemplate(s);
  }

  bool SetDims(ArrayRef<size_t> s) {
    return SetDimsTemplate(s);
  }

  bool SetDims() {
    return SetDims(IntArrayRef{});
  }

  bool SetDims(const int64_t d0) {
    return SetDims(IntArrayRef{d0});
  }

  bool SetDims(const int64_t d0, const int64_t d1) {
    return SetDims(IntArrayRef{d0, d1});
  }

  bool SetDims(const int64_t d0, const int64_t d1, const int64_t d2) {
    return SetDims(IntArrayRef{d0, d1, d2});
  }

  bool SetDims(const int64_t d0, const int64_t d1, const int64_t d2, const int64_t d3) {
    return SetDims(IntArrayRef{d0, d1, d2, d3});
  }

  inline void update_to_contiguous_strides(size_t old_dim) {
    strides_.resize(sizes_.size(), 0);
    if (dim() > 0) {
      int last_idx = dim() - 1;
      strides_[last_idx] = 1;
      for (auto i = last_idx - 1; i >= 0; --i) {
        strides_[i] = strides_[i + 1] * std::max<int64_t>(sizes_[i + 1], 1);
      }
    }
    is_contiguous_ = true;
  }

  /**
   * Compute the number of elements based on the sizes of a tensor.
   */
  int64_t compute_numel() const {
    int64_t n = 1;
    for (auto s : sizes()) {
      n *= s;
    }
    return n;
  }

  /**
   * Compute whether or not a tensor is contiguous based on the sizes and
   * strides of a tensor.
   */
  bool compute_contiguous() const;

protected:
  /**
   * Recompute the cached numel of a tensor.  Call this if you modify sizes.
   */
  void refresh_numel() {
    AT_ASSERT(!is_variable());  // TODO: remove this when Variable and Tensor are merged
    numel_ = compute_numel();
  }

  /**
   * Recompute the cached contiguity of a tensor.  Call this if you modify sizes
   * or strides.
   */
  void refresh_contiguous() {
    AT_ASSERT(!is_variable());  // TODO: remove this when Variable and Tensor are merged
    is_contiguous_ = compute_contiguous();
  }

protected:
  Storage storage_;
  // This pointer points to an AutogradMeta struct that stores autograd-specific fields
  // (such as grad_ / grad_fn_ / grad_accumulator_).
  // This pointer always has unique ownership (meaning only one TensorImpl can own it
  // at a time).
  std::unique_ptr<c10::AutogradMetaInterface> autograd_meta_ = nullptr;

<<<<<<< HEAD
  c10::VariableVersion version_counter_;
=======
  PyObject* pyobj_ = nullptr; // weak reference
>>>>>>> bbe110f4

  // We could save a word or two by combining the SmallVector structs,
  // since their size is redundant, and if we need to overflow the buffer space
  // we could keep the two pointers together. However, that would require
  // implementing another struct from scratch, so only do this if we're desperate.
  SmallVector<int64_t,5> sizes_;
  SmallVector<int64_t,5> strides_;

  int64_t storage_offset_ = 0;
  // If sizes and strides are empty, the numel is 1!!  However, most of the
  // time, we will immediately set sizes to {0} and reset numel to 0.
  // (Can't do that in the default initializers, because there's no way to
  // spell "allocate a one-element array" for strides_).
  int64_t numel_ = 1;

  // INVARIANT: When storage is non-null, this type meta must
  // agree with the type meta in storage
  caffe2::TypeMeta data_type_;

  // You get to have eight byte-size fields here, before you
  // should pack this into a bitfield.
  TensorTypeId type_id_;
  bool is_contiguous_ = true;
  bool is_variable_ = false;
  bool is_wrapped_number_ = false;

  // Previously, if we change the tensor metadata (e.g. sizes / strides / storage / storage_offset)
  // of a derived tensor (i.e. tensors created from Python `tensor.data` or Python/C++ `tensor.detach()`),
  // those metadata in the original tensor will also be updated. However, the new behavior is that
  // those metadata changes to a derived tensor will not update the original tensor anymore, and we
  // need this flag to make such changes explicitly illegal, to prevent users from changing metadata of
  // the derived tensor and expecting the original tensor to also be updated.
  //
  // NOTE: For a full list of tensor metadata fields, please see `shallow_copy_and_detach()` in TensorImpl
  // and its subclasses to find which fields are copied by value.
  bool allow_tensor_metadata_change_ = true;

  // we decide to keep reserved_ and it will
  // live in Tensor after the split
  // The logic is that if Extend() or ReserveSpace() were ever called,
  // then subsequent Resize()s will not free up Storage.
  bool reserved_ = false;

};

// Note [TensorImpl size constraints]
// ~~~~~~~~~~~~~~~~~~~~~~~~~~~~~~~~~~
// Changed the size of TensorImpl?  If the size went down, good for
// you!  Adjust the documentation below and the expected size.
// Did it go up?  Read on...
//
// Struct size matters.  In some production systems at Facebook, we have
// 400M live tensors during a training run.  Do the math: every 64-bit
// word you add to Tensor is an extra 3.2 gigabytes in RAM.
//
// If you are a Facebook employee, you can check if the run in question
// has tipped you over the point using the command here:
// https://fburl.com/q5enpv98
//
// For reference, we OOMed at 160 bytes (20 words) per TensorImpl.
// This is not counting overhead from strides out-of-line allocation and
// StorageImpl space and this is from before we inlined sizes and strides
// directly into TensorImpl as SmallVectors.
//
// Our memory usage on 32-bit systems is suboptimal, but we're not checking
// for it at the moment (to help avoid rage inducing cycles when the
// 32-bit number is wrong).
//
// Current breakdown:
//
//    vtable pointer
//    strong refcount           TODO: pack these into one word
//    weak refcount
//    storage pointer
//    sizes SmallVector (begin)
//    sizes SmallVector (end)
//    sizes SmallVector (capacity)
//    sizes SmallVector (pre-allocated 0)
//    sizes SmallVector (pre-allocated 1)
//    sizes SmallVector (pre-allocated 2)
//    sizes SmallVector (pre-allocated 3)
//    sizes SmallVector (pre-allocated 4)
//    strides SmallVector (begin)
//    strides SmallVector (end)
//    strides SmallVector (capacity)
//    strides SmallVector (pre-allocated 0)
//    strides SmallVector (pre-allocated 1)
//    strides SmallVector (pre-allocated 2)
//    strides SmallVector (pre-allocated 3)
//    strides SmallVector (pre-allocated 4)
//    storage offset
//    numel
//    data type pointer
//    autograd metadata pointer
<<<<<<< HEAD
//    version counter
//    miscellaneous bitfield
//
static_assert(sizeof(void*) != sizeof(int64_t) || // if 64-bit...
              sizeof(TensorImpl) == sizeof(int64_t) * 27,
=======
//    PyObject pointer
//    miscellaneous bitfield
//
static_assert(sizeof(void*) != sizeof(int64_t) || // if 64-bit...
              sizeof(TensorImpl) == sizeof(int64_t) * 26,
>>>>>>> bbe110f4
              "You changed the size of TensorImpl on 64-bit arch."
              "See Note [TensorImpl size constraints] on how to proceed.");

} // namespace c10<|MERGE_RESOLUTION|>--- conflicted
+++ resolved
@@ -893,7 +893,6 @@
     return impl;
   }
 
-<<<<<<< HEAD
   virtual void set_version_counter(
     const c10::VariableVersion& version_counter) noexcept {
     version_counter_ = version_counter;
@@ -905,14 +904,13 @@
 
   virtual void bump_version() noexcept {
     version_counter_.bump();
-=======
+
   inline void set_pyobj(PyObject* pyobj) noexcept {
     pyobj_ = pyobj;
   }
 
   inline PyObject* pyobj() const noexcept {
     return pyobj_;
->>>>>>> bbe110f4
   }
 
  private:
@@ -1424,11 +1422,9 @@
   // at a time).
   std::unique_ptr<c10::AutogradMetaInterface> autograd_meta_ = nullptr;
 
-<<<<<<< HEAD
   c10::VariableVersion version_counter_;
-=======
+
   PyObject* pyobj_ = nullptr; // weak reference
->>>>>>> bbe110f4
 
   // We could save a word or two by combining the SmallVector structs,
   // since their size is redundant, and if we need to overflow the buffer space
@@ -1523,19 +1519,12 @@
 //    numel
 //    data type pointer
 //    autograd metadata pointer
-<<<<<<< HEAD
 //    version counter
-//    miscellaneous bitfield
-//
-static_assert(sizeof(void*) != sizeof(int64_t) || // if 64-bit...
-              sizeof(TensorImpl) == sizeof(int64_t) * 27,
-=======
 //    PyObject pointer
 //    miscellaneous bitfield
 //
 static_assert(sizeof(void*) != sizeof(int64_t) || // if 64-bit...
-              sizeof(TensorImpl) == sizeof(int64_t) * 26,
->>>>>>> bbe110f4
+              sizeof(TensorImpl) == sizeof(int64_t) * 28,
               "You changed the size of TensorImpl on 64-bit arch."
               "See Note [TensorImpl size constraints] on how to proceed.");
 
