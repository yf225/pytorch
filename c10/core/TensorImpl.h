--- conflicted
+++ resolved
@@ -1549,11 +1549,7 @@
 //    miscellaneous bitfield
 //
 static_assert(sizeof(void*) != sizeof(int64_t) || // if 64-bit...
-<<<<<<< HEAD
-              sizeof(TensorImpl) == sizeof(int64_t) * 28,
-=======
-              sizeof(TensorImpl) == sizeof(int64_t) * 27,
->>>>>>> 66a3277d
+              sizeof(TensorImpl) == sizeof(int64_t) * 29,
               "You changed the size of TensorImpl on 64-bit arch."
               "See Note [TensorImpl size constraints] on how to proceed.");
 
